//==--- DiagnosticGroups.td - Diagnostic Group Definitions ----------------===//
//
//                     The LLVM Compiler Infrastructure
//
// This file is distributed under the University of Illinois Open Source
// License. See LICENSE.TXT for details.
//
//===----------------------------------------------------------------------===//

def ImplicitFunctionDeclare : DiagGroup<"implicit-function-declaration">;
def ImplicitInt : DiagGroup<"implicit-int">;

// Aggregation warning settings.
def Implicit : DiagGroup<"implicit", [
    ImplicitFunctionDeclare,
    ImplicitInt
]>;

// Empty DiagGroups are recognized by clang but ignored.
def : DiagGroup<"abi">;
def AbsoluteValue : DiagGroup<"absolute-value">;
def AddressOfTemporary : DiagGroup<"address-of-temporary">;
def : DiagGroup<"aggregate-return">;
def GNUAlignofExpression : DiagGroup<"gnu-alignof-expression">;
def AmbigMemberTemplate : DiagGroup<"ambiguous-member-template">;
def GNUAnonymousStruct : DiagGroup<"gnu-anonymous-struct">;
def GNUAutoType : DiagGroup<"gnu-auto-type">;
def ArrayBounds : DiagGroup<"array-bounds">;
def ArrayBoundsPointerArithmetic : DiagGroup<"array-bounds-pointer-arithmetic">;
def AutoDisableVptrSanitizer : DiagGroup<"auto-disable-vptr-sanitizer">;
def Availability : DiagGroup<"availability">;
def Section : DiagGroup<"section">;
def AutoImport : DiagGroup<"auto-import">;
def FrameworkHdrQuotedInclude : DiagGroup<"quoted-include-in-framework-header">;
def FrameworkIncludePrivateFromPublic :
  DiagGroup<"framework-include-private-from-public">;
def FrameworkHdrAtImport : DiagGroup<"atimport-in-framework-header">;
def CXX14BinaryLiteral : DiagGroup<"c++14-binary-literal">;
def CXXPre14CompatBinaryLiteral : DiagGroup<"c++98-c++11-compat-binary-literal">;
def GNUBinaryLiteral : DiagGroup<"gnu-binary-literal">;
def BinaryLiteral : DiagGroup<"binary-literal", [CXX14BinaryLiteral,
                                                 CXXPre14CompatBinaryLiteral,
                                                 GNUBinaryLiteral]>;
def GNUCompoundLiteralInitializer : DiagGroup<"gnu-compound-literal-initializer">;
def BitFieldConstantConversion : DiagGroup<"bitfield-constant-conversion">;
def BitFieldEnumConversion : DiagGroup<"bitfield-enum-conversion">;
def BitFieldWidth : DiagGroup<"bitfield-width">;
def CoroutineMissingUnhandledException :
  DiagGroup<"coroutine-missing-unhandled-exception">;
def Coroutine : DiagGroup<"coroutine", [CoroutineMissingUnhandledException]>;
def ConstantConversion :
  DiagGroup<"constant-conversion", [ BitFieldConstantConversion ] >;
def LiteralConversion : DiagGroup<"literal-conversion">;
def StringConversion : DiagGroup<"string-conversion">;
def SignConversion : DiagGroup<"sign-conversion">;
def PointerBoolConversion : DiagGroup<"pointer-bool-conversion">;
def UndefinedBoolConversion : DiagGroup<"undefined-bool-conversion">;
def BoolConversion : DiagGroup<"bool-conversion", [PointerBoolConversion,
                                                   UndefinedBoolConversion]>;
def IntConversion : DiagGroup<"int-conversion">;
def EnumConversion : DiagGroup<"enum-conversion">;

def FloatOverflowConversion : DiagGroup<"float-overflow-conversion">;
def FloatZeroConversion : DiagGroup<"float-zero-conversion">;
def FloatConversion :
  DiagGroup<"float-conversion", [FloatOverflowConversion,
                                 FloatZeroConversion]>;

def DoublePromotion : DiagGroup<"double-promotion">;
def EnumTooLarge : DiagGroup<"enum-too-large">;
def UnsupportedNan : DiagGroup<"unsupported-nan">;
def UnsupportedAbs : DiagGroup<"unsupported-abs">;
def UnsupportedCB : DiagGroup<"unsupported-cb">;
def UnsupportedGPOpt : DiagGroup<"unsupported-gpopt">;
def UnsupportedTargetOpt : DiagGroup<"unsupported-target-opt">;
def NonLiteralNullConversion : DiagGroup<"non-literal-null-conversion">;
def NullConversion : DiagGroup<"null-conversion">;
def ImplicitConversionFloatingPointToBool :
  DiagGroup<"implicit-conversion-floating-point-to-bool">;
def ObjCLiteralConversion : DiagGroup<"objc-literal-conversion">;
def MacroRedefined : DiagGroup<"macro-redefined">;
def BuiltinMacroRedefined : DiagGroup<"builtin-macro-redefined">;
def BuiltinRequiresHeader : DiagGroup<"builtin-requires-header">;
def C99Compat : DiagGroup<"c99-compat">;
def CXXCompat: DiagGroup<"c++-compat">;
def ExternCCompat : DiagGroup<"extern-c-compat">;
def KeywordCompat : DiagGroup<"keyword-compat">;
def GNUCaseRange : DiagGroup<"gnu-case-range">;
def CastAlign : DiagGroup<"cast-align">;
def CastQual : DiagGroup<"cast-qual">;
def : DiagGroup<"char-align">;
def Comment : DiagGroup<"comment">;
def GNUComplexInteger : DiagGroup<"gnu-complex-integer">;
def GNUConditionalOmittedOperand : DiagGroup<"gnu-conditional-omitted-operand">;
def ConfigMacros : DiagGroup<"config-macros">;
def : DiagGroup<"ctor-dtor-privacy">;
def GNUDesignator : DiagGroup<"gnu-designator">;
def GNUStringLiteralOperatorTemplate :
  DiagGroup<"gnu-string-literal-operator-template">;
def UndefinedVarTemplate : DiagGroup<"undefined-var-template">;
def UndefinedFuncTemplate : DiagGroup<"undefined-func-template">;
def MissingNoEscape : DiagGroup<"missing-noescape">;

def DeleteIncomplete : DiagGroup<"delete-incomplete">;
def DeleteNonVirtualDtor : DiagGroup<"delete-non-virtual-dtor">;
def AbstractFinalClass : DiagGroup<"abstract-final-class">;

def CXX11CompatDeprecatedWritableStr :
  DiagGroup<"c++11-compat-deprecated-writable-strings">;

def DeprecatedAttributes : DiagGroup<"deprecated-attributes">;
def DeprecatedDeclarations : DiagGroup<"deprecated-declarations">;
def UnavailableDeclarations : DiagGroup<"unavailable-declarations">;
def UnguardedAvailabilityNew : DiagGroup<"unguarded-availability-new">;
def UnguardedAvailability : DiagGroup<"unguarded-availability",
                                      [UnguardedAvailabilityNew]>;
// partial-availability is an alias of unguarded-availability.
def : DiagGroup<"partial-availability", [UnguardedAvailability]>;
def DeprecatedDynamicExceptionSpec
    : DiagGroup<"deprecated-dynamic-exception-spec">;
def DeprecatedImplementations :DiagGroup<"deprecated-implementations">;
def DeprecatedIncrementBool : DiagGroup<"deprecated-increment-bool">;
def DeprecatedRegister : DiagGroup<"deprecated-register">;
def DeprecatedThisCapture : DiagGroup<"deprecated-this-capture">;
def DeprecatedWritableStr : DiagGroup<"deprecated-writable-strings",
                                      [CXX11CompatDeprecatedWritableStr]>;
// FIXME: Why is DeprecatedImplementations not in this group?
def Deprecated : DiagGroup<"deprecated", [DeprecatedAttributes,
                                          DeprecatedDeclarations,
                                          DeprecatedDynamicExceptionSpec,
                                          DeprecatedIncrementBool,
                                          DeprecatedRegister,
                                          DeprecatedThisCapture,
                                          DeprecatedWritableStr]>,
                 DiagCategory<"Deprecations">;

def DynamicExceptionSpec
    : DiagGroup<"dynamic-exception-spec", [DeprecatedDynamicExceptionSpec]>;

def LibLTO : DiagGroup<"liblto">;
def : DiagGroup<"disabled-optimization">;
def : DiagGroup<"discard-qual">;
def DivZero : DiagGroup<"division-by-zero">;
def : DiagGroup<"div-by-zero", [DivZero]>;

def DocumentationHTML : DiagGroup<"documentation-html">;
def DocumentationUnknownCommand : DiagGroup<"documentation-unknown-command">;
def DocumentationPedantic : DiagGroup<"documentation-pedantic",
                                      [DocumentationUnknownCommand]>;
def DocumentationDeprecatedSync : DiagGroup<"documentation-deprecated-sync">;
def Documentation : DiagGroup<"documentation",
                              [DocumentationHTML,
                               DocumentationDeprecatedSync]>;

def EmptyBody : DiagGroup<"empty-body">;
def Exceptions : DiagGroup<"exceptions">;

def GNUEmptyInitializer : DiagGroup<"gnu-empty-initializer">;
def GNUEmptyStruct : DiagGroup<"gnu-empty-struct">;
def ExtraTokens : DiagGroup<"extra-tokens">;
def CXX98CompatExtraSemi : DiagGroup<"c++98-compat-extra-semi">;
def CXX11ExtraSemi : DiagGroup<"c++11-extra-semi">;
def ExtraSemi : DiagGroup<"extra-semi", [CXX98CompatExtraSemi,
                                         CXX11ExtraSemi]>;

def GNUFlexibleArrayInitializer : DiagGroup<"gnu-flexible-array-initializer">;
def GNUFlexibleArrayUnionMember : DiagGroup<"gnu-flexible-array-union-member">;
def GNUFoldingConstant : DiagGroup<"gnu-folding-constant">;
def FormatExtraArgs : DiagGroup<"format-extra-args">;
def FormatZeroLength : DiagGroup<"format-zero-length">;

def InvalidIOSDeploymentTarget : DiagGroup<"invalid-ios-deployment-target">;

def CXX17CompatMangling : DiagGroup<"c++17-compat-mangling">;
def : DiagGroup<"c++1z-compat-mangling", [CXX17CompatMangling]>;
// Name of this warning in GCC.
def NoexceptType : DiagGroup<"noexcept-type", [CXX17CompatMangling]>;

// Warnings for C++1y code which is not compatible with prior C++ standards.
def CXXPre14Compat : DiagGroup<"c++98-c++11-compat">;
def CXXPre14CompatPedantic : DiagGroup<"c++98-c++11-compat-pedantic",
                                       [CXXPre14Compat,
                                        CXXPre14CompatBinaryLiteral]>;
def CXXPre17Compat : DiagGroup<"c++98-c++11-c++14-compat">;
def CXXPre17CompatPedantic : DiagGroup<"c++98-c++11-c++14-compat-pedantic",
                                       [CXXPre17Compat]>;
def CXXPre2aCompat : DiagGroup<"c++98-c++11-c++14-c++17-compat">;
def CXXPre2aCompatPedantic : DiagGroup<"c++98-c++11-c++14-c++17-compat-pedantic",
                                       [CXXPre2aCompat]>;

def CXX98CompatBindToTemporaryCopy :
  DiagGroup<"c++98-compat-bind-to-temporary-copy">;
def CXX98CompatLocalTypeTemplateArgs :
  DiagGroup<"c++98-compat-local-type-template-args">;
def CXX98CompatUnnamedTypeTemplateArgs :
  DiagGroup<"c++98-compat-unnamed-type-template-args">;

def CXX98Compat : DiagGroup<"c++98-compat",
                            [CXX98CompatLocalTypeTemplateArgs,
                             CXX98CompatUnnamedTypeTemplateArgs,
                             CXXPre14Compat,
                             CXXPre17Compat,
                             CXXPre2aCompat]>;
// Warnings for C++11 features which are Extensions in C++98 mode.
def CXX98CompatPedantic : DiagGroup<"c++98-compat-pedantic",
                                    [CXX98Compat,
                                     CXX98CompatBindToTemporaryCopy,
                                     CXX98CompatExtraSemi,
                                     CXXPre14CompatPedantic,
                                     CXXPre17CompatPedantic,
                                     CXXPre2aCompatPedantic]>;

def CXX11Narrowing : DiagGroup<"c++11-narrowing">;

def CXX11WarnOverrideDestructor :
  DiagGroup<"inconsistent-missing-destructor-override">;
def CXX11WarnOverrideMethod : DiagGroup<"inconsistent-missing-override">;

// Original name of this warning in Clang
def : DiagGroup<"c++0x-narrowing", [CXX11Narrowing]>;

// Name of this warning in GCC
def : DiagGroup<"narrowing", [CXX11Narrowing]>;

def CXX11CompatReservedUserDefinedLiteral :
  DiagGroup<"c++11-compat-reserved-user-defined-literal">;
def ReservedUserDefinedLiteral :
  DiagGroup<"reserved-user-defined-literal",
            [CXX11CompatReservedUserDefinedLiteral]>;

def CXX11Compat : DiagGroup<"c++11-compat",
                            [CXX11Narrowing,
                             CXX11CompatReservedUserDefinedLiteral,
                             CXX11CompatDeprecatedWritableStr,
                             CXXPre14Compat,
                             CXXPre17Compat,
                             CXXPre2aCompat]>;
def : DiagGroup<"c++0x-compat", [CXX11Compat]>;
def CXX11CompatPedantic : DiagGroup<"c++11-compat-pedantic",
                                    [CXX11Compat,
                                     CXXPre14CompatPedantic,
                                     CXXPre17CompatPedantic,
                                     CXXPre2aCompatPedantic]>;

def CXX14Compat : DiagGroup<"c++14-compat", [CXXPre17Compat,
                                             CXXPre2aCompat]>;
def CXX14CompatPedantic : DiagGroup<"c++14-compat-pedantic",
                                    [CXX14Compat,
                                     CXXPre17CompatPedantic,
                                     CXXPre2aCompatPedantic]>;

def CXX17Compat : DiagGroup<"c++17-compat", [DeprecatedRegister,
                                             DeprecatedIncrementBool,
<<<<<<< HEAD
                                             CXX17CompatMangling]>;
def : DiagGroup<"c++1z-compat", [CXX17Compat]>;
=======
                                             CXX17CompatMangling,
                                             CXXPre2aCompat]>;
def CXX17CompatPedantic : DiagGroup<"c++17-compat-pedantic",
                                    [CXX17Compat,
                                     CXXPre2aCompatPedantic]>;
def : DiagGroup<"c++1z-compat", [CXX17Compat]>;

def CXX2aCompat : DiagGroup<"c++2a-compat">;
def CXX2aCompatPedantic : DiagGroup<"c++2a-compat-pedantic",
                                    [CXX2aCompat]>;
>>>>>>> 905c5892

def ExitTimeDestructors : DiagGroup<"exit-time-destructors">;
def FlexibleArrayExtensions : DiagGroup<"flexible-array-extensions">;
def FourByteMultiChar : DiagGroup<"four-char-constants">;
def GlobalConstructors : DiagGroup<"global-constructors">;
def BitwiseOpParentheses: DiagGroup<"bitwise-op-parentheses">;
def LogicalOpParentheses: DiagGroup<"logical-op-parentheses">;
def LogicalNotParentheses: DiagGroup<"logical-not-parentheses">;
def ShiftOpParentheses: DiagGroup<"shift-op-parentheses">;
def OverloadedShiftOpParentheses: DiagGroup<"overloaded-shift-op-parentheses">;
def DanglingElse: DiagGroup<"dangling-else">;
def DanglingField : DiagGroup<"dangling-field">;
def DanglingInitializerList : DiagGroup<"dangling-initializer-list">;
def ReturnStackAddress : DiagGroup<"return-stack-address">;
def Dangling : DiagGroup<"dangling", [DanglingField,
                                      DanglingInitializerList,
                                      ReturnStackAddress]>;
def DistributedObjectModifiers : DiagGroup<"distributed-object-modifiers">;
def ExpansionToDefined : DiagGroup<"expansion-to-defined">;
def FlagEnum : DiagGroup<"flag-enum">;
def IncrementBool : DiagGroup<"increment-bool", [DeprecatedIncrementBool]>;
def InfiniteRecursion : DiagGroup<"infinite-recursion">;
def GNUImaginaryConstant : DiagGroup<"gnu-imaginary-constant">;
def IgnoredQualifiers : DiagGroup<"ignored-qualifiers">;
def : DiagGroup<"import">;
def GNUIncludeNext : DiagGroup<"gnu-include-next">;
def IncompatibleMSStruct : DiagGroup<"incompatible-ms-struct">;
def IncompatiblePointerTypesDiscardsQualifiers
  : DiagGroup<"incompatible-pointer-types-discards-qualifiers">;
def IncompatibleFunctionPointerTypes
  : DiagGroup<"incompatible-function-pointer-types">;
def IncompatiblePointerTypes
  : DiagGroup<"incompatible-pointer-types",
    [IncompatiblePointerTypesDiscardsQualifiers,
     IncompatibleFunctionPointerTypes]>;
def IncompleteUmbrella : DiagGroup<"incomplete-umbrella">;
def IncompleteFrameworkModuleDeclaration
  : DiagGroup<"incomplete-framework-module-declaration">;
def NonModularIncludeInFrameworkModule
  : DiagGroup<"non-modular-include-in-framework-module">;
def NonModularIncludeInModule : DiagGroup<"non-modular-include-in-module",
                                          [NonModularIncludeInFrameworkModule]>;
def IncompleteModule : DiagGroup<"incomplete-module",
    [IncompleteUmbrella, NonModularIncludeInModule]>;
def PrivateModule : DiagGroup<"private-module">;

def CXX11InlineNamespace : DiagGroup<"c++11-inline-namespace">;
def InvalidNoreturn : DiagGroup<"invalid-noreturn">;
def InvalidSourceEncoding : DiagGroup<"invalid-source-encoding">;
def KNRPromotedParameter : DiagGroup<"knr-promoted-parameter">;
def : DiagGroup<"init-self">;
def : DiagGroup<"inline">;
def : DiagGroup<"invalid-pch">;
def GNULabelsAsValue : DiagGroup<"gnu-label-as-value">;
def LiteralRange : DiagGroup<"literal-range">;
def LocalTypeTemplateArgs : DiagGroup<"local-type-template-args",
                                      [CXX98CompatLocalTypeTemplateArgs]>;
def RangeLoopAnalysis : DiagGroup<"range-loop-analysis">;
def ForLoopAnalysis : DiagGroup<"for-loop-analysis">;
def LoopAnalysis : DiagGroup<"loop-analysis", [ForLoopAnalysis,
                                               RangeLoopAnalysis]>;
def MalformedWarningCheck : DiagGroup<"malformed-warning-check">;
def Main : DiagGroup<"main">;
def MainReturnType : DiagGroup<"main-return-type">;
def MaxUnsignedZero : DiagGroup<"max-unsigned-zero">;
def MissingBraces : DiagGroup<"missing-braces">;
def MissingDeclarations: DiagGroup<"missing-declarations">;
def : DiagGroup<"missing-format-attribute">;
def : DiagGroup<"missing-include-dirs">;
def MissingNoreturn : DiagGroup<"missing-noreturn">;
def MultiChar : DiagGroup<"multichar">;
def : DiagGroup<"nested-externs">;
def CXX11LongLong : DiagGroup<"c++11-long-long">;
def LongLong : DiagGroup<"long-long", [CXX11LongLong]>;
def ImplicitlyUnsignedLiteral : DiagGroup<"implicitly-unsigned-literal">;
def MethodSignatures : DiagGroup<"method-signatures">;
def MismatchedParameterTypes : DiagGroup<"mismatched-parameter-types">;
def MismatchedReturnTypes : DiagGroup<"mismatched-return-types">;
def MismatchedTags : DiagGroup<"mismatched-tags">;
def MissingFieldInitializers : DiagGroup<"missing-field-initializers">;
def ModuleBuild : DiagGroup<"module-build">;
def ModuleConflict : DiagGroup<"module-conflict">;
def ModuleFileExtension : DiagGroup<"module-file-extension">;
def NewlineEOF : DiagGroup<"newline-eof">;
def Nullability : DiagGroup<"nullability">;
def NullabilityDeclSpec : DiagGroup<"nullability-declspec">;
def NullabilityInferredOnNestedType : DiagGroup<"nullability-inferred-on-nested-type">;
def NullableToNonNullConversion : DiagGroup<"nullable-to-nonnull-conversion">;
def NullabilityCompletenessOnArrays : DiagGroup<"nullability-completeness-on-arrays">;
def NullabilityCompleteness : DiagGroup<"nullability-completeness",
                                        [NullabilityCompletenessOnArrays]>;
def NullArithmetic : DiagGroup<"null-arithmetic">;
def NullCharacter : DiagGroup<"null-character">;
def NullDereference : DiagGroup<"null-dereference">;
def InitializerOverrides : DiagGroup<"initializer-overrides">;
def NonNull : DiagGroup<"nonnull">;
def NonPODVarargs : DiagGroup<"non-pod-varargs">;
def ClassVarargs : DiagGroup<"class-varargs", [NonPODVarargs]>;
def : DiagGroup<"nonportable-cfstrings">;
def NonVirtualDtor : DiagGroup<"non-virtual-dtor">;
def NullPointerArithmetic : DiagGroup<"null-pointer-arithmetic">;
def : DiagGroup<"effc++", [NonVirtualDtor]>;
def OveralignedType : DiagGroup<"over-aligned">;
def OldStyleCast : DiagGroup<"old-style-cast">;
def : DiagGroup<"old-style-definition">;
def OutOfLineDeclaration : DiagGroup<"out-of-line-declaration">;
def : DiagGroup<"overflow">;
def ForwardClassReceiver : DiagGroup<"receiver-forward-class">;
def MethodAccess : DiagGroup<"objc-method-access">;
def ObjCReceiver : DiagGroup<"receiver-expr">;
def OperatorNewReturnsNull : DiagGroup<"new-returns-null">;
def OverlengthStrings : DiagGroup<"overlength-strings">;
def OverloadedVirtual : DiagGroup<"overloaded-virtual">;
def PrivateExtern : DiagGroup<"private-extern">;
def SelTypeCast : DiagGroup<"cast-of-sel-type">;
def FunctionDefInObjCContainer : DiagGroup<"function-def-in-objc-container">;
def BadFunctionCast : DiagGroup<"bad-function-cast">;
def ObjCPropertyImpl : DiagGroup<"objc-property-implementation">;
def ObjCPropertyNoAttribute : DiagGroup<"objc-property-no-attribute">;
def ObjCProtocolQualifiers : DiagGroup<"objc-protocol-qualifiers">;
def ObjCMissingSuperCalls : DiagGroup<"objc-missing-super-calls">;
def ObjCDesignatedInit : DiagGroup<"objc-designated-initializers">;
def ObjCRetainBlockProperty : DiagGroup<"objc-noncopy-retain-block-property">;
def ObjCReadonlyPropertyHasSetter : DiagGroup<"objc-readonly-with-setter-property">;
def ObjCInvalidIBOutletProperty : DiagGroup<"invalid-iboutlet">;
def ObjCRootClass : DiagGroup<"objc-root-class">;
def ObjCPointerIntrospectPerformSelector : DiagGroup<"deprecated-objc-pointer-introspection-performSelector">;
def ObjCPointerIntrospect : DiagGroup<"deprecated-objc-pointer-introspection", [ObjCPointerIntrospectPerformSelector]>;
def ObjCMultipleMethodNames : DiagGroup<"objc-multiple-method-names">;
def ObjCFlexibleArray : DiagGroup<"objc-flexible-array">;
def OpenCLUnsupportedRGBA: DiagGroup<"opencl-unsupported-rgba">;
def DeprecatedObjCIsaUsage : DiagGroup<"deprecated-objc-isa-usage">;
def ExplicitInitializeCall : DiagGroup<"explicit-initialize-call">;
def Packed : DiagGroup<"packed">;
def Padded : DiagGroup<"padded">;

def PessimizingMove : DiagGroup<"pessimizing-move">;
def ReturnStdMoveInCXX11 : DiagGroup<"return-std-move-in-c++11">;
def ReturnStdMove : DiagGroup<"return-std-move">;

def PointerArith : DiagGroup<"pointer-arith">;
def PoundWarning : DiagGroup<"#warnings">;
def PoundPragmaMessage : DiagGroup<"#pragma-messages">,
                         DiagCategory<"#pragma message Directive">;
def : DiagGroup<"pointer-to-int-cast">;
def : DiagGroup<"redundant-decls">;
def RedeclaredClassMember : DiagGroup<"redeclared-class-member">;
def GNURedeclaredEnum : DiagGroup<"gnu-redeclared-enum">;
def RedundantMove : DiagGroup<"redundant-move">;
def Register : DiagGroup<"register", [DeprecatedRegister]>;
def ReturnTypeCLinkage : DiagGroup<"return-type-c-linkage">;
def ReturnType : DiagGroup<"return-type", [ReturnTypeCLinkage]>;
def BindToTemporaryCopy : DiagGroup<"bind-to-temporary-copy",
                                    [CXX98CompatBindToTemporaryCopy]>;
def SelfAssignmentField : DiagGroup<"self-assign-field">;
def SelfAssignmentOverloaded : DiagGroup<"self-assign-overloaded">;
def SelfAssignment : DiagGroup<"self-assign", [SelfAssignmentOverloaded, SelfAssignmentField]>;
def SelfMove : DiagGroup<"self-move">;
def SemiBeforeMethodBody : DiagGroup<"semicolon-before-method-body">;
def Sentinel : DiagGroup<"sentinel">;
def MissingMethodReturnType : DiagGroup<"missing-method-return-type">;

def ShadowField : DiagGroup<"shadow-field">;
def ShadowFieldInConstructorModified : DiagGroup<"shadow-field-in-constructor-modified">;
def ShadowFieldInConstructor : DiagGroup<"shadow-field-in-constructor",
                                         [ShadowFieldInConstructorModified]>;
def ShadowIvar : DiagGroup<"shadow-ivar">;
def ShadowUncapturedLocal : DiagGroup<"shadow-uncaptured-local">;

// -Wshadow-all is a catch-all for all shadowing. -Wshadow is just the
// shadowing that we think is unsafe.
def Shadow : DiagGroup<"shadow", [ShadowFieldInConstructorModified,
                                  ShadowIvar]>;
def ShadowAll : DiagGroup<"shadow-all", [Shadow, ShadowFieldInConstructor,
                                         ShadowUncapturedLocal, ShadowField]>;

def Shorten64To32 : DiagGroup<"shorten-64-to-32">;
def : DiagGroup<"sign-promo">;
def SignCompare : DiagGroup<"sign-compare">;
def : DiagGroup<"stack-protector">;
def : DiagGroup<"switch-default">;
def : DiagGroup<"synth">;
def SizeofArrayArgument : DiagGroup<"sizeof-array-argument">;
def SizeofArrayDecay : DiagGroup<"sizeof-array-decay">;
def SizeofPointerMemaccess : DiagGroup<"sizeof-pointer-memaccess">;
def MemsetTransposedArgs : DiagGroup<"memset-transposed-args">;
def DynamicClassMemaccess : DiagGroup<"dynamic-class-memaccess">;
def NonTrivialMemaccess : DiagGroup<"nontrivial-memaccess">;
def SuspiciousBzero : DiagGroup<"suspicious-bzero">;
def SuspiciousMemaccess : DiagGroup<"suspicious-memaccess",
  [SizeofPointerMemaccess, DynamicClassMemaccess,
   NonTrivialMemaccess, MemsetTransposedArgs, SuspiciousBzero]>;
def StaticInInline : DiagGroup<"static-in-inline">;
def StaticLocalInInline : DiagGroup<"static-local-in-inline">;
def GNUStaticFloatInit : DiagGroup<"gnu-static-float-init">;
def StaticFloatInit : DiagGroup<"static-float-init", [GNUStaticFloatInit]>;
def GNUStatementExpression : DiagGroup<"gnu-statement-expression">;
def StringCompare : DiagGroup<"string-compare">;
def StringPlusInt : DiagGroup<"string-plus-int">;
def StringPlusChar : DiagGroup<"string-plus-char">;
def StrncatSize : DiagGroup<"strncat-size">;
def TautologicalTypeLimitCompare : DiagGroup<"tautological-type-limit-compare">;
def TautologicalUnsignedZeroCompare : DiagGroup<"tautological-unsigned-zero-compare">;
def TautologicalUnsignedEnumZeroCompare : DiagGroup<"tautological-unsigned-enum-zero-compare">;
def TautologicalInRangeCompare : DiagGroup<"tautological-constant-in-range-compare",
                                           [TautologicalTypeLimitCompare,
                                            TautologicalUnsignedZeroCompare,
                                            TautologicalUnsignedEnumZeroCompare]>;
def TautologicalOutOfRangeCompare : DiagGroup<"tautological-constant-out-of-range-compare">;
def TautologicalConstantCompare : DiagGroup<"tautological-constant-compare",
                                            [TautologicalOutOfRangeCompare]>;
def TautologicalPointerCompare : DiagGroup<"tautological-pointer-compare">;
def TautologicalOverlapCompare : DiagGroup<"tautological-overlap-compare">;
def TautologicalUndefinedCompare : DiagGroup<"tautological-undefined-compare">;
def TautologicalCompare : DiagGroup<"tautological-compare",
                                    [TautologicalConstantCompare,
                                     TautologicalPointerCompare,
                                     TautologicalOverlapCompare,
                                     TautologicalUndefinedCompare]>;
def HeaderHygiene : DiagGroup<"header-hygiene">;
def DuplicateDeclSpecifier : DiagGroup<"duplicate-decl-specifier">;
def CompareDistinctPointerType : DiagGroup<"compare-distinct-pointer-types">;
def GNUUnionCast : DiagGroup<"gnu-union-cast">;
def GNUVariableSizedTypeNotAtEnd : DiagGroup<"gnu-variable-sized-type-not-at-end">;
def Varargs : DiagGroup<"varargs">;

def Unsequenced : DiagGroup<"unsequenced">;
// GCC name for -Wunsequenced
def : DiagGroup<"sequence-point", [Unsequenced]>;

// Preprocessor warnings.
def AmbiguousMacro : DiagGroup<"ambiguous-macro">;
def KeywordAsMacro : DiagGroup<"keyword-macro">;
def ReservedIdAsMacro : DiagGroup<"reserved-id-macro">;

// Just silence warnings about -Wstrict-aliasing for now.
def : DiagGroup<"strict-aliasing=0">;
def : DiagGroup<"strict-aliasing=1">;
def : DiagGroup<"strict-aliasing=2">;
def : DiagGroup<"strict-aliasing">;

// Just silence warnings about -Wstrict-overflow for now.
def : DiagGroup<"strict-overflow=0">;
def : DiagGroup<"strict-overflow=1">;
def : DiagGroup<"strict-overflow=2">;
def : DiagGroup<"strict-overflow=3">;
def : DiagGroup<"strict-overflow=4">;
def : DiagGroup<"strict-overflow=5">;
def : DiagGroup<"strict-overflow">;

def InvalidOffsetof : DiagGroup<"invalid-offsetof">;
def : DiagGroup<"strict-prototypes">;
def StrictSelector : DiagGroup<"strict-selector-match">;
def MethodDuplicate : DiagGroup<"duplicate-method-match">;
def ObjCCStringFormat : DiagGroup<"cstring-format-directive">;
def CoveredSwitchDefault : DiagGroup<"covered-switch-default">;
def SwitchBool     : DiagGroup<"switch-bool">;
def SwitchEnum     : DiagGroup<"switch-enum">;
def Switch         : DiagGroup<"switch">;
def EnumCompareSwitch : DiagGroup<"enum-compare-switch">;
def EnumCompare       : DiagGroup<"enum-compare", [EnumCompareSwitch]>;
def ImplicitFallthroughPerFunction :
  DiagGroup<"implicit-fallthrough-per-function">;
def ImplicitFallthrough  : DiagGroup<"implicit-fallthrough",
                                     [ImplicitFallthroughPerFunction]>;
def InvalidPPToken : DiagGroup<"invalid-pp-token">;
def Trigraphs      : DiagGroup<"trigraphs">;

def : DiagGroup<"type-limits">;
def UndefinedReinterpretCast : DiagGroup<"undefined-reinterpret-cast">;
def ReinterpretBaseClass : DiagGroup<"reinterpret-base-class">;
def Unicode  : DiagGroup<"unicode">;
def UninitializedMaybe : DiagGroup<"conditional-uninitialized">;
def UninitializedSometimes : DiagGroup<"sometimes-uninitialized">;
def UninitializedStaticSelfInit : DiagGroup<"static-self-init">;
def Uninitialized  : DiagGroup<"uninitialized", [UninitializedSometimes,
                                                 UninitializedStaticSelfInit]>;
def IgnoredPragmaIntrinsic : DiagGroup<"ignored-pragma-intrinsic">;
// #pragma optimize is often used to avoid to work around MSVC codegen bugs or
// to disable inlining. It's not completely clear what alternative to suggest
// (#pragma clang optimize, noinline) so suggest nothing for now.
def IgnoredPragmaOptimize : DiagGroup<"ignored-pragma-optimize">;
def UnknownPragmas : DiagGroup<"unknown-pragmas">;
def IgnoredPragmas : DiagGroup<"ignored-pragmas",
    [IgnoredPragmaIntrinsic, IgnoredPragmaOptimize]>;
def PragmaClangAttribute : DiagGroup<"pragma-clang-attribute">;
<<<<<<< HEAD
=======
def PragmaPackSuspiciousInclude : DiagGroup<"pragma-pack-suspicious-include">;
def PragmaPack : DiagGroup<"pragma-pack", [PragmaPackSuspiciousInclude]>;
>>>>>>> 905c5892
def Pragmas : DiagGroup<"pragmas", [UnknownPragmas, IgnoredPragmas,
                                    PragmaClangAttribute]>;
def UnknownWarningOption : DiagGroup<"unknown-warning-option">;
def NSobjectAttribute : DiagGroup<"NSObject-attribute">;
def NSConsumedMismatch : DiagGroup<"nsconsumed-mismatch">;
def NSReturnsMismatch : DiagGroup<"nsreturns-mismatch">;

def IndependentClassAttribute : DiagGroup<"IndependentClass-attribute">;
def UnknownAttributes : DiagGroup<"unknown-attributes">;
def IgnoredAttributes : DiagGroup<"ignored-attributes">;
def Attributes : DiagGroup<"attributes", [UnknownAttributes,
                                          IgnoredAttributes]>;
def UnknownSanitizers : DiagGroup<"unknown-sanitizers">;
def UnnamedTypeTemplateArgs : DiagGroup<"unnamed-type-template-args",
                                        [CXX98CompatUnnamedTypeTemplateArgs]>;
def UnsupportedFriend : DiagGroup<"unsupported-friend">;
def UnusedArgument : DiagGroup<"unused-argument">;
def UnusedCommandLineArgument : DiagGroup<"unused-command-line-argument">;
def IgnoredOptimizationArgument : DiagGroup<"ignored-optimization-argument">;
def InvalidCommandLineArgument : DiagGroup<"invalid-command-line-argument",
                                           [IgnoredOptimizationArgument]>;
def UnusedComparison : DiagGroup<"unused-comparison">;
def UnusedExceptionParameter : DiagGroup<"unused-exception-parameter">;
def UnneededInternalDecl : DiagGroup<"unneeded-internal-declaration">;
def UnneededMemberFunction : DiagGroup<"unneeded-member-function">;
def UnusedPrivateField : DiagGroup<"unused-private-field">;
def UnusedFunction : DiagGroup<"unused-function", [UnneededInternalDecl]>;
def UnusedTemplate : DiagGroup<"unused-template", [UnneededInternalDecl]>;
def UnusedMemberFunction : DiagGroup<"unused-member-function",
                                     [UnneededMemberFunction]>;
def UnusedLabel : DiagGroup<"unused-label">;
def UnusedLambdaCapture : DiagGroup<"unused-lambda-capture">;
def UnusedParameter : DiagGroup<"unused-parameter">;
def UnusedResult : DiagGroup<"unused-result">;
def PotentiallyEvaluatedExpression : DiagGroup<"potentially-evaluated-expression">;
def UnevaluatedExpression : DiagGroup<"unevaluated-expression",
                                      [PotentiallyEvaluatedExpression]>;
def UnusedValue : DiagGroup<"unused-value", [UnusedComparison, UnusedResult,
                                             UnevaluatedExpression]>;
def UnusedConstVariable : DiagGroup<"unused-const-variable">;
def UnusedVariable : DiagGroup<"unused-variable",
                               [UnusedConstVariable]>;
def UnusedLocalTypedef : DiagGroup<"unused-local-typedef">;
def UnusedPropertyIvar :  DiagGroup<"unused-property-ivar">;
def UnusedGetterReturnValue : DiagGroup<"unused-getter-return-value">;
def UsedButMarkedUnused : DiagGroup<"used-but-marked-unused">;
def UserDefinedLiterals : DiagGroup<"user-defined-literals">;
def UserDefinedWarnings : DiagGroup<"user-defined-warnings">;
def Reorder : DiagGroup<"reorder">;
def UndeclaredSelector : DiagGroup<"undeclared-selector">;
def ImplicitAtomic : DiagGroup<"implicit-atomic-properties">;
def CustomAtomic : DiagGroup<"custom-atomic-properties">;
def AtomicProperties : DiagGroup<"atomic-properties",
                                 [ImplicitAtomic, CustomAtomic]>;
def ARCUnsafeRetainedAssign : DiagGroup<"arc-unsafe-retained-assign">;
def ARCRetainCycles : DiagGroup<"arc-retain-cycles">;
def ARCNonPodMemAccess : DiagGroup<"arc-non-pod-memaccess">;
def AutomaticReferenceCounting : DiagGroup<"arc",
                                           [ARCUnsafeRetainedAssign,
                                            ARCRetainCycles,
                                            ARCNonPodMemAccess]>;
def ARCRepeatedUseOfWeakMaybe : DiagGroup<"arc-maybe-repeated-use-of-weak">;
def ARCRepeatedUseOfWeak : DiagGroup<"arc-repeated-use-of-weak",
                                     [ARCRepeatedUseOfWeakMaybe]>;
def BlockCaptureAutoReleasing : DiagGroup<"block-capture-autoreleasing">;
def ObjCBridge : DiagGroup<"bridge-cast">;

def DeallocInCategory:DiagGroup<"dealloc-in-category">;
def SelectorTypeMismatch : DiagGroup<"selector-type-mismatch">;
def Selector : DiagGroup<"selector", [SelectorTypeMismatch]>;
def Protocol : DiagGroup<"protocol">;
// No longer in use, preserve for backwards compatibility.
def : DiagGroup<"at-protocol">;
def PropertyAccessDotSyntax: DiagGroup<"property-access-dot-syntax">;
def PropertyAttr : DiagGroup<"property-attribute-mismatch">;
def SuperSubClassMismatch : DiagGroup<"super-class-method-mismatch">;
def OverridingMethodMismatch : DiagGroup<"overriding-method-mismatch">;
def VariadicMacros : DiagGroup<"variadic-macros">;
def VectorConversion : DiagGroup<"vector-conversion">;      // clang specific
def VexingParse : DiagGroup<"vexing-parse">;
def VLA : DiagGroup<"vla">;
def VLAExtension : DiagGroup<"vla-extension">;
def VolatileRegisterVar : DiagGroup<"volatile-register-var">;
def Visibility : DiagGroup<"visibility">;
def ZeroLengthArray : DiagGroup<"zero-length-array">;
def GNUZeroLineDirective : DiagGroup<"gnu-zero-line-directive">;
def GNUZeroVariadicMacroArguments : DiagGroup<"gnu-zero-variadic-macro-arguments">;
def Fallback : DiagGroup<"fallback">;

// This covers both the deprecated case (in C++98)
// and the extension case (in C++11 onwards).
def WritableStrings : DiagGroup<"writable-strings", [DeprecatedWritableStr]>;

// GCC calls -Wdeprecated-writable-strings -Wwrite-strings.
//
// Bizarrely, this warning flag enables -fconst-strings in C. This is
// GCC-compatible, but really weird.
//
// FIXME: Should this affect C++11 (where this is an error,
//        not just deprecated) or not?
def GCCWriteStrings : DiagGroup<"write-strings" , [WritableStrings]>;

def CharSubscript : DiagGroup<"char-subscripts">;
def LargeByValueCopy : DiagGroup<"large-by-value-copy">;
def DuplicateArgDecl : DiagGroup<"duplicate-method-arg">;
def SignedEnumBitfield : DiagGroup<"signed-enum-bitfield">;

// Unreachable code warning groups.
//
//  The goal is make -Wunreachable-code on by default, in -Wall, or at
//  least actively used, with more noisy versions of the warning covered
//  under separate flags.
//
def UnreachableCodeLoopIncrement : DiagGroup<"unreachable-code-loop-increment">;
def UnreachableCode : DiagGroup<"unreachable-code",
                                [UnreachableCodeLoopIncrement]>;
def UnreachableCodeBreak : DiagGroup<"unreachable-code-break">;
def UnreachableCodeReturn : DiagGroup<"unreachable-code-return">;
def UnreachableCodeAggressive : DiagGroup<"unreachable-code-aggressive",
                                    [UnreachableCode,
                                     UnreachableCodeBreak,
                                     UnreachableCodeReturn]>;

// Aggregation warning settings.

// Populate -Waddress with warnings from other groups.
def : DiagGroup<"address", [PointerBoolConversion,
                            StringCompare,
                            TautologicalPointerCompare]>;

// -Widiomatic-parentheses contains warnings about 'idiomatic'
// missing parentheses;  it is off by default.  We do not include it
// in -Wparentheses because most users who use -Wparentheses explicitly
// do not want these warnings.
def ParenthesesOnEquality : DiagGroup<"parentheses-equality">;
def Parentheses : DiagGroup<"parentheses",
                            [LogicalOpParentheses,
                             LogicalNotParentheses,
                             BitwiseOpParentheses,
                             ShiftOpParentheses,
                             OverloadedShiftOpParentheses,
                             ParenthesesOnEquality,
                             DanglingElse]>;

// -Wconversion has its own warnings, but we split a few out for
// legacy reasons:
//   - some people want just 64-to-32 warnings
//   - conversion warnings with constant sources are on by default
//   - conversion warnings for literals are on by default
//   - bool-to-pointer conversion warnings are on by default
//   - __null-to-integer conversion warnings are on by default
def Conversion : DiagGroup<"conversion",
                           [BoolConversion,
                            ConstantConversion,
                            EnumConversion,
                            BitFieldEnumConversion,
                            FloatConversion,
                            Shorten64To32,
                            IntConversion,
                            LiteralConversion,
                            NonLiteralNullConversion, // (1-1)->pointer (etc)
                            NullConversion, // NULL->non-pointer
                            ObjCLiteralConversion,
                            SignConversion,
                            StringConversion]>,
                 DiagCategory<"Value Conversion Issue">;

def Unused : DiagGroup<"unused",
                       [UnusedArgument, UnusedFunction, UnusedLabel,
                        // UnusedParameter, (matches GCC's behavior)
                        // UnusedTemplate, (clean-up libc++ before enabling)
                        // UnusedMemberFunction, (clean-up llvm before enabling)
                        UnusedPrivateField, UnusedLambdaCapture,
                        UnusedLocalTypedef, UnusedValue, UnusedVariable,
                        UnusedPropertyIvar]>,
                        DiagCategory<"Unused Entity Issue">;

// Format settings.
def FormatInvalidSpecifier : DiagGroup<"format-invalid-specifier">;
def FormatSecurity : DiagGroup<"format-security">;
def FormatNonStandard : DiagGroup<"format-non-iso">;
def FormatY2K : DiagGroup<"format-y2k">;
def FormatPedantic : DiagGroup<"format-pedantic">;
def Format : DiagGroup<"format",
                       [FormatExtraArgs, FormatZeroLength, NonNull,
                        FormatSecurity, FormatY2K, FormatInvalidSpecifier]>,
             DiagCategory<"Format String Issue">;
def FormatNonLiteral : DiagGroup<"format-nonliteral">;
def Format2 : DiagGroup<"format=2",
                        [FormatNonLiteral, FormatSecurity, FormatY2K]>;

def TypeSafety : DiagGroup<"type-safety">;

def IncompatibleExceptionSpec : DiagGroup<"incompatible-exception-spec">;

def IntToVoidPointerCast : DiagGroup<"int-to-void-pointer-cast">;
def IntToPointerCast : DiagGroup<"int-to-pointer-cast",
                                 [IntToVoidPointerCast]>;

def Move : DiagGroup<"move", [
    PessimizingMove,
    RedundantMove,
    ReturnStdMove,
    SelfMove
  ]>;

def Extra : DiagGroup<"extra", [
    MissingFieldInitializers,
    IgnoredQualifiers,
    InitializerOverrides,
    SemiBeforeMethodBody,
    MissingMethodReturnType,
    SignCompare,
    UnusedParameter,
    NullPointerArithmetic
  ]>;

def Most : DiagGroup<"most", [
    CharSubscript,
    Comment,
    DeleteNonVirtualDtor,
    ForLoopAnalysis,
    Format,
    Implicit,
    InfiniteRecursion,
    MismatchedTags,
    MissingBraces,
    Move,
    MultiChar,
    Reorder,
    ReturnType,
    SelfAssignment,
    SelfMove,
    SizeofArrayArgument,
    SizeofArrayDecay,
    StringPlusInt,
    Trigraphs,
    Uninitialized,
    UnknownPragmas,
    Unused,
    VolatileRegisterVar,
    ObjCMissingSuperCalls,
    ObjCDesignatedInit,
    ObjCFlexibleArray,
    OverloadedVirtual,
    PrivateExtern,
    SelTypeCast,
    ExternCCompat,
    UserDefinedWarnings
 ]>;

// Thread Safety warnings
def ThreadSafetyAttributes : DiagGroup<"thread-safety-attributes">;
def ThreadSafetyAnalysis   : DiagGroup<"thread-safety-analysis">;
def ThreadSafetyPrecise    : DiagGroup<"thread-safety-precise">;
def ThreadSafetyReference  : DiagGroup<"thread-safety-reference">;
def ThreadSafetyNegative   : DiagGroup<"thread-safety-negative">;
def ThreadSafety : DiagGroup<"thread-safety",
                             [ThreadSafetyAttributes,
                              ThreadSafetyAnalysis,
                              ThreadSafetyPrecise,
                              ThreadSafetyReference]>;
def ThreadSafetyVerbose : DiagGroup<"thread-safety-verbose">;
def ThreadSafetyBeta : DiagGroup<"thread-safety-beta">;

// Uniqueness Analysis warnings
def Consumed       : DiagGroup<"consumed">;

// Note that putting warnings in -Wall will not disable them by default. If a
// warning should be active _only_ when -Wall is passed in, mark it as
// DefaultIgnore in addition to putting it here.
def All : DiagGroup<"all", [Most, Parentheses, Switch, SwitchBool]>;

// Warnings that should be in clang-cl /w4.
def : DiagGroup<"CL4", [All, Extra]>;

// Warnings enabled by -pedantic.  This is magically filled in by TableGen.
def Pedantic : DiagGroup<"pedantic">;

// Aliases.
def : DiagGroup<"", [Extra]>;                   // -W = -Wextra
def : DiagGroup<"endif-labels", [ExtraTokens]>; // -Wendif-labels=-Wextra-tokens
def : DiagGroup<"cpp", [PoundWarning]>;         // -Wcpp = -W#warnings
def : DiagGroup<"comments", [Comment]>;         // -Wcomments = -Wcomment
def : DiagGroup<"conversion-null",
                [NullConversion]>; // -Wconversion-null = -Wnull-conversion
def : DiagGroup<"bool-conversions",
                [BoolConversion]>; // -Wbool-conversions  = -Wbool-conversion
def : DiagGroup<"int-conversions",
                [IntConversion]>; // -Wint-conversions = -Wint-conversion
def : DiagGroup<"vector-conversions",
                [VectorConversion]>; // -Wvector-conversions = -Wvector-conversion
def : DiagGroup<"unused-local-typedefs", [UnusedLocalTypedef]>;
                // -Wunused-local-typedefs = -Wunused-local-typedef

// A warning group for warnings that we want to have on by default in clang,
// but which aren't on by default in GCC.
def NonGCC : DiagGroup<"non-gcc",
    [SignCompare, Conversion, LiteralRange]>;

// A warning group for warnings about using C++11 features as extensions in
// earlier C++ versions.
def CXX11 : DiagGroup<"c++11-extensions", [CXX11ExtraSemi, CXX11InlineNamespace,
                                           CXX11LongLong]>;

// A warning group for warnings about using C++14 features as extensions in
// earlier C++ versions.
def CXX14 : DiagGroup<"c++14-extensions", [CXX14BinaryLiteral]>;

// A warning group for warnings about using C++17 features as extensions in
// earlier C++ versions.
def CXX17 : DiagGroup<"c++17-extensions">;
<<<<<<< HEAD
=======

// A warning group for warnings about using C++2a features as extensions in
// earlier C++ versions.
def CXX2a : DiagGroup<"c++2a-extensions">;
>>>>>>> 905c5892

def : DiagGroup<"c++0x-extensions", [CXX11]>;
def : DiagGroup<"c++1y-extensions", [CXX14]>;
def : DiagGroup<"c++1z-extensions", [CXX17]>;

def DelegatingCtorCycles :
  DiagGroup<"delegating-ctor-cycles">;

// A warning group for warnings about using C11 features as extensions.
def C11 : DiagGroup<"c11-extensions">;

// A warning group for warnings about using C99 features as extensions.
def C99 : DiagGroup<"c99-extensions">;

// A warning group for warnings about GCC extensions.
def GNU : DiagGroup<"gnu", [GNUAlignofExpression, GNUAnonymousStruct,
                            GNUAutoType,
                            GNUBinaryLiteral, GNUCaseRange,
                            GNUComplexInteger, GNUCompoundLiteralInitializer,
                            GNUConditionalOmittedOperand, GNUDesignator,
                            GNUEmptyInitializer, GNUEmptyStruct,
                            VLAExtension, GNUFlexibleArrayInitializer,
                            GNUFlexibleArrayUnionMember, GNUFoldingConstant,
                            GNUImaginaryConstant, GNUIncludeNext,
                            GNULabelsAsValue,
                            RedeclaredClassMember, GNURedeclaredEnum,
                            GNUStatementExpression, GNUStaticFloatInit,
                            GNUStringLiteralOperatorTemplate,
                            GNUUnionCast, GNUVariableSizedTypeNotAtEnd,
                            ZeroLengthArray, GNUZeroLineDirective,
                            GNUZeroVariadicMacroArguments]>;
// A warning group for warnings about code that clang accepts but gcc doesn't.
def GccCompat : DiagGroup<"gcc-compat">;

// Warnings for Microsoft extensions.
def MicrosoftCharize : DiagGroup<"microsoft-charize">;
def MicrosoftInclude : DiagGroup<"microsoft-include">;
def MicrosoftCppMacro : DiagGroup<"microsoft-cpp-macro">;
def MicrosoftFixedEnum : DiagGroup<"microsoft-fixed-enum">;
def MicrosoftSealed : DiagGroup<"microsoft-sealed">;
def MicrosoftUnqualifiedFriend : DiagGroup<"microsoft-unqualified-friend">;
def MicrosoftExceptionSpec : DiagGroup<"microsoft-exception-spec">;
def MicrosoftUsingDecl : DiagGroup<"microsoft-using-decl">;
def MicrosoftMutableReference : DiagGroup<"microsoft-mutable-reference">;
def MicrosoftPureDefinition : DiagGroup<"microsoft-pure-definition">;
def MicrosoftUnionMemberReference : DiagGroup<
    "microsoft-union-member-reference">;
def MicrosoftExplicitConstructorCall : DiagGroup<
    "microsoft-explicit-constructor-call">;
def MicrosoftEnumValue : DiagGroup<"microsoft-enum-value">;
def MicrosoftDefaultArgRedefinition :
    DiagGroup<"microsoft-default-arg-redefinition">;
def MicrosoftTemplate : DiagGroup<"microsoft-template">;
def MicrosoftInconsistentDllImport : DiagGroup<"inconsistent-dllimport">;
def MicrosoftRedeclareStatic : DiagGroup<"microsoft-redeclare-static">;
def MicrosoftEnumForwardReference :
    DiagGroup<"microsoft-enum-forward-reference">;
def MicrosoftGoto : DiagGroup<"microsoft-goto">;
def MicrosoftFlexibleArray : DiagGroup<"microsoft-flexible-array">;
def MicrosoftExtraQualification : DiagGroup<"microsoft-extra-qualification">;
def MicrosoftCast : DiagGroup<"microsoft-cast">;
def MicrosoftConstInit : DiagGroup<"microsoft-const-init">;
def MicrosoftVoidPseudoDtor : DiagGroup<"microsoft-void-pseudo-dtor">;
def MicrosoftAnonTag : DiagGroup<"microsoft-anon-tag">;
def MicrosoftCommentPaste : DiagGroup<"microsoft-comment-paste">;
def MicrosoftEndOfFile : DiagGroup<"microsoft-end-of-file">;
def MicrosoftInaccessibleBase : DiagGroup<"microsoft-inaccessible-base">;
// Aliases.
def : DiagGroup<"msvc-include", [MicrosoftInclude]>;
                // -Wmsvc-include = -Wmicrosoft-include

// Warnings group for warnings about Microsoft extensions.
def Microsoft : DiagGroup<"microsoft",
    [MicrosoftCharize, MicrosoftInclude, MicrosoftCppMacro, MicrosoftFixedEnum,
     MicrosoftSealed, MicrosoftUnqualifiedFriend, MicrosoftExceptionSpec,
     MicrosoftUsingDecl, MicrosoftMutableReference, MicrosoftPureDefinition,
     MicrosoftUnionMemberReference, MicrosoftExplicitConstructorCall,
     MicrosoftEnumValue, MicrosoftDefaultArgRedefinition, MicrosoftTemplate,
     MicrosoftRedeclareStatic, MicrosoftEnumForwardReference, MicrosoftGoto,
     MicrosoftFlexibleArray, MicrosoftExtraQualification, MicrosoftCast,
     MicrosoftConstInit, MicrosoftVoidPseudoDtor, MicrosoftAnonTag,
     MicrosoftCommentPaste, MicrosoftEndOfFile,
     MicrosoftInconsistentDllImport]>;

def ClangClPch : DiagGroup<"clang-cl-pch">;

def ObjCNonUnifiedException : DiagGroup<"objc-nonunified-exceptions">;

def ObjCProtocolMethodImpl : DiagGroup<"objc-protocol-method-implementation">;

def ObjCNoPropertyAutoSynthesis : DiagGroup<"objc-property-synthesis">;

// ObjC API warning groups.
def ObjCRedundantLiteralUse : DiagGroup<"objc-redundant-literal-use">;
def ObjCRedundantAPIUse : DiagGroup<"objc-redundant-api-use", [
    ObjCRedundantLiteralUse
  ]>;

def ObjCCocoaAPI : DiagGroup<"objc-cocoa-api", [
    ObjCRedundantAPIUse
  ]>;

def ObjCStringComparison : DiagGroup<"objc-string-compare">;
def ObjCStringConcatenation : DiagGroup<"objc-string-concatenation">;
def ObjCLiteralComparison : DiagGroup<"objc-literal-compare", [
    ObjCStringComparison
  ]>;

// Inline ASM warnings.
def ASMOperandWidths : DiagGroup<"asm-operand-widths">;
def ASMIgnoredQualifier : DiagGroup<"asm-ignored-qualifier">;
def ASM : DiagGroup<"asm", [
    ASMOperandWidths, ASMIgnoredQualifier
  ]>;

// OpenMP warnings.
def SourceUsesOpenMP : DiagGroup<"source-uses-openmp">;
def OpenMPClauses : DiagGroup<"openmp-clauses">;
def OpenMPLoopForm : DiagGroup<"openmp-loop-form">;
def OpenMPTarget : DiagGroup<"openmp-target">;

// Backend warnings.
def BackendInlineAsm : DiagGroup<"inline-asm">;
def BackendFrameLargerThanEQ : DiagGroup<"frame-larger-than=">;
def BackendPlugin : DiagGroup<"backend-plugin">;
def RemarkBackendPlugin : DiagGroup<"remark-backend-plugin">;
def BackendOptimizationRemark : DiagGroup<"pass">;
def BackendOptimizationRemarkMissed : DiagGroup<"pass-missed">;
def BackendOptimizationRemarkAnalysis : DiagGroup<"pass-analysis">;
def BackendOptimizationFailure : DiagGroup<"pass-failed">;

// Instrumentation based profiling warnings.
def ProfileInstrMissing : DiagGroup<"profile-instr-missing">;
def ProfileInstrOutOfDate : DiagGroup<"profile-instr-out-of-date">;
def ProfileInstrUnprofiled : DiagGroup<"profile-instr-unprofiled">;

// AddressSanitizer frontend instrumentation remarks.
def SanitizeAddressRemarks : DiagGroup<"sanitize-address">;

// Issues with serialized diagnostics.
def SerializedDiagnostics : DiagGroup<"serialized-diagnostics">;

// A warning group for warnings about code that clang accepts when
// compiling CUDA C/C++ but which is not compatible with the CUDA spec.
def CudaCompat : DiagGroup<"cuda-compat">;

// A warning group for things that will change semantics in the future.
def FutureCompat : DiagGroup<"future-compat">;

def InvalidOrNonExistentDirectory : DiagGroup<"invalid-or-nonexistent-directory">;

def OptionIgnored : DiagGroup<"option-ignored">;

def UnknownArgument : DiagGroup<"unknown-argument">;

// A warning group for warnings about code that clang accepts when
// compiling OpenCL C/C++ but which is not compatible with the SPIR spec.
def SpirCompat : DiagGroup<"spir-compat">;

// Warning for the experimental-isel options.
def ExperimentalISel : DiagGroup<"experimental-isel">;

// A warning group specifically for warnings related to function
// multiversioning.
def FunctionMultiVersioning : DiagGroup<"function-multiversion">;<|MERGE_RESOLUTION|>--- conflicted
+++ resolved
@@ -251,10 +251,6 @@
 
 def CXX17Compat : DiagGroup<"c++17-compat", [DeprecatedRegister,
                                              DeprecatedIncrementBool,
-<<<<<<< HEAD
-                                             CXX17CompatMangling]>;
-def : DiagGroup<"c++1z-compat", [CXX17Compat]>;
-=======
                                              CXX17CompatMangling,
                                              CXXPre2aCompat]>;
 def CXX17CompatPedantic : DiagGroup<"c++17-compat-pedantic",
@@ -265,7 +261,6 @@
 def CXX2aCompat : DiagGroup<"c++2a-compat">;
 def CXX2aCompatPedantic : DiagGroup<"c++2a-compat-pedantic",
                                     [CXX2aCompat]>;
->>>>>>> 905c5892
 
 def ExitTimeDestructors : DiagGroup<"exit-time-destructors">;
 def FlexibleArrayExtensions : DiagGroup<"flexible-array-extensions">;
@@ -552,13 +547,10 @@
 def IgnoredPragmas : DiagGroup<"ignored-pragmas",
     [IgnoredPragmaIntrinsic, IgnoredPragmaOptimize]>;
 def PragmaClangAttribute : DiagGroup<"pragma-clang-attribute">;
-<<<<<<< HEAD
-=======
 def PragmaPackSuspiciousInclude : DiagGroup<"pragma-pack-suspicious-include">;
 def PragmaPack : DiagGroup<"pragma-pack", [PragmaPackSuspiciousInclude]>;
->>>>>>> 905c5892
 def Pragmas : DiagGroup<"pragmas", [UnknownPragmas, IgnoredPragmas,
-                                    PragmaClangAttribute]>;
+                                    PragmaClangAttribute, PragmaPack]>;
 def UnknownWarningOption : DiagGroup<"unknown-warning-option">;
 def NSobjectAttribute : DiagGroup<"NSObject-attribute">;
 def NSConsumedMismatch : DiagGroup<"nsconsumed-mismatch">;
@@ -869,13 +861,10 @@
 // A warning group for warnings about using C++17 features as extensions in
 // earlier C++ versions.
 def CXX17 : DiagGroup<"c++17-extensions">;
-<<<<<<< HEAD
-=======
 
 // A warning group for warnings about using C++2a features as extensions in
 // earlier C++ versions.
 def CXX2a : DiagGroup<"c++2a-extensions">;
->>>>>>> 905c5892
 
 def : DiagGroup<"c++0x-extensions", [CXX11]>;
 def : DiagGroup<"c++1y-extensions", [CXX14]>;
