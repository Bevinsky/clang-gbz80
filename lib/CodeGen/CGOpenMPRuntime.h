--- conflicted
+++ resolved
@@ -346,11 +346,7 @@
   QualType SavedKmpTaskTQTy;
   /// Saved kmp_task_t for taskloop-based directive.
   QualType SavedKmpTaskloopTQTy;
-<<<<<<< HEAD
-  /// \brief Type typedef struct kmp_depend_info {
-=======
   /// Type typedef struct kmp_depend_info {
->>>>>>> 905c5892
   ///    kmp_intptr_t               base_addr;
   ///    size_t                     len;
   ///    struct {
