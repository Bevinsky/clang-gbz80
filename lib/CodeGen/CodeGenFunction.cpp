//===--- CodeGenFunction.cpp - Emit LLVM Code from ASTs for a Function ----===//
//
//                     The LLVM Compiler Infrastructure
//
// This file is distributed under the University of Illinois Open Source
// License. See LICENSE.TXT for details.
//
//===----------------------------------------------------------------------===//
//
// This coordinates the per-function state used while generating code.
//
//===----------------------------------------------------------------------===//

#include "CodeGenFunction.h"
#include "CGBlocks.h"
#include "CGCleanup.h"
#include "CGCUDARuntime.h"
#include "CGCXXABI.h"
#include "CGDebugInfo.h"
#include "CGOpenMPRuntime.h"
#include "CodeGenModule.h"
#include "CodeGenPGO.h"
#include "TargetInfo.h"
#include "clang/AST/ASTContext.h"
#include "clang/AST/ASTLambda.h"
#include "clang/AST/Decl.h"
#include "clang/AST/DeclCXX.h"
#include "clang/AST/StmtCXX.h"
#include "clang/AST/StmtObjC.h"
#include "clang/Basic/Builtins.h"
#include "clang/Basic/TargetInfo.h"
#include "clang/CodeGen/CGFunctionInfo.h"
#include "clang/Frontend/CodeGenOptions.h"
#include "clang/Sema/SemaDiagnostic.h"
#include "llvm/IR/DataLayout.h"
#include "llvm/IR/Dominators.h"
#include "llvm/IR/Intrinsics.h"
#include "llvm/IR/MDBuilder.h"
#include "llvm/IR/Operator.h"
#include "llvm/Transforms/Utils/PromoteMemToReg.h"
using namespace clang;
using namespace CodeGen;

/// shouldEmitLifetimeMarkers - Decide whether we need emit the life-time
/// markers.
static bool shouldEmitLifetimeMarkers(const CodeGenOptions &CGOpts,
                                      const LangOptions &LangOpts) {
  if (CGOpts.DisableLifetimeMarkers)
    return false;

  // Disable lifetime markers in msan builds.
  // FIXME: Remove this when msan works with lifetime markers.
  if (LangOpts.Sanitize.has(SanitizerKind::Memory))
    return false;

  // Asan uses markers for use-after-scope checks.
  if (CGOpts.SanitizeAddressUseAfterScope)
    return true;

  // For now, only in optimized builds.
  return CGOpts.OptimizationLevel != 0;
}

CodeGenFunction::CodeGenFunction(CodeGenModule &cgm, bool suppressNewContext)
    : CodeGenTypeCache(cgm), CGM(cgm), Target(cgm.getTarget()),
      Builder(cgm, cgm.getModule().getContext(), llvm::ConstantFolder(),
              CGBuilderInserterTy(this)),
      SanOpts(CGM.getLangOpts().Sanitize), DebugInfo(CGM.getModuleDebugInfo()),
      PGO(cgm), ShouldEmitLifetimeMarkers(shouldEmitLifetimeMarkers(
                    CGM.getCodeGenOpts(), CGM.getLangOpts())) {
  if (!suppressNewContext)
    CGM.getCXXABI().getMangleContext().startNewFunction();

  llvm::FastMathFlags FMF;
  if (CGM.getLangOpts().FastMath)
    FMF.setFast();
  if (CGM.getLangOpts().FiniteMathOnly) {
    FMF.setNoNaNs();
    FMF.setNoInfs();
  }
  if (CGM.getCodeGenOpts().NoNaNsFPMath) {
    FMF.setNoNaNs();
  }
  if (CGM.getCodeGenOpts().NoSignedZeros) {
    FMF.setNoSignedZeros();
  }
  if (CGM.getCodeGenOpts().ReciprocalMath) {
    FMF.setAllowReciprocal();
  }
  if (CGM.getCodeGenOpts().Reassociate) {
    FMF.setAllowReassoc();
  }
  Builder.setFastMathFlags(FMF);
}

CodeGenFunction::~CodeGenFunction() {
  assert(LifetimeExtendedCleanupStack.empty() && "failed to emit a cleanup");

  // If there are any unclaimed block infos, go ahead and destroy them
  // now.  This can happen if IR-gen gets clever and skips evaluating
  // something.
  if (FirstBlockInfo)
    destroyBlockInfos(FirstBlockInfo);

  if (getLangOpts().OpenMP && CurFn)
    CGM.getOpenMPRuntime().functionFinished(*this);
}

CharUnits CodeGenFunction::getNaturalPointeeTypeAlignment(QualType T,
                                                    LValueBaseInfo *BaseInfo,
                                                    TBAAAccessInfo *TBAAInfo) {
  return getNaturalTypeAlignment(T->getPointeeType(), BaseInfo, TBAAInfo,
                                 /* forPointeeType= */ true);
}

CharUnits CodeGenFunction::getNaturalTypeAlignment(QualType T,
                                                   LValueBaseInfo *BaseInfo,
                                                   TBAAAccessInfo *TBAAInfo,
                                                   bool forPointeeType) {
  if (TBAAInfo)
    *TBAAInfo = CGM.getTBAAAccessInfo(T);

  // Honor alignment typedef attributes even on incomplete types.
  // We also honor them straight for C++ class types, even as pointees;
  // there's an expressivity gap here.
  if (auto TT = T->getAs<TypedefType>()) {
    if (auto Align = TT->getDecl()->getMaxAlignment()) {
      if (BaseInfo)
        *BaseInfo = LValueBaseInfo(AlignmentSource::AttributedType);
      return getContext().toCharUnitsFromBits(Align);
    }
  }

  if (BaseInfo)
    *BaseInfo = LValueBaseInfo(AlignmentSource::Type);

  CharUnits Alignment;
  if (T->isIncompleteType()) {
    Alignment = CharUnits::One(); // Shouldn't be used, but pessimistic is best.
  } else {
    // For C++ class pointees, we don't know whether we're pointing at a
    // base or a complete object, so we generally need to use the
    // non-virtual alignment.
    const CXXRecordDecl *RD;
    if (forPointeeType && (RD = T->getAsCXXRecordDecl())) {
      Alignment = CGM.getClassPointerAlignment(RD);
    } else {
      Alignment = getContext().getTypeAlignInChars(T);
      if (T.getQualifiers().hasUnaligned())
        Alignment = CharUnits::One();
    }

    // Cap to the global maximum type alignment unless the alignment
    // was somehow explicit on the type.
    if (unsigned MaxAlign = getLangOpts().MaxTypeAlign) {
      if (Alignment.getQuantity() > MaxAlign &&
          !getContext().isAlignmentRequired(T))
        Alignment = CharUnits::fromQuantity(MaxAlign);
    }
  }
  return Alignment;
}

LValue CodeGenFunction::MakeNaturalAlignAddrLValue(llvm::Value *V, QualType T) {
  LValueBaseInfo BaseInfo;
  TBAAAccessInfo TBAAInfo;
  CharUnits Alignment = getNaturalTypeAlignment(T, &BaseInfo, &TBAAInfo);
  return LValue::MakeAddr(Address(V, Alignment), T, getContext(), BaseInfo,
                          TBAAInfo);
}

/// Given a value of type T* that may not be to a complete object,
/// construct an l-value with the natural pointee alignment of T.
LValue
CodeGenFunction::MakeNaturalAlignPointeeAddrLValue(llvm::Value *V, QualType T) {
  LValueBaseInfo BaseInfo;
  TBAAAccessInfo TBAAInfo;
  CharUnits Align = getNaturalTypeAlignment(T, &BaseInfo, &TBAAInfo,
                                            /* forPointeeType= */ true);
  return MakeAddrLValue(Address(V, Align), T, BaseInfo, TBAAInfo);
}


llvm::Type *CodeGenFunction::ConvertTypeForMem(QualType T) {
  return CGM.getTypes().ConvertTypeForMem(T);
}

llvm::Type *CodeGenFunction::ConvertType(QualType T) {
  return CGM.getTypes().ConvertType(T);
}

TypeEvaluationKind CodeGenFunction::getEvaluationKind(QualType type) {
  type = type.getCanonicalType();
  while (true) {
    switch (type->getTypeClass()) {
#define TYPE(name, parent)
#define ABSTRACT_TYPE(name, parent)
#define NON_CANONICAL_TYPE(name, parent) case Type::name:
#define DEPENDENT_TYPE(name, parent) case Type::name:
#define NON_CANONICAL_UNLESS_DEPENDENT_TYPE(name, parent) case Type::name:
#include "clang/AST/TypeNodes.def"
      llvm_unreachable("non-canonical or dependent type in IR-generation");

    case Type::Auto:
    case Type::DeducedTemplateSpecialization:
      llvm_unreachable("undeduced type in IR-generation");

    // Various scalar types.
    case Type::Builtin:
    case Type::Pointer:
    case Type::BlockPointer:
    case Type::LValueReference:
    case Type::RValueReference:
    case Type::MemberPointer:
    case Type::Vector:
    case Type::ExtVector:
    case Type::FunctionProto:
    case Type::FunctionNoProto:
    case Type::Enum:
    case Type::ObjCObjectPointer:
    case Type::Pipe:
      return TEK_Scalar;

    // Complexes.
    case Type::Complex:
      return TEK_Complex;

    // Arrays, records, and Objective-C objects.
    case Type::ConstantArray:
    case Type::IncompleteArray:
    case Type::VariableArray:
    case Type::Record:
    case Type::ObjCObject:
    case Type::ObjCInterface:
      return TEK_Aggregate;

    // We operate on atomic values according to their underlying type.
    case Type::Atomic:
      type = cast<AtomicType>(type)->getValueType();
      continue;
    }
    llvm_unreachable("unknown type kind!");
  }
}

llvm::DebugLoc CodeGenFunction::EmitReturnBlock() {
  // For cleanliness, we try to avoid emitting the return block for
  // simple cases.
  llvm::BasicBlock *CurBB = Builder.GetInsertBlock();

  if (CurBB) {
    assert(!CurBB->getTerminator() && "Unexpected terminated block.");

    // We have a valid insert point, reuse it if it is empty or there are no
    // explicit jumps to the return block.
    if (CurBB->empty() || ReturnBlock.getBlock()->use_empty()) {
      ReturnBlock.getBlock()->replaceAllUsesWith(CurBB);
      delete ReturnBlock.getBlock();
    } else
      EmitBlock(ReturnBlock.getBlock());
    return llvm::DebugLoc();
  }

  // Otherwise, if the return block is the target of a single direct
  // branch then we can just put the code in that block instead. This
  // cleans up functions which started with a unified return block.
  if (ReturnBlock.getBlock()->hasOneUse()) {
    llvm::BranchInst *BI =
      dyn_cast<llvm::BranchInst>(*ReturnBlock.getBlock()->user_begin());
    if (BI && BI->isUnconditional() &&
        BI->getSuccessor(0) == ReturnBlock.getBlock()) {
      // Record/return the DebugLoc of the simple 'return' expression to be used
      // later by the actual 'ret' instruction.
      llvm::DebugLoc Loc = BI->getDebugLoc();
      Builder.SetInsertPoint(BI->getParent());
      BI->eraseFromParent();
      delete ReturnBlock.getBlock();
      return Loc;
    }
  }

  // FIXME: We are at an unreachable point, there is no reason to emit the block
  // unless it has uses. However, we still need a place to put the debug
  // region.end for now.

  EmitBlock(ReturnBlock.getBlock());
  return llvm::DebugLoc();
}

static void EmitIfUsed(CodeGenFunction &CGF, llvm::BasicBlock *BB) {
  if (!BB) return;
  if (!BB->use_empty())
    return CGF.CurFn->getBasicBlockList().push_back(BB);
  delete BB;
}

void CodeGenFunction::FinishFunction(SourceLocation EndLoc) {
  assert(BreakContinueStack.empty() &&
         "mismatched push/pop in break/continue stack!");

  bool OnlySimpleReturnStmts = NumSimpleReturnExprs > 0
    && NumSimpleReturnExprs == NumReturnExprs
    && ReturnBlock.getBlock()->use_empty();
  // Usually the return expression is evaluated before the cleanup
  // code.  If the function contains only a simple return statement,
  // such as a constant, the location before the cleanup code becomes
  // the last useful breakpoint in the function, because the simple
  // return expression will be evaluated after the cleanup code. To be
  // safe, set the debug location for cleanup code to the location of
  // the return statement.  Otherwise the cleanup code should be at the
  // end of the function's lexical scope.
  //
  // If there are multiple branches to the return block, the branch
  // instructions will get the location of the return statements and
  // all will be fine.
  if (CGDebugInfo *DI = getDebugInfo()) {
    if (OnlySimpleReturnStmts)
      DI->EmitLocation(Builder, LastStopPoint);
    else
      DI->EmitLocation(Builder, EndLoc);
  }

  // Pop any cleanups that might have been associated with the
  // parameters.  Do this in whatever block we're currently in; it's
  // important to do this before we enter the return block or return
  // edges will be *really* confused.
  bool HasCleanups = EHStack.stable_begin() != PrologueCleanupDepth;
  bool HasOnlyLifetimeMarkers =
      HasCleanups && EHStack.containsOnlyLifetimeMarkers(PrologueCleanupDepth);
  bool EmitRetDbgLoc = !HasCleanups || HasOnlyLifetimeMarkers;
  if (HasCleanups) {
    // Make sure the line table doesn't jump back into the body for
    // the ret after it's been at EndLoc.
    if (CGDebugInfo *DI = getDebugInfo())
      if (OnlySimpleReturnStmts)
        DI->EmitLocation(Builder, EndLoc);

    PopCleanupBlocks(PrologueCleanupDepth);
  }

  // Emit function epilog (to return).
  llvm::DebugLoc Loc = EmitReturnBlock();

  if (ShouldInstrumentFunction()) {
    if (CGM.getCodeGenOpts().InstrumentFunctions)
      CurFn->addFnAttr("instrument-function-exit", "__cyg_profile_func_exit");
    if (CGM.getCodeGenOpts().InstrumentFunctionsAfterInlining)
      CurFn->addFnAttr("instrument-function-exit-inlined",
                       "__cyg_profile_func_exit");
  }

  // Emit debug descriptor for function end.
  if (CGDebugInfo *DI = getDebugInfo())
    DI->EmitFunctionEnd(Builder, CurFn);

  // Reset the debug location to that of the simple 'return' expression, if any
  // rather than that of the end of the function's scope '}'.
  ApplyDebugLocation AL(*this, Loc);
  EmitFunctionEpilog(*CurFnInfo, EmitRetDbgLoc, EndLoc);
  EmitEndEHSpec(CurCodeDecl);

  assert(EHStack.empty() &&
         "did not remove all scopes from cleanup stack!");

  // If someone did an indirect goto, emit the indirect goto block at the end of
  // the function.
  if (IndirectBranch) {
    EmitBlock(IndirectBranch->getParent());
    Builder.ClearInsertionPoint();
  }

  // If some of our locals escaped, insert a call to llvm.localescape in the
  // entry block.
  if (!EscapedLocals.empty()) {
    // Invert the map from local to index into a simple vector. There should be
    // no holes.
    SmallVector<llvm::Value *, 4> EscapeArgs;
    EscapeArgs.resize(EscapedLocals.size());
    for (auto &Pair : EscapedLocals)
      EscapeArgs[Pair.second] = Pair.first;
    llvm::Function *FrameEscapeFn = llvm::Intrinsic::getDeclaration(
        &CGM.getModule(), llvm::Intrinsic::localescape);
    CGBuilderTy(*this, AllocaInsertPt).CreateCall(FrameEscapeFn, EscapeArgs);
  }

  // Remove the AllocaInsertPt instruction, which is just a convenience for us.
  llvm::Instruction *Ptr = AllocaInsertPt;
  AllocaInsertPt = nullptr;
  Ptr->eraseFromParent();

  // If someone took the address of a label but never did an indirect goto, we
  // made a zero entry PHI node, which is illegal, zap it now.
  if (IndirectBranch) {
    llvm::PHINode *PN = cast<llvm::PHINode>(IndirectBranch->getAddress());
    if (PN->getNumIncomingValues() == 0) {
      PN->replaceAllUsesWith(llvm::UndefValue::get(PN->getType()));
      PN->eraseFromParent();
    }
  }

  EmitIfUsed(*this, EHResumeBlock);
  EmitIfUsed(*this, TerminateLandingPad);
  EmitIfUsed(*this, TerminateHandler);
  EmitIfUsed(*this, UnreachableBlock);

  for (const auto &FuncletAndParent : TerminateFunclets)
    EmitIfUsed(*this, FuncletAndParent.second);

  if (CGM.getCodeGenOpts().EmitDeclMetadata)
    EmitDeclMetadata();

  for (SmallVectorImpl<std::pair<llvm::Instruction *, llvm::Value *> >::iterator
           I = DeferredReplacements.begin(),
           E = DeferredReplacements.end();
       I != E; ++I) {
    I->first->replaceAllUsesWith(I->second);
    I->first->eraseFromParent();
  }

  // Eliminate CleanupDestSlot alloca by replacing it with SSA values and
  // PHIs if the current function is a coroutine. We don't do it for all
  // functions as it may result in slight increase in numbers of instructions
  // if compiled with no optimizations. We do it for coroutine as the lifetime
  // of CleanupDestSlot alloca make correct coroutine frame building very
  // difficult.
  if (NormalCleanupDest.isValid() && isCoroutine()) {
    llvm::DominatorTree DT(*CurFn);
    llvm::PromoteMemToReg(
        cast<llvm::AllocaInst>(NormalCleanupDest.getPointer()), DT);
    NormalCleanupDest = Address::invalid();
  }

  // Add the required-vector-width attribute.
  if (LargestVectorWidth != 0)
    CurFn->addFnAttr("min-legal-vector-width",
                     llvm::utostr(LargestVectorWidth));
}

/// ShouldInstrumentFunction - Return true if the current function should be
/// instrumented with __cyg_profile_func_* calls
bool CodeGenFunction::ShouldInstrumentFunction() {
  if (!CGM.getCodeGenOpts().InstrumentFunctions &&
      !CGM.getCodeGenOpts().InstrumentFunctionsAfterInlining &&
      !CGM.getCodeGenOpts().InstrumentFunctionEntryBare)
    return false;
  if (!CurFuncDecl || CurFuncDecl->hasAttr<NoInstrumentFunctionAttr>())
    return false;
  return true;
}

/// ShouldXRayInstrument - Return true if the current function should be
/// instrumented with XRay nop sleds.
bool CodeGenFunction::ShouldXRayInstrumentFunction() const {
  return CGM.getCodeGenOpts().XRayInstrumentFunctions;
}

/// AlwaysEmitXRayCustomEvents - Return true if we should emit IR for calls to
/// the __xray_customevent(...) builtin calls, when doing XRay instrumentation.
bool CodeGenFunction::AlwaysEmitXRayCustomEvents() const {
  return CGM.getCodeGenOpts().XRayInstrumentFunctions &&
         (CGM.getCodeGenOpts().XRayAlwaysEmitCustomEvents ||
          CGM.getCodeGenOpts().XRayInstrumentationBundle.Mask ==
              XRayInstrKind::Custom);
}

bool CodeGenFunction::AlwaysEmitXRayTypedEvents() const {
  return CGM.getCodeGenOpts().XRayInstrumentFunctions &&
         (CGM.getCodeGenOpts().XRayAlwaysEmitTypedEvents ||
          CGM.getCodeGenOpts().XRayInstrumentationBundle.Mask ==
              XRayInstrKind::Typed);
}

llvm::Constant *
CodeGenFunction::EncodeAddrForUseInPrologue(llvm::Function *F,
                                            llvm::Constant *Addr) {
  // Addresses stored in prologue data can't require run-time fixups and must
  // be PC-relative. Run-time fixups are undesirable because they necessitate
  // writable text segments, which are unsafe. And absolute addresses are
  // undesirable because they break PIE mode.

  // Add a layer of indirection through a private global. Taking its address
  // won't result in a run-time fixup, even if Addr has linkonce_odr linkage.
  auto *GV = new llvm::GlobalVariable(CGM.getModule(), Addr->getType(),
                                      /*isConstant=*/true,
                                      llvm::GlobalValue::PrivateLinkage, Addr);

  // Create a PC-relative address.
  auto *GOTAsInt = llvm::ConstantExpr::getPtrToInt(GV, IntPtrTy);
  auto *FuncAsInt = llvm::ConstantExpr::getPtrToInt(F, IntPtrTy);
  auto *PCRelAsInt = llvm::ConstantExpr::getSub(GOTAsInt, FuncAsInt);
  return (IntPtrTy == Int32Ty)
             ? PCRelAsInt
             : llvm::ConstantExpr::getTrunc(PCRelAsInt, Int32Ty);
}

llvm::Value *
CodeGenFunction::DecodeAddrUsedInPrologue(llvm::Value *F,
                                          llvm::Value *EncodedAddr) {
  // Reconstruct the address of the global.
  auto *PCRelAsInt = Builder.CreateSExt(EncodedAddr, IntPtrTy);
  auto *FuncAsInt = Builder.CreatePtrToInt(F, IntPtrTy, "func_addr.int");
  auto *GOTAsInt = Builder.CreateAdd(PCRelAsInt, FuncAsInt, "global_addr.int");
  auto *GOTAddr = Builder.CreateIntToPtr(GOTAsInt, Int8PtrPtrTy, "global_addr");

  // Load the original pointer through the global.
  return Builder.CreateLoad(Address(GOTAddr, getPointerAlign()),
                            "decoded_addr");
}

static void removeImageAccessQualifier(std::string& TyName) {
  std::string ReadOnlyQual("__read_only");
  std::string::size_type ReadOnlyPos = TyName.find(ReadOnlyQual);
  if (ReadOnlyPos != std::string::npos)
    // "+ 1" for the space after access qualifier.
    TyName.erase(ReadOnlyPos, ReadOnlyQual.size() + 1);
  else {
    std::string WriteOnlyQual("__write_only");
    std::string::size_type WriteOnlyPos = TyName.find(WriteOnlyQual);
    if (WriteOnlyPos != std::string::npos)
      TyName.erase(WriteOnlyPos, WriteOnlyQual.size() + 1);
    else {
      std::string ReadWriteQual("__read_write");
      std::string::size_type ReadWritePos = TyName.find(ReadWriteQual);
      if (ReadWritePos != std::string::npos)
        TyName.erase(ReadWritePos, ReadWriteQual.size() + 1);
    }
  }
}

// Returns the address space id that should be produced to the
// kernel_arg_addr_space metadata. This is always fixed to the ids
// as specified in the SPIR 2.0 specification in order to differentiate
// for example in clGetKernelArgInfo() implementation between the address
// spaces with targets without unique mapping to the OpenCL address spaces
// (basically all single AS CPUs).
static unsigned ArgInfoAddressSpace(LangAS AS) {
  switch (AS) {
  case LangAS::opencl_global:   return 1;
  case LangAS::opencl_constant: return 2;
  case LangAS::opencl_local:    return 3;
  case LangAS::opencl_generic:  return 4; // Not in SPIR 2.0 specs.
  default:
    return 0; // Assume private.
  }
}

// OpenCL v1.2 s5.6.4.6 allows the compiler to store kernel argument
// information in the program executable. The argument information stored
// includes the argument name, its type, the address and access qualifiers used.
static void GenOpenCLArgMetadata(const FunctionDecl *FD, llvm::Function *Fn,
                                 CodeGenModule &CGM, llvm::LLVMContext &Context,
                                 CGBuilderTy &Builder, ASTContext &ASTCtx) {
  // Create MDNodes that represent the kernel arg metadata.
  // Each MDNode is a list in the form of "key", N number of values which is
  // the same number of values as their are kernel arguments.

  const PrintingPolicy &Policy = ASTCtx.getPrintingPolicy();

  // MDNode for the kernel argument address space qualifiers.
  SmallVector<llvm::Metadata *, 8> addressQuals;

  // MDNode for the kernel argument access qualifiers (images only).
  SmallVector<llvm::Metadata *, 8> accessQuals;

  // MDNode for the kernel argument type names.
  SmallVector<llvm::Metadata *, 8> argTypeNames;

  // MDNode for the kernel argument base type names.
  SmallVector<llvm::Metadata *, 8> argBaseTypeNames;

  // MDNode for the kernel argument type qualifiers.
  SmallVector<llvm::Metadata *, 8> argTypeQuals;

  // MDNode for the kernel argument names.
  SmallVector<llvm::Metadata *, 8> argNames;

  for (unsigned i = 0, e = FD->getNumParams(); i != e; ++i) {
    const ParmVarDecl *parm = FD->getParamDecl(i);
    QualType ty = parm->getType();
    std::string typeQuals;

    if (ty->isPointerType()) {
      QualType pointeeTy = ty->getPointeeType();

      // Get address qualifier.
      addressQuals.push_back(llvm::ConstantAsMetadata::get(Builder.getInt32(
        ArgInfoAddressSpace(pointeeTy.getAddressSpace()))));

      // Get argument type name.
      std::string typeName =
          pointeeTy.getUnqualifiedType().getAsString(Policy) + "*";

      // Turn "unsigned type" to "utype"
      std::string::size_type pos = typeName.find("unsigned");
      if (pointeeTy.isCanonical() && pos != std::string::npos)
        typeName.erase(pos+1, 8);

      argTypeNames.push_back(llvm::MDString::get(Context, typeName));

      std::string baseTypeName =
          pointeeTy.getUnqualifiedType().getCanonicalType().getAsString(
              Policy) +
          "*";

      // Turn "unsigned type" to "utype"
      pos = baseTypeName.find("unsigned");
      if (pos != std::string::npos)
        baseTypeName.erase(pos+1, 8);

      argBaseTypeNames.push_back(llvm::MDString::get(Context, baseTypeName));

      // Get argument type qualifiers:
      if (ty.isRestrictQualified())
        typeQuals = "restrict";
      if (pointeeTy.isConstQualified() ||
          (pointeeTy.getAddressSpace() == LangAS::opencl_constant))
        typeQuals += typeQuals.empty() ? "const" : " const";
      if (pointeeTy.isVolatileQualified())
        typeQuals += typeQuals.empty() ? "volatile" : " volatile";
    } else {
      uint32_t AddrSpc = 0;
      bool isPipe = ty->isPipeType();
      if (ty->isImageType() || isPipe)
        AddrSpc = ArgInfoAddressSpace(LangAS::opencl_global);

      addressQuals.push_back(
          llvm::ConstantAsMetadata::get(Builder.getInt32(AddrSpc)));

      // Get argument type name.
      std::string typeName;
      if (isPipe)
        typeName = ty.getCanonicalType()->getAs<PipeType>()->getElementType()
                     .getAsString(Policy);
      else
        typeName = ty.getUnqualifiedType().getAsString(Policy);

      // Turn "unsigned type" to "utype"
      std::string::size_type pos = typeName.find("unsigned");
      if (ty.isCanonical() && pos != std::string::npos)
        typeName.erase(pos+1, 8);

      std::string baseTypeName;
      if (isPipe)
        baseTypeName = ty.getCanonicalType()->getAs<PipeType>()
                          ->getElementType().getCanonicalType()
                          .getAsString(Policy);
      else
        baseTypeName =
          ty.getUnqualifiedType().getCanonicalType().getAsString(Policy);

      // Remove access qualifiers on images
      // (as they are inseparable from type in clang implementation,
      // but OpenCL spec provides a special query to get access qualifier
      // via clGetKernelArgInfo with CL_KERNEL_ARG_ACCESS_QUALIFIER):
      if (ty->isImageType()) {
        removeImageAccessQualifier(typeName);
        removeImageAccessQualifier(baseTypeName);
      }

      argTypeNames.push_back(llvm::MDString::get(Context, typeName));

      // Turn "unsigned type" to "utype"
      pos = baseTypeName.find("unsigned");
      if (pos != std::string::npos)
        baseTypeName.erase(pos+1, 8);

      argBaseTypeNames.push_back(llvm::MDString::get(Context, baseTypeName));

      if (isPipe)
        typeQuals = "pipe";
    }

    argTypeQuals.push_back(llvm::MDString::get(Context, typeQuals));

    // Get image and pipe access qualifier:
    if (ty->isImageType()|| ty->isPipeType()) {
      const Decl *PDecl = parm;
      if (auto *TD = dyn_cast<TypedefType>(ty))
        PDecl = TD->getDecl();
      const OpenCLAccessAttr *A = PDecl->getAttr<OpenCLAccessAttr>();
      if (A && A->isWriteOnly())
        accessQuals.push_back(llvm::MDString::get(Context, "write_only"));
      else if (A && A->isReadWrite())
        accessQuals.push_back(llvm::MDString::get(Context, "read_write"));
      else
        accessQuals.push_back(llvm::MDString::get(Context, "read_only"));
    } else
      accessQuals.push_back(llvm::MDString::get(Context, "none"));

    // Get argument name.
    argNames.push_back(llvm::MDString::get(Context, parm->getName()));
  }

  Fn->setMetadata("kernel_arg_addr_space",
                  llvm::MDNode::get(Context, addressQuals));
  Fn->setMetadata("kernel_arg_access_qual",
                  llvm::MDNode::get(Context, accessQuals));
  Fn->setMetadata("kernel_arg_type",
                  llvm::MDNode::get(Context, argTypeNames));
  Fn->setMetadata("kernel_arg_base_type",
                  llvm::MDNode::get(Context, argBaseTypeNames));
  Fn->setMetadata("kernel_arg_type_qual",
                  llvm::MDNode::get(Context, argTypeQuals));
  if (CGM.getCodeGenOpts().EmitOpenCLArgMetadata)
    Fn->setMetadata("kernel_arg_name",
                    llvm::MDNode::get(Context, argNames));
}

void CodeGenFunction::EmitOpenCLKernelMetadata(const FunctionDecl *FD,
                                               llvm::Function *Fn)
{
  if (!FD->hasAttr<OpenCLKernelAttr>())
    return;

  llvm::LLVMContext &Context = getLLVMContext();

  GenOpenCLArgMetadata(FD, Fn, CGM, Context, Builder, getContext());

  if (const VecTypeHintAttr *A = FD->getAttr<VecTypeHintAttr>()) {
    QualType HintQTy = A->getTypeHint();
    const ExtVectorType *HintEltQTy = HintQTy->getAs<ExtVectorType>();
    bool IsSignedInteger =
        HintQTy->isSignedIntegerType() ||
        (HintEltQTy && HintEltQTy->getElementType()->isSignedIntegerType());
    llvm::Metadata *AttrMDArgs[] = {
        llvm::ConstantAsMetadata::get(llvm::UndefValue::get(
            CGM.getTypes().ConvertType(A->getTypeHint()))),
        llvm::ConstantAsMetadata::get(llvm::ConstantInt::get(
            llvm::IntegerType::get(Context, 32),
            llvm::APInt(32, (uint64_t)(IsSignedInteger ? 1 : 0))))};
    Fn->setMetadata("vec_type_hint", llvm::MDNode::get(Context, AttrMDArgs));
  }

  if (const WorkGroupSizeHintAttr *A = FD->getAttr<WorkGroupSizeHintAttr>()) {
    llvm::Metadata *AttrMDArgs[] = {
        llvm::ConstantAsMetadata::get(Builder.getInt32(A->getXDim())),
        llvm::ConstantAsMetadata::get(Builder.getInt32(A->getYDim())),
        llvm::ConstantAsMetadata::get(Builder.getInt32(A->getZDim()))};
    Fn->setMetadata("work_group_size_hint", llvm::MDNode::get(Context, AttrMDArgs));
  }

  if (const ReqdWorkGroupSizeAttr *A = FD->getAttr<ReqdWorkGroupSizeAttr>()) {
    llvm::Metadata *AttrMDArgs[] = {
        llvm::ConstantAsMetadata::get(Builder.getInt32(A->getXDim())),
        llvm::ConstantAsMetadata::get(Builder.getInt32(A->getYDim())),
        llvm::ConstantAsMetadata::get(Builder.getInt32(A->getZDim()))};
    Fn->setMetadata("reqd_work_group_size", llvm::MDNode::get(Context, AttrMDArgs));
  }

  if (const OpenCLIntelReqdSubGroupSizeAttr *A =
          FD->getAttr<OpenCLIntelReqdSubGroupSizeAttr>()) {
    llvm::Metadata *AttrMDArgs[] = {
        llvm::ConstantAsMetadata::get(Builder.getInt32(A->getSubGroupSize()))};
    Fn->setMetadata("intel_reqd_sub_group_size",
                    llvm::MDNode::get(Context, AttrMDArgs));
  }
}

/// Determine whether the function F ends with a return stmt.
static bool endsWithReturn(const Decl* F) {
  const Stmt *Body = nullptr;
  if (auto *FD = dyn_cast_or_null<FunctionDecl>(F))
    Body = FD->getBody();
  else if (auto *OMD = dyn_cast_or_null<ObjCMethodDecl>(F))
    Body = OMD->getBody();

  if (auto *CS = dyn_cast_or_null<CompoundStmt>(Body)) {
    auto LastStmt = CS->body_rbegin();
    if (LastStmt != CS->body_rend())
      return isa<ReturnStmt>(*LastStmt);
  }
  return false;
}

void CodeGenFunction::markAsIgnoreThreadCheckingAtRuntime(llvm::Function *Fn) {
  if (SanOpts.has(SanitizerKind::Thread)) {
    Fn->addFnAttr("sanitize_thread_no_checking_at_run_time");
    Fn->removeFnAttr(llvm::Attribute::SanitizeThread);
  }
}

static bool matchesStlAllocatorFn(const Decl *D, const ASTContext &Ctx) {
  auto *MD = dyn_cast_or_null<CXXMethodDecl>(D);
  if (!MD || !MD->getDeclName().getAsIdentifierInfo() ||
      !MD->getDeclName().getAsIdentifierInfo()->isStr("allocate") ||
      (MD->getNumParams() != 1 && MD->getNumParams() != 2))
    return false;

  if (MD->parameters()[0]->getType().getCanonicalType() != Ctx.getSizeType())
    return false;

  if (MD->getNumParams() == 2) {
    auto *PT = MD->parameters()[1]->getType()->getAs<PointerType>();
    if (!PT || !PT->isVoidPointerType() ||
        !PT->getPointeeType().isConstQualified())
      return false;
  }

  return true;
}

/// Return the UBSan prologue signature for \p FD if one is available.
static llvm::Constant *getPrologueSignature(CodeGenModule &CGM,
                                            const FunctionDecl *FD) {
  if (const auto *MD = dyn_cast<CXXMethodDecl>(FD))
    if (!MD->isStatic())
      return nullptr;
  return CGM.getTargetCodeGenInfo().getUBSanFunctionSignature(CGM);
}

void CodeGenFunction::StartFunction(GlobalDecl GD,
                                    QualType RetTy,
                                    llvm::Function *Fn,
                                    const CGFunctionInfo &FnInfo,
                                    const FunctionArgList &Args,
                                    SourceLocation Loc,
                                    SourceLocation StartLoc) {
  assert(!CurFn &&
         "Do not use a CodeGenFunction object for more than one function");

  const Decl *D = GD.getDecl();

  DidCallStackSave = false;
  CurCodeDecl = D;
  if (const auto *FD = dyn_cast_or_null<FunctionDecl>(D))
    if (FD->usesSEHTry())
      CurSEHParent = FD;
  CurFuncDecl = (D ? D->getNonClosureContext() : nullptr);
  FnRetTy = RetTy;
  CurFn = Fn;
  CurFnInfo = &FnInfo;
  assert(CurFn->isDeclaration() && "Function already has body?");

  // If this function has been blacklisted for any of the enabled sanitizers,
  // disable the sanitizer for the function.
  do {
#define SANITIZER(NAME, ID)                                                    \
  if (SanOpts.empty())                                                         \
    break;                                                                     \
  if (SanOpts.has(SanitizerKind::ID))                                          \
    if (CGM.isInSanitizerBlacklist(SanitizerKind::ID, Fn, Loc))                \
      SanOpts.set(SanitizerKind::ID, false);

#include "clang/Basic/Sanitizers.def"
#undef SANITIZER
  } while (0);

  if (D) {
    // Apply the no_sanitize* attributes to SanOpts.
    for (auto Attr : D->specific_attrs<NoSanitizeAttr>()) {
      SanitizerMask mask = Attr->getMask();
      SanOpts.Mask &= ~mask;
      if (mask & SanitizerKind::Address)
        SanOpts.set(SanitizerKind::KernelAddress, false);
      if (mask & SanitizerKind::KernelAddress)
        SanOpts.set(SanitizerKind::Address, false);
      if (mask & SanitizerKind::HWAddress)
        SanOpts.set(SanitizerKind::KernelHWAddress, false);
      if (mask & SanitizerKind::KernelHWAddress)
        SanOpts.set(SanitizerKind::HWAddress, false);
    }
  }

  // Apply sanitizer attributes to the function.
  if (SanOpts.hasOneOf(SanitizerKind::Address | SanitizerKind::KernelAddress))
    Fn->addFnAttr(llvm::Attribute::SanitizeAddress);
  if (SanOpts.hasOneOf(SanitizerKind::HWAddress | SanitizerKind::KernelHWAddress))
    Fn->addFnAttr(llvm::Attribute::SanitizeHWAddress);
  if (SanOpts.has(SanitizerKind::Thread))
    Fn->addFnAttr(llvm::Attribute::SanitizeThread);
  if (SanOpts.has(SanitizerKind::Memory))
    Fn->addFnAttr(llvm::Attribute::SanitizeMemory);
  if (SanOpts.has(SanitizerKind::SafeStack))
    Fn->addFnAttr(llvm::Attribute::SafeStack);
  if (SanOpts.has(SanitizerKind::ShadowCallStack))
    Fn->addFnAttr(llvm::Attribute::ShadowCallStack);

  // Apply fuzzing attribute to the function.
  if (SanOpts.hasOneOf(SanitizerKind::Fuzzer | SanitizerKind::FuzzerNoLink))
    Fn->addFnAttr(llvm::Attribute::OptForFuzzing);

  // Ignore TSan memory acesses from within ObjC/ObjC++ dealloc, initialize,
  // .cxx_destruct, __destroy_helper_block_ and all of their calees at run time.
  if (SanOpts.has(SanitizerKind::Thread)) {
    if (const auto *OMD = dyn_cast_or_null<ObjCMethodDecl>(D)) {
      IdentifierInfo *II = OMD->getSelector().getIdentifierInfoForSlot(0);
      if (OMD->getMethodFamily() == OMF_dealloc ||
          OMD->getMethodFamily() == OMF_initialize ||
          (OMD->getSelector().isUnarySelector() && II->isStr(".cxx_destruct"))) {
        markAsIgnoreThreadCheckingAtRuntime(Fn);
      }
    }
  }

  // Ignore unrelated casts in STL allocate() since the allocator must cast
  // from void* to T* before object initialization completes. Don't match on the
  // namespace because not all allocators are in std::
  if (D && SanOpts.has(SanitizerKind::CFIUnrelatedCast)) {
    if (matchesStlAllocatorFn(D, getContext()))
      SanOpts.Mask &= ~SanitizerKind::CFIUnrelatedCast;
  }

  // Apply xray attributes to the function (as a string, for now)
  bool InstrumentXray = ShouldXRayInstrumentFunction() &&
                        CGM.getCodeGenOpts().XRayInstrumentationBundle.has(
                            XRayInstrKind::Function);
  if (D && InstrumentXray) {
    if (const auto *XRayAttr = D->getAttr<XRayInstrumentAttr>()) {
      if (XRayAttr->alwaysXRayInstrument())
        Fn->addFnAttr("function-instrument", "xray-always");
      if (XRayAttr->neverXRayInstrument())
        Fn->addFnAttr("function-instrument", "xray-never");
      if (const auto *LogArgs = D->getAttr<XRayLogArgsAttr>()) {
        Fn->addFnAttr("xray-log-args",
                      llvm::utostr(LogArgs->getArgumentCount()));
      }
    } else {
      if (!CGM.imbueXRayAttrs(Fn, Loc))
        Fn->addFnAttr(
            "xray-instruction-threshold",
            llvm::itostr(CGM.getCodeGenOpts().XRayInstructionThreshold));
    }
  }

  // Add no-jump-tables value.
  Fn->addFnAttr("no-jump-tables",
                llvm::toStringRef(CGM.getCodeGenOpts().NoUseJumpTables));

  // Add profile-sample-accurate value.
  if (CGM.getCodeGenOpts().ProfileSampleAccurate)
    Fn->addFnAttr("profile-sample-accurate");

  if (getLangOpts().OpenCL) {
    // Add metadata for a kernel function.
    if (const FunctionDecl *FD = dyn_cast_or_null<FunctionDecl>(D))
      EmitOpenCLKernelMetadata(FD, Fn);
  }

  // If we are checking function types, emit a function type signature as
  // prologue data.
  if (getLangOpts().CPlusPlus && SanOpts.has(SanitizerKind::Function)) {
    if (const FunctionDecl *FD = dyn_cast_or_null<FunctionDecl>(D)) {
      if (llvm::Constant *PrologueSig = getPrologueSignature(CGM, FD)) {
        // Remove any (C++17) exception specifications, to allow calling e.g. a
        // noexcept function through a non-noexcept pointer.
        auto ProtoTy =
          getContext().getFunctionTypeWithExceptionSpec(FD->getType(),
                                                        EST_None);
        llvm::Constant *FTRTTIConst =
            CGM.GetAddrOfRTTIDescriptor(ProtoTy, /*ForEH=*/true);
        llvm::Constant *FTRTTIConstEncoded =
            EncodeAddrForUseInPrologue(Fn, FTRTTIConst);
        llvm::Constant *PrologueStructElems[] = {PrologueSig,
                                                 FTRTTIConstEncoded};
        llvm::Constant *PrologueStructConst =
            llvm::ConstantStruct::getAnon(PrologueStructElems, /*Packed=*/true);
        Fn->setPrologueData(PrologueStructConst);
      }
    }
  }

  // If we're checking nullability, we need to know whether we can check the
  // return value. Initialize the flag to 'true' and refine it in EmitParmDecl.
  if (SanOpts.has(SanitizerKind::NullabilityReturn)) {
    auto Nullability = FnRetTy->getNullability(getContext());
    if (Nullability && *Nullability == NullabilityKind::NonNull) {
      if (!(SanOpts.has(SanitizerKind::ReturnsNonnullAttribute) &&
            CurCodeDecl && CurCodeDecl->getAttr<ReturnsNonNullAttr>()))
        RetValNullabilityPrecondition =
            llvm::ConstantInt::getTrue(getLLVMContext());
    }
  }

  // If we're in C++ mode and the function name is "main", it is guaranteed
  // to be norecurse by the standard (3.6.1.3 "The function main shall not be
  // used within a program").
  if (getLangOpts().CPlusPlus)
    if (const FunctionDecl *FD = dyn_cast_or_null<FunctionDecl>(D))
      if (FD->isMain())
        Fn->addFnAttr(llvm::Attribute::NoRecurse);

  // If a custom alignment is used, force realigning to this alignment on
  // any main function which certainly will need it.
  if (const FunctionDecl *FD = dyn_cast_or_null<FunctionDecl>(D))
    if ((FD->isMain() || FD->isMSVCRTEntryPoint()) &&
        CGM.getCodeGenOpts().StackAlignment)
      Fn->addFnAttr("stackrealign");

  llvm::BasicBlock *EntryBB = createBasicBlock("entry", CurFn);

  // Create a marker to make it easy to insert allocas into the entryblock
  // later.  Don't create this with the builder, because we don't want it
  // folded.
  llvm::Value *Undef = llvm::UndefValue::get(Int32Ty);
  AllocaInsertPt = new llvm::BitCastInst(Undef, Int32Ty, "allocapt", EntryBB);

  ReturnBlock = getJumpDestInCurrentScope("return");

  Builder.SetInsertPoint(EntryBB);

  // If we're checking the return value, allocate space for a pointer to a
  // precise source location of the checked return statement.
  if (requiresReturnValueCheck()) {
    ReturnLocation = CreateDefaultAlignTempAlloca(Int8PtrTy, "return.sloc.ptr");
    InitTempAlloca(ReturnLocation, llvm::ConstantPointerNull::get(Int8PtrTy));
  }

  // Emit subprogram debug descriptor.
  if (CGDebugInfo *DI = getDebugInfo()) {
    // Reconstruct the type from the argument list so that implicit parameters,
    // such as 'this' and 'vtt', show up in the debug info. Preserve the calling
    // convention.
    CallingConv CC = CallingConv::CC_C;
    if (auto *FD = dyn_cast_or_null<FunctionDecl>(D))
      if (const auto *SrcFnTy = FD->getType()->getAs<FunctionType>())
        CC = SrcFnTy->getCallConv();
    SmallVector<QualType, 16> ArgTypes;
    for (const VarDecl *VD : Args)
      ArgTypes.push_back(VD->getType());
    QualType FnType = getContext().getFunctionType(
        RetTy, ArgTypes, FunctionProtoType::ExtProtoInfo(CC));
    DI->EmitFunctionStart(GD, Loc, StartLoc, FnType, CurFn, CurFuncIsThunk,
                          Builder);
  }

  if (ShouldInstrumentFunction()) {
    if (CGM.getCodeGenOpts().InstrumentFunctions)
      CurFn->addFnAttr("instrument-function-entry", "__cyg_profile_func_enter");
    if (CGM.getCodeGenOpts().InstrumentFunctionsAfterInlining)
      CurFn->addFnAttr("instrument-function-entry-inlined",
                       "__cyg_profile_func_enter");
    if (CGM.getCodeGenOpts().InstrumentFunctionEntryBare)
      CurFn->addFnAttr("instrument-function-entry-inlined",
                       "__cyg_profile_func_enter_bare");
  }

  // Since emitting the mcount call here impacts optimizations such as function
  // inlining, we just add an attribute to insert a mcount call in backend.
  // The attribute "counting-function" is set to mcount function name which is
  // architecture dependent.
  if (CGM.getCodeGenOpts().InstrumentForProfiling) {
    // Calls to fentry/mcount should not be generated if function has
    // the no_instrument_function attribute.
    if (!CurFuncDecl || !CurFuncDecl->hasAttr<NoInstrumentFunctionAttr>()) {
      if (CGM.getCodeGenOpts().CallFEntry)
        Fn->addFnAttr("fentry-call", "true");
      else {
        Fn->addFnAttr("instrument-function-entry-inlined",
                      getTarget().getMCountName());
      }
    }
  }

  if (RetTy->isVoidType()) {
    // Void type; nothing to return.
    ReturnValue = Address::invalid();

    // Count the implicit return.
    if (!endsWithReturn(D))
      ++NumReturnExprs;
  } else if (CurFnInfo->getReturnInfo().getKind() == ABIArgInfo::Indirect &&
             !hasScalarEvaluationKind(CurFnInfo->getReturnType())) {
    // Indirect aggregate return; emit returned value directly into sret slot.
    // This reduces code size, and affects correctness in C++.
    auto AI = CurFn->arg_begin();
    if (CurFnInfo->getReturnInfo().isSRetAfterThis())
      ++AI;
    ReturnValue = Address(&*AI, CurFnInfo->getReturnInfo().getIndirectAlign());
  } else if (CurFnInfo->getReturnInfo().getKind() == ABIArgInfo::InAlloca &&
             !hasScalarEvaluationKind(CurFnInfo->getReturnType())) {
    // Load the sret pointer from the argument struct and return into that.
    unsigned Idx = CurFnInfo->getReturnInfo().getInAllocaFieldIndex();
    llvm::Function::arg_iterator EI = CurFn->arg_end();
    --EI;
    llvm::Value *Addr = Builder.CreateStructGEP(nullptr, &*EI, Idx);
    Addr = Builder.CreateAlignedLoad(Addr, getPointerAlign(), "agg.result");
    ReturnValue = Address(Addr, getNaturalTypeAlignment(RetTy));
  } else {
    ReturnValue = CreateIRTemp(RetTy, "retval");

    // Tell the epilog emitter to autorelease the result.  We do this
    // now so that various specialized functions can suppress it
    // during their IR-generation.
    if (getLangOpts().ObjCAutoRefCount &&
        !CurFnInfo->isReturnsRetained() &&
        RetTy->isObjCRetainableType())
      AutoreleaseResult = true;
  }

  EmitStartEHSpec(CurCodeDecl);

  PrologueCleanupDepth = EHStack.stable_begin();

  // Emit OpenMP specific initialization of the device functions.
  if (getLangOpts().OpenMP && CurCodeDecl)
    CGM.getOpenMPRuntime().emitFunctionProlog(*this, CurCodeDecl);

  EmitFunctionProlog(*CurFnInfo, CurFn, Args);

  if (D && isa<CXXMethodDecl>(D) && cast<CXXMethodDecl>(D)->isInstance()) {
    CGM.getCXXABI().EmitInstanceFunctionProlog(*this);
    const CXXMethodDecl *MD = cast<CXXMethodDecl>(D);
    if (MD->getParent()->isLambda() &&
        MD->getOverloadedOperator() == OO_Call) {
      // We're in a lambda; figure out the captures.
      MD->getParent()->getCaptureFields(LambdaCaptureFields,
                                        LambdaThisCaptureField);
      if (LambdaThisCaptureField) {
        // If the lambda captures the object referred to by '*this' - either by
        // value or by reference, make sure CXXThisValue points to the correct
        // object.

        // Get the lvalue for the field (which is a copy of the enclosing object
        // or contains the address of the enclosing object).
        LValue ThisFieldLValue = EmitLValueForLambdaField(LambdaThisCaptureField);
        if (!LambdaThisCaptureField->getType()->isPointerType()) {
          // If the enclosing object was captured by value, just use its address.
          CXXThisValue = ThisFieldLValue.getAddress().getPointer();
        } else {
          // Load the lvalue pointed to by the field, since '*this' was captured
          // by reference.
          CXXThisValue =
              EmitLoadOfLValue(ThisFieldLValue, SourceLocation()).getScalarVal();
        }
      }
      for (auto *FD : MD->getParent()->fields()) {
        if (FD->hasCapturedVLAType()) {
          auto *ExprArg = EmitLoadOfLValue(EmitLValueForLambdaField(FD),
                                           SourceLocation()).getScalarVal();
          auto VAT = FD->getCapturedVLAType();
          VLASizeMap[VAT->getSizeExpr()] = ExprArg;
        }
      }
    } else {
      // Not in a lambda; just use 'this' from the method.
      // FIXME: Should we generate a new load for each use of 'this'?  The
      // fast register allocator would be happier...
      CXXThisValue = CXXABIThisValue;
    }

    // Check the 'this' pointer once per function, if it's available.
    if (CXXABIThisValue) {
      SanitizerSet SkippedChecks;
      SkippedChecks.set(SanitizerKind::ObjectSize, true);
      QualType ThisTy = MD->getThisType(getContext());

      // If this is the call operator of a lambda with no capture-default, it
      // may have a static invoker function, which may call this operator with
      // a null 'this' pointer.
      if (isLambdaCallOperator(MD) &&
<<<<<<< HEAD
          cast<CXXRecordDecl>(MD->getParent())->getLambdaCaptureDefault() ==
              LCD_None)
=======
          MD->getParent()->getLambdaCaptureDefault() == LCD_None)
>>>>>>> 905c5892
        SkippedChecks.set(SanitizerKind::Null, true);

      EmitTypeCheck(isa<CXXConstructorDecl>(MD) ? TCK_ConstructorCall
                                                : TCK_MemberCall,
                    Loc, CXXABIThisValue, ThisTy,
                    getContext().getTypeAlignInChars(ThisTy->getPointeeType()),
                    SkippedChecks);
    }
  }

  // If any of the arguments have a variably modified type, make sure to
  // emit the type size.
  for (FunctionArgList::const_iterator i = Args.begin(), e = Args.end();
       i != e; ++i) {
    const VarDecl *VD = *i;

    // Dig out the type as written from ParmVarDecls; it's unclear whether
    // the standard (C99 6.9.1p10) requires this, but we're following the
    // precedent set by gcc.
    QualType Ty;
    if (const ParmVarDecl *PVD = dyn_cast<ParmVarDecl>(VD))
      Ty = PVD->getOriginalType();
    else
      Ty = VD->getType();

    if (Ty->isVariablyModifiedType())
      EmitVariablyModifiedType(Ty);
  }
  // Emit a location at the end of the prologue.
  if (CGDebugInfo *DI = getDebugInfo())
    DI->EmitLocation(Builder, StartLoc);

  // TODO: Do we need to handle this in two places like we do with
  // target-features/target-cpu?
  if (CurFuncDecl)
    if (const auto *VecWidth = CurFuncDecl->getAttr<MinVectorWidthAttr>())
      LargestVectorWidth = VecWidth->getVectorWidth();
}

void CodeGenFunction::EmitFunctionBody(FunctionArgList &Args,
                                       const Stmt *Body) {
  incrementProfileCounter(Body);
  if (const CompoundStmt *S = dyn_cast<CompoundStmt>(Body))
    EmitCompoundStmtWithoutScope(*S);
  else
    EmitStmt(Body);
}

/// When instrumenting to collect profile data, the counts for some blocks
/// such as switch cases need to not include the fall-through counts, so
/// emit a branch around the instrumentation code. When not instrumenting,
/// this just calls EmitBlock().
void CodeGenFunction::EmitBlockWithFallThrough(llvm::BasicBlock *BB,
                                               const Stmt *S) {
  llvm::BasicBlock *SkipCountBB = nullptr;
  if (HaveInsertPoint() && CGM.getCodeGenOpts().hasProfileClangInstr()) {
    // When instrumenting for profiling, the fallthrough to certain
    // statements needs to skip over the instrumentation code so that we
    // get an accurate count.
    SkipCountBB = createBasicBlock("skipcount");
    EmitBranch(SkipCountBB);
  }
  EmitBlock(BB);
  uint64_t CurrentCount = getCurrentProfileCount();
  incrementProfileCounter(S);
  setCurrentProfileCount(getCurrentProfileCount() + CurrentCount);
  if (SkipCountBB)
    EmitBlock(SkipCountBB);
}

/// Tries to mark the given function nounwind based on the
/// non-existence of any throwing calls within it.  We believe this is
/// lightweight enough to do at -O0.
static void TryMarkNoThrow(llvm::Function *F) {
  // LLVM treats 'nounwind' on a function as part of the type, so we
  // can't do this on functions that can be overwritten.
  if (F->isInterposable()) return;

  for (llvm::BasicBlock &BB : *F)
    for (llvm::Instruction &I : BB)
      if (I.mayThrow())
        return;

  F->setDoesNotThrow();
}

QualType CodeGenFunction::BuildFunctionArgList(GlobalDecl GD,
                                               FunctionArgList &Args) {
  const FunctionDecl *FD = cast<FunctionDecl>(GD.getDecl());
  QualType ResTy = FD->getReturnType();

  const CXXMethodDecl *MD = dyn_cast<CXXMethodDecl>(FD);
  if (MD && MD->isInstance()) {
    if (CGM.getCXXABI().HasThisReturn(GD))
      ResTy = MD->getThisType(getContext());
    else if (CGM.getCXXABI().hasMostDerivedReturn(GD))
      ResTy = CGM.getContext().VoidPtrTy;
    CGM.getCXXABI().buildThisParam(*this, Args);
  }

  // The base version of an inheriting constructor whose constructed base is a
  // virtual base is not passed any arguments (because it doesn't actually call
  // the inherited constructor).
  bool PassedParams = true;
  if (const CXXConstructorDecl *CD = dyn_cast<CXXConstructorDecl>(FD))
    if (auto Inherited = CD->getInheritedConstructor())
      PassedParams =
          getTypes().inheritingCtorHasParams(Inherited, GD.getCtorType());

  if (PassedParams) {
    for (auto *Param : FD->parameters()) {
      Args.push_back(Param);
      if (!Param->hasAttr<PassObjectSizeAttr>())
        continue;

      auto *Implicit = ImplicitParamDecl::Create(
          getContext(), Param->getDeclContext(), Param->getLocation(),
          /*Id=*/nullptr, getContext().getSizeType(), ImplicitParamDecl::Other);
      SizeArguments[Param] = Implicit;
      Args.push_back(Implicit);
    }
  }

  if (MD && (isa<CXXConstructorDecl>(MD) || isa<CXXDestructorDecl>(MD)))
    CGM.getCXXABI().addImplicitStructorParams(*this, ResTy, Args);

  return ResTy;
}

static bool
shouldUseUndefinedBehaviorReturnOptimization(const FunctionDecl *FD,
                                             const ASTContext &Context) {
  QualType T = FD->getReturnType();
  // Avoid the optimization for functions that return a record type with a
  // trivial destructor or another trivially copyable type.
  if (const RecordType *RT = T.getCanonicalType()->getAs<RecordType>()) {
    if (const auto *ClassDecl = dyn_cast<CXXRecordDecl>(RT->getDecl()))
      return !ClassDecl->hasTrivialDestructor();
  }
  return !T.isTriviallyCopyableType(Context);
}

void CodeGenFunction::GenerateCode(GlobalDecl GD, llvm::Function *Fn,
                                   const CGFunctionInfo &FnInfo) {
  const FunctionDecl *FD = cast<FunctionDecl>(GD.getDecl());
  CurGD = GD;

  FunctionArgList Args;
  QualType ResTy = BuildFunctionArgList(GD, Args);

  // Check if we should generate debug info for this function.
  if (FD->hasAttr<NoDebugAttr>())
    DebugInfo = nullptr; // disable debug info indefinitely for this function

  // The function might not have a body if we're generating thunks for a
  // function declaration.
  SourceRange BodyRange;
  if (Stmt *Body = FD->getBody())
    BodyRange = Body->getSourceRange();
  else
    BodyRange = FD->getLocation();
  CurEHLocation = BodyRange.getEnd();

  // Use the location of the start of the function to determine where
  // the function definition is located. By default use the location
  // of the declaration as the location for the subprogram. A function
  // may lack a declaration in the source code if it is created by code
  // gen. (examples: _GLOBAL__I_a, __cxx_global_array_dtor, thunk).
  SourceLocation Loc = FD->getLocation();

  // If this is a function specialization then use the pattern body
  // as the location for the function.
  if (const FunctionDecl *SpecDecl = FD->getTemplateInstantiationPattern())
    if (SpecDecl->hasBody(SpecDecl))
      Loc = SpecDecl->getLocation();

  Stmt *Body = FD->getBody();

  // Initialize helper which will detect jumps which can cause invalid lifetime
  // markers.
  if (Body && ShouldEmitLifetimeMarkers)
    Bypasses.Init(Body);

  // Emit the standard function prologue.
  StartFunction(GD, ResTy, Fn, FnInfo, Args, Loc, BodyRange.getBegin());

  // Generate the body of the function.
  PGO.assignRegionCounters(GD, CurFn);
  if (isa<CXXDestructorDecl>(FD))
    EmitDestructorBody(Args);
  else if (isa<CXXConstructorDecl>(FD))
    EmitConstructorBody(Args);
  else if (getLangOpts().CUDA &&
           !getLangOpts().CUDAIsDevice &&
           FD->hasAttr<CUDAGlobalAttr>())
    CGM.getCUDARuntime().emitDeviceStub(*this, Args);
  else if (isa<CXXMethodDecl>(FD) &&
           cast<CXXMethodDecl>(FD)->isLambdaStaticInvoker()) {
    // The lambda static invoker function is special, because it forwards or
    // clones the body of the function call operator (but is actually static).
    EmitLambdaStaticInvokeBody(cast<CXXMethodDecl>(FD));
  } else if (FD->isDefaulted() && isa<CXXMethodDecl>(FD) &&
             (cast<CXXMethodDecl>(FD)->isCopyAssignmentOperator() ||
              cast<CXXMethodDecl>(FD)->isMoveAssignmentOperator())) {
    // Implicit copy-assignment gets the same special treatment as implicit
    // copy-constructors.
    emitImplicitAssignmentOperatorBody(Args);
  } else if (Body) {
    EmitFunctionBody(Args, Body);
  } else
    llvm_unreachable("no definition for emitted function");

  // C++11 [stmt.return]p2:
  //   Flowing off the end of a function [...] results in undefined behavior in
  //   a value-returning function.
  // C11 6.9.1p12:
  //   If the '}' that terminates a function is reached, and the value of the
  //   function call is used by the caller, the behavior is undefined.
  if (getLangOpts().CPlusPlus && !FD->hasImplicitReturnZero() && !SawAsmBlock &&
      !FD->getReturnType()->isVoidType() && Builder.GetInsertBlock()) {
    bool ShouldEmitUnreachable =
        CGM.getCodeGenOpts().StrictReturn ||
        shouldUseUndefinedBehaviorReturnOptimization(FD, getContext());
    if (SanOpts.has(SanitizerKind::Return)) {
      SanitizerScope SanScope(this);
      llvm::Value *IsFalse = Builder.getFalse();
      EmitCheck(std::make_pair(IsFalse, SanitizerKind::Return),
                SanitizerHandler::MissingReturn,
                EmitCheckSourceLocation(FD->getLocation()), None);
    } else if (ShouldEmitUnreachable) {
      if (CGM.getCodeGenOpts().OptimizationLevel == 0)
        EmitTrapCall(llvm::Intrinsic::trap);
    }
    if (SanOpts.has(SanitizerKind::Return) || ShouldEmitUnreachable) {
      Builder.CreateUnreachable();
      Builder.ClearInsertionPoint();
    }
  }

  // Emit the standard function epilogue.
  FinishFunction(BodyRange.getEnd());

  // If we haven't marked the function nothrow through other means, do
  // a quick pass now to see if we can.
  if (!CurFn->doesNotThrow())
    TryMarkNoThrow(CurFn);
}

/// ContainsLabel - Return true if the statement contains a label in it.  If
/// this statement is not executed normally, it not containing a label means
/// that we can just remove the code.
bool CodeGenFunction::ContainsLabel(const Stmt *S, bool IgnoreCaseStmts) {
  // Null statement, not a label!
  if (!S) return false;

  // If this is a label, we have to emit the code, consider something like:
  // if (0) {  ...  foo:  bar(); }  goto foo;
  //
  // TODO: If anyone cared, we could track __label__'s, since we know that you
  // can't jump to one from outside their declared region.
  if (isa<LabelStmt>(S))
    return true;

  // If this is a case/default statement, and we haven't seen a switch, we have
  // to emit the code.
  if (isa<SwitchCase>(S) && !IgnoreCaseStmts)
    return true;

  // If this is a switch statement, we want to ignore cases below it.
  if (isa<SwitchStmt>(S))
    IgnoreCaseStmts = true;

  // Scan subexpressions for verboten labels.
  for (const Stmt *SubStmt : S->children())
    if (ContainsLabel(SubStmt, IgnoreCaseStmts))
      return true;

  return false;
}

/// containsBreak - Return true if the statement contains a break out of it.
/// If the statement (recursively) contains a switch or loop with a break
/// inside of it, this is fine.
bool CodeGenFunction::containsBreak(const Stmt *S) {
  // Null statement, not a label!
  if (!S) return false;

  // If this is a switch or loop that defines its own break scope, then we can
  // include it and anything inside of it.
  if (isa<SwitchStmt>(S) || isa<WhileStmt>(S) || isa<DoStmt>(S) ||
      isa<ForStmt>(S))
    return false;

  if (isa<BreakStmt>(S))
    return true;

  // Scan subexpressions for verboten breaks.
  for (const Stmt *SubStmt : S->children())
    if (containsBreak(SubStmt))
      return true;

  return false;
}

bool CodeGenFunction::mightAddDeclToScope(const Stmt *S) {
  if (!S) return false;

  // Some statement kinds add a scope and thus never add a decl to the current
  // scope. Note, this list is longer than the list of statements that might
  // have an unscoped decl nested within them, but this way is conservatively
  // correct even if more statement kinds are added.
  if (isa<IfStmt>(S) || isa<SwitchStmt>(S) || isa<WhileStmt>(S) ||
      isa<DoStmt>(S) || isa<ForStmt>(S) || isa<CompoundStmt>(S) ||
      isa<CXXForRangeStmt>(S) || isa<CXXTryStmt>(S) ||
      isa<ObjCForCollectionStmt>(S) || isa<ObjCAtTryStmt>(S))
    return false;

  if (isa<DeclStmt>(S))
    return true;

  for (const Stmt *SubStmt : S->children())
    if (mightAddDeclToScope(SubStmt))
      return true;

  return false;
}

/// ConstantFoldsToSimpleInteger - If the specified expression does not fold
/// to a constant, or if it does but contains a label, return false.  If it
/// constant folds return true and set the boolean result in Result.
bool CodeGenFunction::ConstantFoldsToSimpleInteger(const Expr *Cond,
                                                   bool &ResultBool,
                                                   bool AllowLabels) {
  llvm::APSInt ResultInt;
  if (!ConstantFoldsToSimpleInteger(Cond, ResultInt, AllowLabels))
    return false;

  ResultBool = ResultInt.getBoolValue();
  return true;
}

/// ConstantFoldsToSimpleInteger - If the specified expression does not fold
/// to a constant, or if it does but contains a label, return false.  If it
/// constant folds return true and set the folded value.
bool CodeGenFunction::ConstantFoldsToSimpleInteger(const Expr *Cond,
                                                   llvm::APSInt &ResultInt,
                                                   bool AllowLabels) {
  // FIXME: Rename and handle conversion of other evaluatable things
  // to bool.
  llvm::APSInt Int;
  if (!Cond->EvaluateAsInt(Int, getContext()))
    return false;  // Not foldable, not integer or not fully evaluatable.

  if (!AllowLabels && CodeGenFunction::ContainsLabel(Cond))
    return false;  // Contains a label.

  ResultInt = Int;
  return true;
}



/// EmitBranchOnBoolExpr - Emit a branch on a boolean condition (e.g. for an if
/// statement) to the specified blocks.  Based on the condition, this might try
/// to simplify the codegen of the conditional based on the branch.
///
void CodeGenFunction::EmitBranchOnBoolExpr(const Expr *Cond,
                                           llvm::BasicBlock *TrueBlock,
                                           llvm::BasicBlock *FalseBlock,
                                           uint64_t TrueCount) {
  Cond = Cond->IgnoreParens();

  if (const BinaryOperator *CondBOp = dyn_cast<BinaryOperator>(Cond)) {

    // Handle X && Y in a condition.
    if (CondBOp->getOpcode() == BO_LAnd) {
      // If we have "1 && X", simplify the code.  "0 && X" would have constant
      // folded if the case was simple enough.
      bool ConstantBool = false;
      if (ConstantFoldsToSimpleInteger(CondBOp->getLHS(), ConstantBool) &&
          ConstantBool) {
        // br(1 && X) -> br(X).
        incrementProfileCounter(CondBOp);
        return EmitBranchOnBoolExpr(CondBOp->getRHS(), TrueBlock, FalseBlock,
                                    TrueCount);
      }

      // If we have "X && 1", simplify the code to use an uncond branch.
      // "X && 0" would have been constant folded to 0.
      if (ConstantFoldsToSimpleInteger(CondBOp->getRHS(), ConstantBool) &&
          ConstantBool) {
        // br(X && 1) -> br(X).
        return EmitBranchOnBoolExpr(CondBOp->getLHS(), TrueBlock, FalseBlock,
                                    TrueCount);
      }

      // Emit the LHS as a conditional.  If the LHS conditional is false, we
      // want to jump to the FalseBlock.
      llvm::BasicBlock *LHSTrue = createBasicBlock("land.lhs.true");
      // The counter tells us how often we evaluate RHS, and all of TrueCount
      // can be propagated to that branch.
      uint64_t RHSCount = getProfileCount(CondBOp->getRHS());

      ConditionalEvaluation eval(*this);
      {
        ApplyDebugLocation DL(*this, Cond);
        EmitBranchOnBoolExpr(CondBOp->getLHS(), LHSTrue, FalseBlock, RHSCount);
        EmitBlock(LHSTrue);
      }

      incrementProfileCounter(CondBOp);
      setCurrentProfileCount(getProfileCount(CondBOp->getRHS()));

      // Any temporaries created here are conditional.
      eval.begin(*this);
      EmitBranchOnBoolExpr(CondBOp->getRHS(), TrueBlock, FalseBlock, TrueCount);
      eval.end(*this);

      return;
    }

    if (CondBOp->getOpcode() == BO_LOr) {
      // If we have "0 || X", simplify the code.  "1 || X" would have constant
      // folded if the case was simple enough.
      bool ConstantBool = false;
      if (ConstantFoldsToSimpleInteger(CondBOp->getLHS(), ConstantBool) &&
          !ConstantBool) {
        // br(0 || X) -> br(X).
        incrementProfileCounter(CondBOp);
        return EmitBranchOnBoolExpr(CondBOp->getRHS(), TrueBlock, FalseBlock,
                                    TrueCount);
      }

      // If we have "X || 0", simplify the code to use an uncond branch.
      // "X || 1" would have been constant folded to 1.
      if (ConstantFoldsToSimpleInteger(CondBOp->getRHS(), ConstantBool) &&
          !ConstantBool) {
        // br(X || 0) -> br(X).
        return EmitBranchOnBoolExpr(CondBOp->getLHS(), TrueBlock, FalseBlock,
                                    TrueCount);
      }

      // Emit the LHS as a conditional.  If the LHS conditional is true, we
      // want to jump to the TrueBlock.
      llvm::BasicBlock *LHSFalse = createBasicBlock("lor.lhs.false");
      // We have the count for entry to the RHS and for the whole expression
      // being true, so we can divy up True count between the short circuit and
      // the RHS.
      uint64_t LHSCount =
          getCurrentProfileCount() - getProfileCount(CondBOp->getRHS());
      uint64_t RHSCount = TrueCount - LHSCount;

      ConditionalEvaluation eval(*this);
      {
        ApplyDebugLocation DL(*this, Cond);
        EmitBranchOnBoolExpr(CondBOp->getLHS(), TrueBlock, LHSFalse, LHSCount);
        EmitBlock(LHSFalse);
      }

      incrementProfileCounter(CondBOp);
      setCurrentProfileCount(getProfileCount(CondBOp->getRHS()));

      // Any temporaries created here are conditional.
      eval.begin(*this);
      EmitBranchOnBoolExpr(CondBOp->getRHS(), TrueBlock, FalseBlock, RHSCount);

      eval.end(*this);

      return;
    }
  }

  if (const UnaryOperator *CondUOp = dyn_cast<UnaryOperator>(Cond)) {
    // br(!x, t, f) -> br(x, f, t)
    if (CondUOp->getOpcode() == UO_LNot) {
      // Negate the count.
      uint64_t FalseCount = getCurrentProfileCount() - TrueCount;
      // Negate the condition and swap the destination blocks.
      return EmitBranchOnBoolExpr(CondUOp->getSubExpr(), FalseBlock, TrueBlock,
                                  FalseCount);
    }
  }

  if (const ConditionalOperator *CondOp = dyn_cast<ConditionalOperator>(Cond)) {
    // br(c ? x : y, t, f) -> br(c, br(x, t, f), br(y, t, f))
    llvm::BasicBlock *LHSBlock = createBasicBlock("cond.true");
    llvm::BasicBlock *RHSBlock = createBasicBlock("cond.false");

    ConditionalEvaluation cond(*this);
    EmitBranchOnBoolExpr(CondOp->getCond(), LHSBlock, RHSBlock,
                         getProfileCount(CondOp));

    // When computing PGO branch weights, we only know the overall count for
    // the true block. This code is essentially doing tail duplication of the
    // naive code-gen, introducing new edges for which counts are not
    // available. Divide the counts proportionally between the LHS and RHS of
    // the conditional operator.
    uint64_t LHSScaledTrueCount = 0;
    if (TrueCount) {
      double LHSRatio =
          getProfileCount(CondOp) / (double)getCurrentProfileCount();
      LHSScaledTrueCount = TrueCount * LHSRatio;
    }

    cond.begin(*this);
    EmitBlock(LHSBlock);
    incrementProfileCounter(CondOp);
    {
      ApplyDebugLocation DL(*this, Cond);
      EmitBranchOnBoolExpr(CondOp->getLHS(), TrueBlock, FalseBlock,
                           LHSScaledTrueCount);
    }
    cond.end(*this);

    cond.begin(*this);
    EmitBlock(RHSBlock);
    EmitBranchOnBoolExpr(CondOp->getRHS(), TrueBlock, FalseBlock,
                         TrueCount - LHSScaledTrueCount);
    cond.end(*this);

    return;
  }

  if (const CXXThrowExpr *Throw = dyn_cast<CXXThrowExpr>(Cond)) {
    // Conditional operator handling can give us a throw expression as a
    // condition for a case like:
    //   br(c ? throw x : y, t, f) -> br(c, br(throw x, t, f), br(y, t, f)
    // Fold this to:
    //   br(c, throw x, br(y, t, f))
    EmitCXXThrowExpr(Throw, /*KeepInsertionPoint*/false);
    return;
  }

  // If the branch has a condition wrapped by __builtin_unpredictable,
  // create metadata that specifies that the branch is unpredictable.
  // Don't bother if not optimizing because that metadata would not be used.
  llvm::MDNode *Unpredictable = nullptr;
  auto *Call = dyn_cast<CallExpr>(Cond);
  if (Call && CGM.getCodeGenOpts().OptimizationLevel != 0) {
    auto *FD = dyn_cast_or_null<FunctionDecl>(Call->getCalleeDecl());
    if (FD && FD->getBuiltinID() == Builtin::BI__builtin_unpredictable) {
      llvm::MDBuilder MDHelper(getLLVMContext());
      Unpredictable = MDHelper.createUnpredictable();
    }
  }

  // Create branch weights based on the number of times we get here and the
  // number of times the condition should be true.
  uint64_t CurrentCount = std::max(getCurrentProfileCount(), TrueCount);
  llvm::MDNode *Weights =
      createProfileWeights(TrueCount, CurrentCount - TrueCount);

  // Emit the code with the fully general case.
  llvm::Value *CondV;
  {
    ApplyDebugLocation DL(*this, Cond);
    CondV = EvaluateExprAsBool(Cond);
  }
  Builder.CreateCondBr(CondV, TrueBlock, FalseBlock, Weights, Unpredictable);
}

/// ErrorUnsupported - Print out an error that codegen doesn't support the
/// specified stmt yet.
void CodeGenFunction::ErrorUnsupported(const Stmt *S, const char *Type) {
  CGM.ErrorUnsupported(S, Type);
}

/// emitNonZeroVLAInit - Emit the "zero" initialization of a
/// variable-length array whose elements have a non-zero bit-pattern.
///
/// \param baseType the inner-most element type of the array
/// \param src - a char* pointing to the bit-pattern for a single
/// base element of the array
/// \param sizeInChars - the total size of the VLA, in chars
static void emitNonZeroVLAInit(CodeGenFunction &CGF, QualType baseType,
                               Address dest, Address src,
                               llvm::Value *sizeInChars) {
  CGBuilderTy &Builder = CGF.Builder;

  CharUnits baseSize = CGF.getContext().getTypeSizeInChars(baseType);
  llvm::Value *baseSizeInChars
    = llvm::ConstantInt::get(CGF.IntPtrTy, baseSize.getQuantity());

  Address begin =
    Builder.CreateElementBitCast(dest, CGF.Int8Ty, "vla.begin");
  llvm::Value *end =
    Builder.CreateInBoundsGEP(begin.getPointer(), sizeInChars, "vla.end");

  llvm::BasicBlock *originBB = CGF.Builder.GetInsertBlock();
  llvm::BasicBlock *loopBB = CGF.createBasicBlock("vla-init.loop");
  llvm::BasicBlock *contBB = CGF.createBasicBlock("vla-init.cont");

  // Make a loop over the VLA.  C99 guarantees that the VLA element
  // count must be nonzero.
  CGF.EmitBlock(loopBB);

  llvm::PHINode *cur = Builder.CreatePHI(begin.getType(), 2, "vla.cur");
  cur->addIncoming(begin.getPointer(), originBB);

  CharUnits curAlign =
    dest.getAlignment().alignmentOfArrayElement(baseSize);

  // memcpy the individual element bit-pattern.
  Builder.CreateMemCpy(Address(cur, curAlign), src, baseSizeInChars,
                       /*volatile*/ false);

  // Go to the next element.
  llvm::Value *next =
    Builder.CreateInBoundsGEP(CGF.Int8Ty, cur, baseSizeInChars, "vla.next");

  // Leave if that's the end of the VLA.
  llvm::Value *done = Builder.CreateICmpEQ(next, end, "vla-init.isdone");
  Builder.CreateCondBr(done, contBB, loopBB);
  cur->addIncoming(next, loopBB);

  CGF.EmitBlock(contBB);
}

void
CodeGenFunction::EmitNullInitialization(Address DestPtr, QualType Ty) {
  // Ignore empty classes in C++.
  if (getLangOpts().CPlusPlus) {
    if (const RecordType *RT = Ty->getAs<RecordType>()) {
      if (cast<CXXRecordDecl>(RT->getDecl())->isEmpty())
        return;
    }
  }

  // Cast the dest ptr to the appropriate i8 pointer type.
  if (DestPtr.getElementType() != Int8Ty)
    DestPtr = Builder.CreateElementBitCast(DestPtr, Int8Ty);

  // Get size and alignment info for this aggregate.
  CharUnits size = getContext().getTypeSizeInChars(Ty);

  llvm::Value *SizeVal;
  const VariableArrayType *vla;

  // Don't bother emitting a zero-byte memset.
  if (size.isZero()) {
    // But note that getTypeInfo returns 0 for a VLA.
    if (const VariableArrayType *vlaType =
          dyn_cast_or_null<VariableArrayType>(
                                          getContext().getAsArrayType(Ty))) {
      auto VlaSize = getVLASize(vlaType);
      SizeVal = VlaSize.NumElts;
      CharUnits eltSize = getContext().getTypeSizeInChars(VlaSize.Type);
      if (!eltSize.isOne())
        SizeVal = Builder.CreateNUWMul(SizeVal, CGM.getSize(eltSize));
      vla = vlaType;
    } else {
      return;
    }
  } else {
    SizeVal = CGM.getSize(size);
    vla = nullptr;
  }

  // If the type contains a pointer to data member we can't memset it to zero.
  // Instead, create a null constant and copy it to the destination.
  // TODO: there are other patterns besides zero that we can usefully memset,
  // like -1, which happens to be the pattern used by member-pointers.
  if (!CGM.getTypes().isZeroInitializable(Ty)) {
    // For a VLA, emit a single element, then splat that over the VLA.
    if (vla) Ty = getContext().getBaseElementType(vla);

    llvm::Constant *NullConstant = CGM.EmitNullConstant(Ty);

    llvm::GlobalVariable *NullVariable =
      new llvm::GlobalVariable(CGM.getModule(), NullConstant->getType(),
                               /*isConstant=*/true,
                               llvm::GlobalVariable::PrivateLinkage,
                               NullConstant, Twine());
    CharUnits NullAlign = DestPtr.getAlignment();
    NullVariable->setAlignment(NullAlign.getQuantity());
    Address SrcPtr(Builder.CreateBitCast(NullVariable, Builder.getInt8PtrTy()),
                   NullAlign);

    if (vla) return emitNonZeroVLAInit(*this, Ty, DestPtr, SrcPtr, SizeVal);

    // Get and call the appropriate llvm.memcpy overload.
    Builder.CreateMemCpy(DestPtr, SrcPtr, SizeVal, false);
    return;
  }

  // Otherwise, just memset the whole thing to zero.  This is legal
  // because in LLVM, all default initializers (other than the ones we just
  // handled above) are guaranteed to have a bit pattern of all zeros.
  Builder.CreateMemSet(DestPtr, Builder.getInt8(0), SizeVal, false);
}

llvm::BlockAddress *CodeGenFunction::GetAddrOfLabel(const LabelDecl *L) {
  // Make sure that there is a block for the indirect goto.
  if (!IndirectBranch)
    GetIndirectGotoBlock();

  llvm::BasicBlock *BB = getJumpDestForLabel(L).getBlock();

  // Make sure the indirect branch includes all of the address-taken blocks.
  IndirectBranch->addDestination(BB);
  return llvm::BlockAddress::get(CurFn, BB);
}

llvm::BasicBlock *CodeGenFunction::GetIndirectGotoBlock() {
  // If we already made the indirect branch for indirect goto, return its block.
  if (IndirectBranch) return IndirectBranch->getParent();

  CGBuilderTy TmpBuilder(*this, createBasicBlock("indirectgoto"));

  // Create the PHI node that indirect gotos will add entries to.
  llvm::Value *DestVal = TmpBuilder.CreatePHI(Int8PtrTy, 0,
                                              "indirect.goto.dest");

  // Create the indirect branch instruction.
  IndirectBranch = TmpBuilder.CreateIndirectBr(DestVal);
  return IndirectBranch->getParent();
}

/// Computes the length of an array in elements, as well as the base
/// element type and a properly-typed first element pointer.
llvm::Value *CodeGenFunction::emitArrayLength(const ArrayType *origArrayType,
                                              QualType &baseType,
                                              Address &addr) {
  const ArrayType *arrayType = origArrayType;

  // If it's a VLA, we have to load the stored size.  Note that
  // this is the size of the VLA in bytes, not its size in elements.
  llvm::Value *numVLAElements = nullptr;
  if (isa<VariableArrayType>(arrayType)) {
    numVLAElements = getVLASize(cast<VariableArrayType>(arrayType)).NumElts;

    // Walk into all VLAs.  This doesn't require changes to addr,
    // which has type T* where T is the first non-VLA element type.
    do {
      QualType elementType = arrayType->getElementType();
      arrayType = getContext().getAsArrayType(elementType);

      // If we only have VLA components, 'addr' requires no adjustment.
      if (!arrayType) {
        baseType = elementType;
        return numVLAElements;
      }
    } while (isa<VariableArrayType>(arrayType));

    // We get out here only if we find a constant array type
    // inside the VLA.
  }

  // We have some number of constant-length arrays, so addr should
  // have LLVM type [M x [N x [...]]]*.  Build a GEP that walks
  // down to the first element of addr.
  SmallVector<llvm::Value*, 8> gepIndices;

  // GEP down to the array type.
  llvm::ConstantInt *zero = Builder.getInt32(0);
  gepIndices.push_back(zero);

  uint64_t countFromCLAs = 1;
  QualType eltType;

  llvm::ArrayType *llvmArrayType =
    dyn_cast<llvm::ArrayType>(addr.getElementType());
  while (llvmArrayType) {
    assert(isa<ConstantArrayType>(arrayType));
    assert(cast<ConstantArrayType>(arrayType)->getSize().getZExtValue()
             == llvmArrayType->getNumElements());

    gepIndices.push_back(zero);
    countFromCLAs *= llvmArrayType->getNumElements();
    eltType = arrayType->getElementType();

    llvmArrayType =
      dyn_cast<llvm::ArrayType>(llvmArrayType->getElementType());
    arrayType = getContext().getAsArrayType(arrayType->getElementType());
    assert((!llvmArrayType || arrayType) &&
           "LLVM and Clang types are out-of-synch");
  }

  if (arrayType) {
    // From this point onwards, the Clang array type has been emitted
    // as some other type (probably a packed struct). Compute the array
    // size, and just emit the 'begin' expression as a bitcast.
    while (arrayType) {
      countFromCLAs *=
          cast<ConstantArrayType>(arrayType)->getSize().getZExtValue();
      eltType = arrayType->getElementType();
      arrayType = getContext().getAsArrayType(eltType);
    }

    llvm::Type *baseType = ConvertType(eltType);
    addr = Builder.CreateElementBitCast(addr, baseType, "array.begin");
  } else {
    // Create the actual GEP.
    addr = Address(Builder.CreateInBoundsGEP(addr.getPointer(),
                                             gepIndices, "array.begin"),
                   addr.getAlignment());
  }

  baseType = eltType;

  llvm::Value *numElements
    = llvm::ConstantInt::get(SizeTy, countFromCLAs);

  // If we had any VLA dimensions, factor them in.
  if (numVLAElements)
    numElements = Builder.CreateNUWMul(numVLAElements, numElements);

  return numElements;
}

CodeGenFunction::VlaSizePair CodeGenFunction::getVLASize(QualType type) {
  const VariableArrayType *vla = getContext().getAsVariableArrayType(type);
  assert(vla && "type was not a variable array type!");
  return getVLASize(vla);
}

CodeGenFunction::VlaSizePair
CodeGenFunction::getVLASize(const VariableArrayType *type) {
  // The number of elements so far; always size_t.
  llvm::Value *numElements = nullptr;

  QualType elementType;
  do {
    elementType = type->getElementType();
    llvm::Value *vlaSize = VLASizeMap[type->getSizeExpr()];
    assert(vlaSize && "no size for VLA!");
    assert(vlaSize->getType() == SizeTy);

    if (!numElements) {
      numElements = vlaSize;
    } else {
      // It's undefined behavior if this wraps around, so mark it that way.
      // FIXME: Teach -fsanitize=undefined to trap this.
      numElements = Builder.CreateNUWMul(numElements, vlaSize);
    }
  } while ((type = getContext().getAsVariableArrayType(elementType)));

  return { numElements, elementType };
}

CodeGenFunction::VlaSizePair
CodeGenFunction::getVLAElements1D(QualType type) {
  const VariableArrayType *vla = getContext().getAsVariableArrayType(type);
  assert(vla && "type was not a variable array type!");
  return getVLAElements1D(vla);
}

CodeGenFunction::VlaSizePair
CodeGenFunction::getVLAElements1D(const VariableArrayType *Vla) {
  llvm::Value *VlaSize = VLASizeMap[Vla->getSizeExpr()];
  assert(VlaSize && "no size for VLA!");
  assert(VlaSize->getType() == SizeTy);
  return { VlaSize, Vla->getElementType() };
}

void CodeGenFunction::EmitVariablyModifiedType(QualType type) {
  assert(type->isVariablyModifiedType() &&
         "Must pass variably modified type to EmitVLASizes!");

  EnsureInsertPoint();

  // We're going to walk down into the type and look for VLA
  // expressions.
  do {
    assert(type->isVariablyModifiedType());

    const Type *ty = type.getTypePtr();
    switch (ty->getTypeClass()) {

#define TYPE(Class, Base)
#define ABSTRACT_TYPE(Class, Base)
#define NON_CANONICAL_TYPE(Class, Base)
#define DEPENDENT_TYPE(Class, Base) case Type::Class:
#define NON_CANONICAL_UNLESS_DEPENDENT_TYPE(Class, Base)
#include "clang/AST/TypeNodes.def"
      llvm_unreachable("unexpected dependent type!");

    // These types are never variably-modified.
    case Type::Builtin:
    case Type::Complex:
    case Type::Vector:
    case Type::ExtVector:
    case Type::Record:
    case Type::Enum:
    case Type::Elaborated:
    case Type::TemplateSpecialization:
    case Type::ObjCTypeParam:
    case Type::ObjCObject:
    case Type::ObjCInterface:
    case Type::ObjCObjectPointer:
      llvm_unreachable("type class is never variably-modified!");

    case Type::Adjusted:
      type = cast<AdjustedType>(ty)->getAdjustedType();
      break;

    case Type::Decayed:
      type = cast<DecayedType>(ty)->getPointeeType();
      break;

    case Type::Pointer:
      type = cast<PointerType>(ty)->getPointeeType();
      break;

    case Type::BlockPointer:
      type = cast<BlockPointerType>(ty)->getPointeeType();
      break;

    case Type::LValueReference:
    case Type::RValueReference:
      type = cast<ReferenceType>(ty)->getPointeeType();
      break;

    case Type::MemberPointer:
      type = cast<MemberPointerType>(ty)->getPointeeType();
      break;

    case Type::ConstantArray:
    case Type::IncompleteArray:
      // Losing element qualification here is fine.
      type = cast<ArrayType>(ty)->getElementType();
      break;

    case Type::VariableArray: {
      // Losing element qualification here is fine.
      const VariableArrayType *vat = cast<VariableArrayType>(ty);

      // Unknown size indication requires no size computation.
      // Otherwise, evaluate and record it.
      if (const Expr *size = vat->getSizeExpr()) {
        // It's possible that we might have emitted this already,
        // e.g. with a typedef and a pointer to it.
        llvm::Value *&entry = VLASizeMap[size];
        if (!entry) {
          llvm::Value *Size = EmitScalarExpr(size);

          // C11 6.7.6.2p5:
          //   If the size is an expression that is not an integer constant
          //   expression [...] each time it is evaluated it shall have a value
          //   greater than zero.
          if (SanOpts.has(SanitizerKind::VLABound) &&
              size->getType()->isSignedIntegerType()) {
            SanitizerScope SanScope(this);
            llvm::Value *Zero = llvm::Constant::getNullValue(Size->getType());
            llvm::Constant *StaticArgs[] = {
                EmitCheckSourceLocation(size->getBeginLoc()),
                EmitCheckTypeDescriptor(size->getType())};
            EmitCheck(std::make_pair(Builder.CreateICmpSGT(Size, Zero),
                                     SanitizerKind::VLABound),
                      SanitizerHandler::VLABoundNotPositive, StaticArgs, Size);
          }

          // Always zexting here would be wrong if it weren't
          // undefined behavior to have a negative bound.
          entry = Builder.CreateIntCast(Size, SizeTy, /*signed*/ false);
        }
      }
      type = vat->getElementType();
      break;
    }

    case Type::FunctionProto:
    case Type::FunctionNoProto:
      type = cast<FunctionType>(ty)->getReturnType();
      break;

    case Type::Paren:
    case Type::TypeOf:
    case Type::UnaryTransform:
    case Type::Attributed:
    case Type::SubstTemplateTypeParm:
    case Type::PackExpansion:
      // Keep walking after single level desugaring.
      type = type.getSingleStepDesugaredType(getContext());
      break;

    case Type::Typedef:
    case Type::Decltype:
    case Type::Auto:
    case Type::DeducedTemplateSpecialization:
      // Stop walking: nothing to do.
      return;

    case Type::TypeOfExpr:
      // Stop walking: emit typeof expression.
      EmitIgnoredExpr(cast<TypeOfExprType>(ty)->getUnderlyingExpr());
      return;

    case Type::Atomic:
      type = cast<AtomicType>(ty)->getValueType();
      break;

    case Type::Pipe:
      type = cast<PipeType>(ty)->getElementType();
      break;
    }
  } while (type->isVariablyModifiedType());
}

Address CodeGenFunction::EmitVAListRef(const Expr* E) {
  if (getContext().getBuiltinVaListType()->isArrayType())
    return EmitPointerWithAlignment(E);
  return EmitLValue(E).getAddress();
}

Address CodeGenFunction::EmitMSVAListRef(const Expr *E) {
  return EmitLValue(E).getAddress();
}

void CodeGenFunction::EmitDeclRefExprDbgValue(const DeclRefExpr *E,
                                              const APValue &Init) {
  assert(!Init.isUninit() && "Invalid DeclRefExpr initializer!");
  if (CGDebugInfo *Dbg = getDebugInfo())
    if (CGM.getCodeGenOpts().getDebugInfo() >= codegenoptions::LimitedDebugInfo)
      Dbg->EmitGlobalVariable(E->getDecl(), Init);
}

CodeGenFunction::PeepholeProtection
CodeGenFunction::protectFromPeepholes(RValue rvalue) {
  // At the moment, the only aggressive peephole we do in IR gen
  // is trunc(zext) folding, but if we add more, we can easily
  // extend this protection.

  if (!rvalue.isScalar()) return PeepholeProtection();
  llvm::Value *value = rvalue.getScalarVal();
  if (!isa<llvm::ZExtInst>(value)) return PeepholeProtection();

  // Just make an extra bitcast.
  assert(HaveInsertPoint());
  llvm::Instruction *inst = new llvm::BitCastInst(value, value->getType(), "",
                                                  Builder.GetInsertBlock());

  PeepholeProtection protection;
  protection.Inst = inst;
  return protection;
}

void CodeGenFunction::unprotectFromPeepholes(PeepholeProtection protection) {
  if (!protection.Inst) return;

  // In theory, we could try to duplicate the peepholes now, but whatever.
  protection.Inst->eraseFromParent();
}

llvm::Value *CodeGenFunction::EmitAnnotationCall(llvm::Value *AnnotationFn,
                                                 llvm::Value *AnnotatedVal,
                                                 StringRef AnnotationStr,
                                                 SourceLocation Location) {
  llvm::Value *Args[4] = {
    AnnotatedVal,
    Builder.CreateBitCast(CGM.EmitAnnotationString(AnnotationStr), Int8PtrTy),
    Builder.CreateBitCast(CGM.EmitAnnotationUnit(Location), Int8PtrTy),
    CGM.EmitAnnotationLineNo(Location)
  };
  return Builder.CreateCall(AnnotationFn, Args);
}

void CodeGenFunction::EmitVarAnnotations(const VarDecl *D, llvm::Value *V) {
  assert(D->hasAttr<AnnotateAttr>() && "no annotate attribute");
  // FIXME We create a new bitcast for every annotation because that's what
  // llvm-gcc was doing.
  for (const auto *I : D->specific_attrs<AnnotateAttr>())
    EmitAnnotationCall(CGM.getIntrinsic(llvm::Intrinsic::var_annotation),
                       Builder.CreateBitCast(V, CGM.Int8PtrTy, V->getName()),
                       I->getAnnotation(), D->getLocation());
}

Address CodeGenFunction::EmitFieldAnnotations(const FieldDecl *D,
                                              Address Addr) {
  assert(D->hasAttr<AnnotateAttr>() && "no annotate attribute");
  llvm::Value *V = Addr.getPointer();
  llvm::Type *VTy = V->getType();
  llvm::Value *F = CGM.getIntrinsic(llvm::Intrinsic::ptr_annotation,
                                    CGM.Int8PtrTy);

  for (const auto *I : D->specific_attrs<AnnotateAttr>()) {
    // FIXME Always emit the cast inst so we can differentiate between
    // annotation on the first field of a struct and annotation on the struct
    // itself.
    if (VTy != CGM.Int8PtrTy)
      V = Builder.Insert(new llvm::BitCastInst(V, CGM.Int8PtrTy));
    V = EmitAnnotationCall(F, V, I->getAnnotation(), D->getLocation());
    V = Builder.CreateBitCast(V, VTy);
  }

  return Address(V, Addr.getAlignment());
}

CodeGenFunction::CGCapturedStmtInfo::~CGCapturedStmtInfo() { }

CodeGenFunction::SanitizerScope::SanitizerScope(CodeGenFunction *CGF)
    : CGF(CGF) {
  assert(!CGF->IsSanitizerScope);
  CGF->IsSanitizerScope = true;
}

CodeGenFunction::SanitizerScope::~SanitizerScope() {
  CGF->IsSanitizerScope = false;
}

void CodeGenFunction::InsertHelper(llvm::Instruction *I,
                                   const llvm::Twine &Name,
                                   llvm::BasicBlock *BB,
                                   llvm::BasicBlock::iterator InsertPt) const {
  LoopStack.InsertHelper(I);
  if (IsSanitizerScope)
    CGM.getSanitizerMetadata()->disableSanitizerForInstruction(I);
}

void CGBuilderInserter::InsertHelper(
    llvm::Instruction *I, const llvm::Twine &Name, llvm::BasicBlock *BB,
    llvm::BasicBlock::iterator InsertPt) const {
  llvm::IRBuilderDefaultInserter::InsertHelper(I, Name, BB, InsertPt);
  if (CGF)
    CGF->InsertHelper(I, Name, BB, InsertPt);
}

static bool hasRequiredFeatures(const SmallVectorImpl<StringRef> &ReqFeatures,
                                CodeGenModule &CGM, const FunctionDecl *FD,
                                std::string &FirstMissing) {
  // If there aren't any required features listed then go ahead and return.
  if (ReqFeatures.empty())
    return false;

  // Now build up the set of caller features and verify that all the required
  // features are there.
  llvm::StringMap<bool> CallerFeatureMap;
  CGM.getFunctionFeatureMap(CallerFeatureMap, FD);

  // If we have at least one of the features in the feature list return
  // true, otherwise return false.
  return std::all_of(
      ReqFeatures.begin(), ReqFeatures.end(), [&](StringRef Feature) {
        SmallVector<StringRef, 1> OrFeatures;
        Feature.split(OrFeatures, '|');
        return std::any_of(OrFeatures.begin(), OrFeatures.end(),
                           [&](StringRef Feature) {
                             if (!CallerFeatureMap.lookup(Feature)) {
                               FirstMissing = Feature.str();
                               return false;
                             }
                             return true;
                           });
      });
}

// Emits an error if we don't have a valid set of target features for the
// called function.
void CodeGenFunction::checkTargetFeatures(const CallExpr *E,
                                          const FunctionDecl *TargetDecl) {
  // Early exit if this is an indirect call.
  if (!TargetDecl)
    return;

  // Get the current enclosing function if it exists. If it doesn't
  // we can't check the target features anyhow.
  const FunctionDecl *FD = dyn_cast_or_null<FunctionDecl>(CurFuncDecl);
  if (!FD)
    return;

  // Grab the required features for the call. For a builtin this is listed in
  // the td file with the default cpu, for an always_inline function this is any
  // listed cpu and any listed features.
  unsigned BuiltinID = TargetDecl->getBuiltinID();
  std::string MissingFeature;
  if (BuiltinID) {
    SmallVector<StringRef, 1> ReqFeatures;
    const char *FeatureList =
        CGM.getContext().BuiltinInfo.getRequiredFeatures(BuiltinID);
    // Return if the builtin doesn't have any required features.
    if (!FeatureList || StringRef(FeatureList) == "")
      return;
    StringRef(FeatureList).split(ReqFeatures, ',');
    if (!hasRequiredFeatures(ReqFeatures, CGM, FD, MissingFeature))
      CGM.getDiags().Report(E->getBeginLoc(), diag::err_builtin_needs_feature)
          << TargetDecl->getDeclName()
          << CGM.getContext().BuiltinInfo.getRequiredFeatures(BuiltinID);

  } else if (TargetDecl->hasAttr<TargetAttr>() ||
             TargetDecl->hasAttr<CPUSpecificAttr>()) {
    // Get the required features for the callee.

    const TargetAttr *TD = TargetDecl->getAttr<TargetAttr>();
    TargetAttr::ParsedTargetAttr ParsedAttr = CGM.filterFunctionTargetAttrs(TD);

    SmallVector<StringRef, 1> ReqFeatures;
    llvm::StringMap<bool> CalleeFeatureMap;
    CGM.getFunctionFeatureMap(CalleeFeatureMap, TargetDecl);

    for (const auto &F : ParsedAttr.Features) {
      if (F[0] == '+' && CalleeFeatureMap.lookup(F.substr(1)))
        ReqFeatures.push_back(StringRef(F).substr(1));
    }

    for (const auto &F : CalleeFeatureMap) {
      // Only positive features are "required".
      if (F.getValue())
        ReqFeatures.push_back(F.getKey());
    }
    if (!hasRequiredFeatures(ReqFeatures, CGM, FD, MissingFeature))
      CGM.getDiags().Report(E->getBeginLoc(), diag::err_function_needs_feature)
          << FD->getDeclName() << TargetDecl->getDeclName() << MissingFeature;
  }
}

void CodeGenFunction::EmitSanitizerStatReport(llvm::SanitizerStatKind SSK) {
  if (!CGM.getCodeGenOpts().SanitizeStats)
    return;

  llvm::IRBuilder<> IRB(Builder.GetInsertBlock(), Builder.GetInsertPoint());
  IRB.SetCurrentDebugLocation(Builder.getCurrentDebugLocation());
  CGM.getSanStats().create(IRB, SSK);
}

llvm::Value *CodeGenFunction::FormResolverCondition(
    const TargetMultiVersionResolverOption &RO) {
  llvm::Value *TrueCondition = nullptr;
  if (!RO.ParsedAttribute.Architecture.empty())
    TrueCondition = EmitX86CpuIs(RO.ParsedAttribute.Architecture);

  if (!RO.ParsedAttribute.Features.empty()) {
    SmallVector<StringRef, 8> FeatureList;
    llvm::for_each(RO.ParsedAttribute.Features,
                   [&FeatureList](const std::string &Feature) {
                     FeatureList.push_back(StringRef{Feature}.substr(1));
                   });
    llvm::Value *FeatureCmp = EmitX86CpuSupports(FeatureList);
    TrueCondition = TrueCondition ? Builder.CreateAnd(TrueCondition, FeatureCmp)
                                  : FeatureCmp;
  }
  return TrueCondition;
}

void CodeGenFunction::EmitTargetMultiVersionResolver(
    llvm::Function *Resolver,
    ArrayRef<TargetMultiVersionResolverOption> Options) {
  assert((getContext().getTargetInfo().getTriple().getArch() ==
              llvm::Triple::x86 ||
          getContext().getTargetInfo().getTriple().getArch() ==
              llvm::Triple::x86_64) &&
         "Only implemented for x86 targets");

  // Main function's basic block.
  llvm::BasicBlock *CurBlock = createBasicBlock("entry", Resolver);
  Builder.SetInsertPoint(CurBlock);
  EmitX86CpuInit();

  llvm::Function *DefaultFunc = nullptr;
  for (const TargetMultiVersionResolverOption &RO : Options) {
    Builder.SetInsertPoint(CurBlock);
    llvm::Value *TrueCondition = FormResolverCondition(RO);

    if (!TrueCondition) {
      DefaultFunc = RO.Function;
    } else {
      llvm::BasicBlock *RetBlock = createBasicBlock("ro_ret", Resolver);
      llvm::IRBuilder<> RetBuilder(RetBlock);
      RetBuilder.CreateRet(RO.Function);
      CurBlock = createBasicBlock("ro_else", Resolver);
      Builder.CreateCondBr(TrueCondition, RetBlock, CurBlock);
    }
  }

  assert(DefaultFunc && "No default version?");
  // Emit return from the 'else-ist' block.
  Builder.SetInsertPoint(CurBlock);
  Builder.CreateRet(DefaultFunc);
}

void CodeGenFunction::EmitCPUDispatchMultiVersionResolver(
    llvm::Function *Resolver,
    ArrayRef<CPUDispatchMultiVersionResolverOption> Options) {
  assert((getContext().getTargetInfo().getTriple().getArch() ==
              llvm::Triple::x86 ||
          getContext().getTargetInfo().getTriple().getArch() ==
              llvm::Triple::x86_64) &&
         "Only implemented for x86 targets");

  // Main function's basic block.
  llvm::BasicBlock *CurBlock = createBasicBlock("resolver_entry", Resolver);
  Builder.SetInsertPoint(CurBlock);
  EmitX86CpuInit();

  for (const CPUDispatchMultiVersionResolverOption &RO : Options) {
    Builder.SetInsertPoint(CurBlock);

    // "generic" case should catch-all.
    if (RO.FeatureMask == 0) {
      Builder.CreateRet(RO.Function);
      return;
    }
    llvm::BasicBlock *RetBlock = createBasicBlock("resolver_return", Resolver);
    llvm::IRBuilder<> RetBuilder(RetBlock);
    RetBuilder.CreateRet(RO.Function);
    CurBlock = createBasicBlock("resolver_else", Resolver);
    llvm::Value *TrueCondition = EmitX86CpuSupports(RO.FeatureMask);
    Builder.CreateCondBr(TrueCondition, RetBlock, CurBlock);
  }

  Builder.SetInsertPoint(CurBlock);
  llvm::CallInst *TrapCall = EmitTrapCall(llvm::Intrinsic::trap);
  TrapCall->setDoesNotReturn();
  TrapCall->setDoesNotThrow();
  Builder.CreateUnreachable();
  Builder.ClearInsertionPoint();
}

llvm::DebugLoc CodeGenFunction::SourceLocToDebugLoc(SourceLocation Location) {
  if (CGDebugInfo *DI = getDebugInfo())
    return DI->SourceLocToDebugLoc(Location);

  return llvm::DebugLoc();
}<|MERGE_RESOLUTION|>--- conflicted
+++ resolved
@@ -1148,12 +1148,7 @@
       // may have a static invoker function, which may call this operator with
       // a null 'this' pointer.
       if (isLambdaCallOperator(MD) &&
-<<<<<<< HEAD
-          cast<CXXRecordDecl>(MD->getParent())->getLambdaCaptureDefault() ==
-              LCD_None)
-=======
           MD->getParent()->getLambdaCaptureDefault() == LCD_None)
->>>>>>> 905c5892
         SkippedChecks.set(SanitizerKind::Null, true);
 
       EmitTypeCheck(isa<CXXConstructorDecl>(MD) ? TCK_ConstructorCall
