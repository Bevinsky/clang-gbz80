--- conflicted
+++ resolved
@@ -177,12 +177,9 @@
   CGCXXABI &getCXXABI() const { return TheCXXABI; }
   llvm::LLVMContext &getLLVMContext() { return TheModule.getContext(); }
   const CodeGenOptions &getCodeGenOpts() const;
-<<<<<<< HEAD
-=======
 
   /// Convert clang calling convention to LLVM callilng convention.
   unsigned ClangCallConvToLLVMCallConv(CallingConv CC);
->>>>>>> 905c5892
 
   /// ConvertType - Convert type T into a llvm::Type.
   llvm::Type *ConvertType(QualType T);
