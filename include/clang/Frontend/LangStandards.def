--- conflicted
+++ resolved
@@ -120,21 +120,13 @@
 
 LANGSTANDARD(cxx17, "c++17",
              CXX, "ISO C++ 2017 with amendments",
-<<<<<<< HEAD
-             LineComment | CPlusPlus | CPlusPlus11 | CPlusPlus14 | CPlusPlus1z |
-=======
              LineComment | CPlusPlus | CPlusPlus11 | CPlusPlus14 | CPlusPlus17 |
->>>>>>> 905c5892
              Digraphs | HexFloat)
 LANGSTANDARD_ALIAS_DEPR(cxx17, "c++1z")
 
 LANGSTANDARD(gnucxx17, "gnu++17",
              CXX, "ISO C++ 2017 with amendments and GNU extensions",
-<<<<<<< HEAD
-             LineComment | CPlusPlus | CPlusPlus11 | CPlusPlus14 | CPlusPlus1z |
-=======
              LineComment | CPlusPlus | CPlusPlus11 | CPlusPlus14 | CPlusPlus17 |
->>>>>>> 905c5892
              Digraphs | HexFloat | GNUMode)
 LANGSTANDARD_ALIAS_DEPR(gnucxx17, "gnu++1z")
 
