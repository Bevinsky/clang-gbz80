--- conflicted
+++ resolved
@@ -37,10 +37,6 @@
   bool isPIEDefault() const override { return false; }
   bool isPICDefaultForced() const override { return false; }
   bool SupportsProfiling() const override { return false; }
-<<<<<<< HEAD
-  bool SupportsObjCGC() const override { return false; }
-=======
->>>>>>> 905c5892
 
   RuntimeLibType GetDefaultRuntimeLibType() const override {
     return ToolChain::RLT_CompilerRT;
