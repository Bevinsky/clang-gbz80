--- conflicted
+++ resolved
@@ -12,15 +12,6 @@
 
 // CHECK-LABEL: @main
 int main(int argc, char **argv) {
-<<<<<<< HEAD
-// CHECK: [[GTID:%.+]] = call i32 @__kmpc_global_thread_num(%ident_t* [[DEFLOC:@.+]])
-// CHECK: call i8* @__kmpc_omp_task_alloc(%ident_t* [[DEFLOC]], i32 [[GTID]],
-// CHECK: call i32 @__kmpc_omp_task(%ident_t* [[DEFLOC]], i32 [[GTID]],
-#pragma omp task
-  ;
-// CHECK: call void @__kmpc_taskgroup(%ident_t* [[DEFLOC]], i32 [[GTID]])
-// CHECK: [[TASKV:%.+]] = call i8* @__kmpc_omp_task_alloc(%ident_t* [[DEFLOC]], i32 [[GTID]], i32 33, i64 80, i64 1, i32 (i32, i8*)* bitcast (i32 (i32, [[TDP_TY:%.+]]*)* [[TASK1:@.+]] to i32 (i32, i8*)*))
-=======
 // CHECK: [[GTID:%.+]] = call i32 @__kmpc_global_thread_num(%struct.ident_t* [[DEFLOC:@.+]])
 // CHECK: call i8* @__kmpc_omp_task_alloc(%struct.ident_t* [[DEFLOC]], i32 [[GTID]],
 // CHECK: call i32 @__kmpc_omp_task(%struct.ident_t* [[DEFLOC]], i32 [[GTID]],
@@ -28,7 +19,6 @@
   ;
 // CHECK: call void @__kmpc_taskgroup(%struct.ident_t* [[DEFLOC]], i32 [[GTID]])
 // CHECK: [[TASKV:%.+]] = call i8* @__kmpc_omp_task_alloc(%struct.ident_t* [[DEFLOC]], i32 [[GTID]], i32 33, i64 80, i64 1, i32 (i32, i8*)* bitcast (i32 (i32, [[TDP_TY:%.+]]*)* [[TASK1:@.+]] to i32 (i32, i8*)*))
->>>>>>> 905c5892
 // CHECK: [[TASK:%.+]] = bitcast i8* [[TASKV]] to [[TDP_TY]]*
 // CHECK: [[TASK_DATA:%.+]] = getelementptr inbounds [[TDP_TY]], [[TDP_TY]]* [[TASK]], i32 0, i32 0
 // CHECK: [[DOWN:%.+]] = getelementptr inbounds [[TD_TY:%.+]], [[TD_TY]]* [[TASK_DATA]], i32 0, i32 5
