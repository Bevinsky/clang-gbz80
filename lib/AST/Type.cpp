--- conflicted
+++ resolved
@@ -2435,13 +2435,8 @@
 }
 
 bool Type::isStdByteType() const {
-<<<<<<< HEAD
-  if (auto *ET = getAs<EnumType>()) {
-    auto *II = ET->getDecl()->getIdentifier();
-=======
   if (const auto *ET = getAs<EnumType>()) {
     IdentifierInfo *II = ET->getDecl()->getIdentifier();
->>>>>>> 905c5892
     if (II && II->isStr("byte") && ET->getDecl()->isInStdNamespace())
       return true;
   }
