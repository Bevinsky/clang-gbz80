--- conflicted
+++ resolved
@@ -1745,47 +1745,9 @@
 
   LazyDeclStmtPtr Body;
 
-<<<<<<< HEAD
-  // FIXME: This can be packed into the bitfields in DeclContext.
-  // NOTE: VC++ packs bitfields poorly if the types differ.
-  unsigned SClass : 3;
-  unsigned IsInline : 1;
-  unsigned IsInlineSpecified : 1;
-protected:
-  // This is shared by CXXConstructorDecl, CXXConversionDecl, and
-  // CXXDeductionGuideDecl.
-  unsigned IsExplicitSpecified : 1;
-private:
-  unsigned IsVirtualAsWritten : 1;
-  unsigned IsPure : 1;
-  unsigned HasInheritedPrototype : 1;
-  unsigned HasWrittenPrototype : 1;
-  unsigned IsDeleted : 1;
-  unsigned IsTrivial : 1; // sunk from CXXMethodDecl
-  unsigned IsDefaulted : 1; // sunk from CXXMethoDecl
-  unsigned IsExplicitlyDefaulted : 1; //sunk from CXXMethodDecl
-  unsigned HasImplicitReturnZero : 1;
-  unsigned IsLateTemplateParsed : 1;
-  unsigned IsConstexpr : 1;
-  unsigned InstantiationIsPending:1;
-
-  /// \brief Indicates if the function uses __try.
-  unsigned UsesSEHTry : 1;
-
-  /// \brief Indicates if the function was a definition but its body was
-  /// skipped.
-  unsigned HasSkippedBody : 1;
-
-  /// Indicates if the function declaration will have a body, once we're done
-  /// parsing it.
-  unsigned WillHaveBody : 1;
-
-  /// \brief End part of this FunctionDecl's source range.
-=======
   unsigned ODRHash;
 
   /// End part of this FunctionDecl's source range.
->>>>>>> 905c5892
   ///
   /// We could compute the full range in getSourceRange(). However, when we're
   /// dealing with a function definition deserialized from a PCH/AST file,
