--- conflicted
+++ resolved
@@ -487,17 +487,7 @@
     /// constructor.
     unsigned HasDefaultedDefaultConstructor : 1;
 
-<<<<<<< HEAD
-    /// \brief True if this class can be passed in a non-address-preserving
-    /// fashion (such as in registers) according to the C++ language rules.
-    /// This does not imply anything about how the ABI in use will actually
-    /// pass an object of this class.
-    unsigned CanPassInRegisters : 1;
-
-    /// \brief True if a defaulted default constructor for this class would
-=======
     /// True if a defaulted default constructor for this class would
->>>>>>> 905c5892
     /// be constexpr.
     unsigned DefaultedDefaultConstructorIsConstexpr : 1;
 
@@ -925,11 +915,7 @@
     return data().FirstFriend.isValid();
   }
 
-<<<<<<< HEAD
-  /// \brief \c true if a defaulted copy constructor for this class would be
-=======
   /// \c true if a defaulted copy constructor for this class would be
->>>>>>> 905c5892
   /// deleted.
   bool defaultedCopyConstructorIsDeleted() const {
     assert((!needsOverloadResolutionForCopyConstructor() ||
@@ -938,11 +924,7 @@
     return data().DefaultedCopyConstructorIsDeleted;
   }
 
-<<<<<<< HEAD
-  /// \brief \c true if a defaulted move constructor for this class would be
-=======
   /// \c true if a defaulted move constructor for this class would be
->>>>>>> 905c5892
   /// deleted.
   bool defaultedMoveConstructorIsDeleted() const {
     assert((!needsOverloadResolutionForMoveConstructor() ||
@@ -951,14 +933,6 @@
     return data().DefaultedMoveConstructorIsDeleted;
   }
 
-<<<<<<< HEAD
-  /// \brief \c true if a defaulted destructor for this class would be deleted.
-  bool defaultedDestructorIsDeleted() const {
-    return !data().DefaultedDestructorIsDeleted;
-  }
-
-  /// \brief \c true if we know for sure that this class has a single,
-=======
   /// \c true if a defaulted destructor for this class would be deleted.
   bool defaultedDestructorIsDeleted() const {
     assert((!needsOverloadResolutionForDestructor() ||
@@ -968,40 +942,27 @@
   }
 
   /// \c true if we know for sure that this class has a single,
->>>>>>> 905c5892
   /// accessible, unambiguous copy constructor that is not deleted.
   bool hasSimpleCopyConstructor() const {
     return !hasUserDeclaredCopyConstructor() &&
            !data().DefaultedCopyConstructorIsDeleted;
   }
 
-<<<<<<< HEAD
-  /// \brief \c true if we know for sure that this class has a single,
-=======
   /// \c true if we know for sure that this class has a single,
->>>>>>> 905c5892
   /// accessible, unambiguous move constructor that is not deleted.
   bool hasSimpleMoveConstructor() const {
     return !hasUserDeclaredMoveConstructor() && hasMoveConstructor() &&
            !data().DefaultedMoveConstructorIsDeleted;
   }
 
-<<<<<<< HEAD
-  /// \brief \c true if we know for sure that this class has a single,
-=======
   /// \c true if we know for sure that this class has a single,
->>>>>>> 905c5892
   /// accessible, unambiguous move assignment operator that is not deleted.
   bool hasSimpleMoveAssignment() const {
     return !hasUserDeclaredMoveAssignment() && hasMoveAssignment() &&
            !data().DefaultedMoveAssignmentIsDeleted;
   }
 
-<<<<<<< HEAD
-  /// \brief \c true if we know for sure that this class has an accessible
-=======
   /// \c true if we know for sure that this class has an accessible
->>>>>>> 905c5892
   /// destructor that is not deleted.
   bool hasSimpleDestructor() const {
     return !hasUserDeclaredDestructor() &&
@@ -1106,11 +1067,7 @@
            needsImplicitMoveConstructor();
   }
 
-<<<<<<< HEAD
-  /// \brief Set that we attempted to declare an implicit copy
-=======
   /// Set that we attempted to declare an implicit copy
->>>>>>> 905c5892
   /// constructor, but overload resolution failed so we deleted it.
   void setImplicitCopyConstructorIsDeleted() {
     assert((data().DefaultedCopyConstructorIsDeleted ||
@@ -1119,11 +1076,7 @@
     data().DefaultedCopyConstructorIsDeleted = true;
   }
 
-<<<<<<< HEAD
-  /// \brief Set that we attempted to declare an implicit move
-=======
   /// Set that we attempted to declare an implicit move
->>>>>>> 905c5892
   /// constructor, but overload resolution failed so we deleted it.
   void setImplicitMoveConstructorIsDeleted() {
     assert((data().DefaultedMoveConstructorIsDeleted ||
@@ -1572,23 +1525,7 @@
     return data().HasIrrelevantDestructor;
   }
 
-<<<<<<< HEAD
-  /// \brief Determine whether this class has at least one trivial, non-deleted
-  /// copy or move constructor.
-  bool canPassInRegisters() const {
-    return data().CanPassInRegisters;
-  }
-
-  /// \brief Set that we can pass this RecordDecl in registers.
-  // FIXME: This should be set as part of completeDefinition.
-  void setCanPassInRegisters(bool CanPass) {
-    data().CanPassInRegisters = CanPass;
-  }
-
-  /// \brief Determine whether this class has a non-literal or/ volatile type
-=======
   /// Determine whether this class has a non-literal or/ volatile type
->>>>>>> 905c5892
   /// non-static data member or base class.
   bool hasNonLiteralTypeFieldsOrBases() const {
     return data().HasNonLiteralTypeFieldsOrBases;
