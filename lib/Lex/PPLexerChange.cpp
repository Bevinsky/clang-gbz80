//===--- PPLexerChange.cpp - Handle changing lexers in the preprocessor ---===//
//
//                     The LLVM Compiler Infrastructure
//
// This file is distributed under the University of Illinois Open Source
// License. See LICENSE.TXT for details.
//
//===----------------------------------------------------------------------===//
//
// This file implements pieces of the Preprocessor interface that manage the
// current lexer stack.
//
//===----------------------------------------------------------------------===//

#include "clang/Lex/Preprocessor.h"
#include "clang/Lex/PreprocessorOptions.h"
#include "clang/Basic/FileManager.h"
#include "clang/Basic/SourceManager.h"
#include "clang/Lex/HeaderSearch.h"
#include "clang/Lex/LexDiagnostic.h"
#include "clang/Lex/MacroInfo.h"
#include "clang/Lex/PTHManager.h"
#include "llvm/ADT/StringSwitch.h"
#include "llvm/Support/FileSystem.h"
#include "llvm/Support/MemoryBuffer.h"
#include "llvm/Support/Path.h"
using namespace clang;

PPCallbacks::~PPCallbacks() {}

//===----------------------------------------------------------------------===//
// Miscellaneous Methods.
//===----------------------------------------------------------------------===//

/// isInPrimaryFile - Return true if we're in the top-level file, not in a
/// \#include.  This looks through macro expansions and active _Pragma lexers.
bool Preprocessor::isInPrimaryFile() const {
  if (IsFileLexer())
    return IncludeMacroStack.empty();

  // If there are any stacked lexers, we're in a #include.
  assert(IsFileLexer(IncludeMacroStack[0]) &&
         "Top level include stack isn't our primary lexer?");
  return std::none_of(
      IncludeMacroStack.begin() + 1, IncludeMacroStack.end(),
      [&](const IncludeStackInfo &ISI) -> bool { return IsFileLexer(ISI); });
}

/// getCurrentLexer - Return the current file lexer being lexed from.  Note
/// that this ignores any potentially active macro expansions and _Pragma
/// expansions going on at the time.
PreprocessorLexer *Preprocessor::getCurrentFileLexer() const {
  if (IsFileLexer())
    return CurPPLexer;

  // Look for a stacked lexer.
  for (const IncludeStackInfo &ISI : llvm::reverse(IncludeMacroStack)) {
    if (IsFileLexer(ISI))
      return ISI.ThePPLexer;
  }
  return nullptr;
}


//===----------------------------------------------------------------------===//
// Methods for Entering and Callbacks for leaving various contexts
//===----------------------------------------------------------------------===//

/// EnterSourceFile - Add a source file to the top of the include stack and
/// start lexing tokens from it instead of the current buffer.
bool Preprocessor::EnterSourceFile(FileID FID, const DirectoryLookup *CurDir,
                                   SourceLocation Loc) {
  assert(!CurTokenLexer && "Cannot #include a file inside a macro!");
  ++NumEnteredSourceFiles;

  if (MaxIncludeStackDepth < IncludeMacroStack.size())
    MaxIncludeStackDepth = IncludeMacroStack.size();

  if (PTH) {
    if (PTHLexer *PL = PTH->CreateLexer(FID)) {
      EnterSourceFileWithPTH(PL, CurDir);
      return false;
    }
  }

  // Get the MemoryBuffer for this FID, if it fails, we fail.
  bool Invalid = false;
  const llvm::MemoryBuffer *InputFile =
    getSourceManager().getBuffer(FID, Loc, &Invalid);
  if (Invalid) {
    SourceLocation FileStart = SourceMgr.getLocForStartOfFile(FID);
    Diag(Loc, diag::err_pp_error_opening_file)
      << std::string(SourceMgr.getBufferName(FileStart)) << "";
    return true;
  }

  if (isCodeCompletionEnabled() &&
      SourceMgr.getFileEntryForID(FID) == CodeCompletionFile) {
    CodeCompletionFileLoc = SourceMgr.getLocForStartOfFile(FID);
    CodeCompletionLoc =
        CodeCompletionFileLoc.getLocWithOffset(CodeCompletionOffset);
  }

  EnterSourceFileWithLexer(new Lexer(FID, InputFile, *this), CurDir);
  return false;
}

/// EnterSourceFileWithLexer - Add a source file to the top of the include stack
///  and start lexing tokens from it instead of the current buffer.
void Preprocessor::EnterSourceFileWithLexer(Lexer *TheLexer,
                                            const DirectoryLookup *CurDir) {

  // Add the current lexer to the include stack.
  if (CurPPLexer || CurTokenLexer)
    PushIncludeMacroStack();

  CurLexer.reset(TheLexer);
  CurPPLexer = TheLexer;
  CurDirLookup = CurDir;
  CurLexerSubmodule = nullptr;
  if (CurLexerKind != CLK_LexAfterModuleImport)
    CurLexerKind = CLK_Lexer;

  // Notify the client, if desired, that we are in a new source file.
  if (Callbacks && !CurLexer->Is_PragmaLexer) {
    SrcMgr::CharacteristicKind FileType =
       SourceMgr.getFileCharacteristic(CurLexer->getFileLoc());

    Callbacks->FileChanged(CurLexer->getFileLoc(),
                           PPCallbacks::EnterFile, FileType);
  }
}

/// EnterSourceFileWithPTH - Add a source file to the top of the include stack
/// and start getting tokens from it using the PTH cache.
void Preprocessor::EnterSourceFileWithPTH(PTHLexer *PL,
                                          const DirectoryLookup *CurDir) {

  if (CurPPLexer || CurTokenLexer)
    PushIncludeMacroStack();

  CurDirLookup = CurDir;
  CurPTHLexer.reset(PL);
  CurPPLexer = CurPTHLexer.get();
  CurLexerSubmodule = nullptr;
  if (CurLexerKind != CLK_LexAfterModuleImport)
    CurLexerKind = CLK_PTHLexer;

  // Notify the client, if desired, that we are in a new source file.
  if (Callbacks) {
    FileID FID = CurPPLexer->getFileID();
    SourceLocation EnterLoc = SourceMgr.getLocForStartOfFile(FID);
    SrcMgr::CharacteristicKind FileType =
      SourceMgr.getFileCharacteristic(EnterLoc);
    Callbacks->FileChanged(EnterLoc, PPCallbacks::EnterFile, FileType);
  }
}

/// EnterMacro - Add a Macro to the top of the include stack and start lexing
/// tokens from it instead of the current buffer.
void Preprocessor::EnterMacro(Token &Tok, SourceLocation ILEnd,
                              MacroInfo *Macro, MacroArgs *Args) {
  std::unique_ptr<TokenLexer> TokLexer;
  if (NumCachedTokenLexers == 0) {
    TokLexer = llvm::make_unique<TokenLexer>(Tok, ILEnd, Macro, Args, *this);
  } else {
    TokLexer = std::move(TokenLexerCache[--NumCachedTokenLexers]);
    TokLexer->Init(Tok, ILEnd, Macro, Args);
  }

  PushIncludeMacroStack();
  CurDirLookup = nullptr;
  CurTokenLexer = std::move(TokLexer);
  if (CurLexerKind != CLK_LexAfterModuleImport)
    CurLexerKind = CLK_TokenLexer;
}

/// EnterTokenStream - Add a "macro" context to the top of the include stack,
/// which will cause the lexer to start returning the specified tokens.
///
/// If DisableMacroExpansion is true, tokens lexed from the token stream will
/// not be subject to further macro expansion.  Otherwise, these tokens will
/// be re-macro-expanded when/if expansion is enabled.
///
/// If OwnsTokens is false, this method assumes that the specified stream of
/// tokens has a permanent owner somewhere, so they do not need to be copied.
/// If it is true, it assumes the array of tokens is allocated with new[] and
/// must be freed.
///
void Preprocessor::EnterTokenStream(const Token *Toks, unsigned NumToks,
                                    bool DisableMacroExpansion,
                                    bool OwnsTokens) {
  if (CurLexerKind == CLK_CachingLexer) {
    if (CachedLexPos < CachedTokens.size()) {
      // We're entering tokens into the middle of our cached token stream. We
      // can't represent that, so just insert the tokens into the buffer.
      CachedTokens.insert(CachedTokens.begin() + CachedLexPos,
                          Toks, Toks + NumToks);
      if (OwnsTokens)
        delete [] Toks;
      return;
    }

    // New tokens are at the end of the cached token sequnece; insert the
    // token stream underneath the caching lexer.
    ExitCachingLexMode();
    EnterTokenStream(Toks, NumToks, DisableMacroExpansion, OwnsTokens);
    EnterCachingLexMode();
    return;
  }

  // Create a macro expander to expand from the specified token stream.
  std::unique_ptr<TokenLexer> TokLexer;
  if (NumCachedTokenLexers == 0) {
    TokLexer = llvm::make_unique<TokenLexer>(
        Toks, NumToks, DisableMacroExpansion, OwnsTokens, *this);
  } else {
    TokLexer = std::move(TokenLexerCache[--NumCachedTokenLexers]);
    TokLexer->Init(Toks, NumToks, DisableMacroExpansion, OwnsTokens);
  }

  // Save our current state.
  PushIncludeMacroStack();
  CurDirLookup = nullptr;
  CurTokenLexer = std::move(TokLexer);
  if (CurLexerKind != CLK_LexAfterModuleImport)
    CurLexerKind = CLK_TokenLexer;
}

/// Compute the relative path that names the given file relative to
/// the given directory.
static void computeRelativePath(FileManager &FM, const DirectoryEntry *Dir,
                                const FileEntry *File,
                                SmallString<128> &Result) {
  Result.clear();

  StringRef FilePath = File->getDir()->getName();
  StringRef Path = FilePath;
  while (!Path.empty()) {
    if (const DirectoryEntry *CurDir = FM.getDirectory(Path)) {
      if (CurDir == Dir) {
        Result = FilePath.substr(Path.size());
        llvm::sys::path::append(Result,
                                llvm::sys::path::filename(File->getName()));
        return;
      }
    }

    Path = llvm::sys::path::parent_path(Path);
  }

  Result = File->getName();
}

void Preprocessor::PropagateLineStartLeadingSpaceInfo(Token &Result) {
  if (CurTokenLexer) {
    CurTokenLexer->PropagateLineStartLeadingSpaceInfo(Result);
    return;
  }
  if (CurLexer) {
    CurLexer->PropagateLineStartLeadingSpaceInfo(Result);
    return;
  }
  // FIXME: Handle other kinds of lexers?  It generally shouldn't matter,
  // but it might if they're empty?
}

/// Determine the location to use as the end of the buffer for a lexer.
///
/// If the file ends with a newline, form the EOF token on the newline itself,
/// rather than "on the line following it", which doesn't exist.  This makes
/// diagnostics relating to the end of file include the last file that the user
/// actually typed, which is goodness.
const char *Preprocessor::getCurLexerEndPos() {
  const char *EndPos = CurLexer->BufferEnd;
  if (EndPos != CurLexer->BufferStart &&
      (EndPos[-1] == '\n' || EndPos[-1] == '\r')) {
    --EndPos;

    // Handle \n\r and \r\n:
    if (EndPos != CurLexer->BufferStart &&
        (EndPos[-1] == '\n' || EndPos[-1] == '\r') &&
        EndPos[-1] != EndPos[0])
      --EndPos;
  }

  return EndPos;
}

static void collectAllSubModulesWithUmbrellaHeader(
    const Module &Mod, SmallVectorImpl<const Module *> &SubMods) {
  if (Mod.getUmbrellaHeader())
    SubMods.push_back(&Mod);
  for (auto *M : Mod.submodules())
    collectAllSubModulesWithUmbrellaHeader(*M, SubMods);
}

void Preprocessor::diagnoseMissingHeaderInUmbrellaDir(const Module &Mod) {
  assert(Mod.getUmbrellaHeader() && "Module must use umbrella header");
  SourceLocation StartLoc =
      SourceMgr.getLocForStartOfFile(SourceMgr.getMainFileID());
  if (getDiagnostics().isIgnored(diag::warn_uncovered_module_header, StartLoc))
    return;

  ModuleMap &ModMap = getHeaderSearchInfo().getModuleMap();
  const DirectoryEntry *Dir = Mod.getUmbrellaDir().Entry;
  vfs::FileSystem &FS = *FileMgr.getVirtualFileSystem();
  std::error_code EC;
  for (vfs::recursive_directory_iterator Entry(FS, Dir->getName(), EC), End;
       Entry != End && !EC; Entry.increment(EC)) {
    using llvm::StringSwitch;

    // Check whether this entry has an extension typically associated with
    // headers.
    if (!StringSwitch<bool>(llvm::sys::path::extension(Entry->getName()))
             .Cases(".h", ".H", ".hh", ".hpp", true)
             .Default(false))
      continue;

    if (const FileEntry *Header = getFileManager().getFile(Entry->getName()))
      if (!getSourceManager().hasFileInfo(Header)) {
        if (!ModMap.isHeaderInUnavailableModule(Header)) {
          // Find the relative path that would access this header.
          SmallString<128> RelativePath;
          computeRelativePath(FileMgr, Dir, Header, RelativePath);
          Diag(StartLoc, diag::warn_uncovered_module_header)
              << Mod.getFullModuleName() << RelativePath;
        }
      }
  }
}

/// HandleEndOfFile - This callback is invoked when the lexer hits the end of
/// the current file.  This either returns the EOF token or pops a level off
/// the include stack and keeps going.
bool Preprocessor::HandleEndOfFile(Token &Result, bool isEndOfMacro) {
  assert(!CurTokenLexer &&
         "Ending a file when currently in a macro!");

  // If we have an unclosed module region from a pragma at the end of a
  // module, complain and close it now.
  // FIXME: This is not correct if we are building a module from PTH.
  const bool LeavingSubmodule = CurLexer && CurLexerSubmodule;
  if ((LeavingSubmodule || IncludeMacroStack.empty()) &&
      !BuildingSubmoduleStack.empty() &&
      BuildingSubmoduleStack.back().IsPragma) {
    Diag(BuildingSubmoduleStack.back().ImportLoc,
         diag::err_pp_module_begin_without_module_end);
    Module *M = LeaveSubmodule(/*ForPragma*/true);

    Result.startToken();
    const char *EndPos = getCurLexerEndPos();
    CurLexer->BufferPtr = EndPos;
    CurLexer->FormTokenWithChars(Result, EndPos, tok::annot_module_end);
    Result.setAnnotationEndLoc(Result.getLocation());
    Result.setAnnotationValue(M);
    return true;
  }

  // See if this file had a controlling macro.
  if (CurPPLexer) {  // Not ending a macro, ignore it.
    if (const IdentifierInfo *ControllingMacro =
          CurPPLexer->MIOpt.GetControllingMacroAtEndOfFile()) {
      // Okay, this has a controlling macro, remember in HeaderFileInfo.
      if (const FileEntry *FE = CurPPLexer->getFileEntry()) {
        HeaderInfo.SetFileControllingMacro(FE, ControllingMacro);
        if (MacroInfo *MI =
              getMacroInfo(const_cast<IdentifierInfo*>(ControllingMacro)))
          MI->setUsedForHeaderGuard(true);
        if (const IdentifierInfo *DefinedMacro =
              CurPPLexer->MIOpt.GetDefinedMacro()) {
          if (!isMacroDefined(ControllingMacro) &&
              DefinedMacro != ControllingMacro &&
              HeaderInfo.FirstTimeLexingFile(FE)) {

            // If the edit distance between the two macros is more than 50%,
            // DefinedMacro may not be header guard, or can be header guard of
            // another header file. Therefore, it maybe defining something
            // completely different. This can be observed in the wild when
            // handling feature macros or header guards in different files.

            const StringRef ControllingMacroName = ControllingMacro->getName();
            const StringRef DefinedMacroName = DefinedMacro->getName();
            const size_t MaxHalfLength = std::max(ControllingMacroName.size(),
                                                  DefinedMacroName.size()) / 2;
            const unsigned ED = ControllingMacroName.edit_distance(
                DefinedMacroName, true, MaxHalfLength);
            if (ED <= MaxHalfLength) {
              // Emit a warning for a bad header guard.
              Diag(CurPPLexer->MIOpt.GetMacroLocation(),
                   diag::warn_header_guard)
                  << CurPPLexer->MIOpt.GetMacroLocation() << ControllingMacro;
              Diag(CurPPLexer->MIOpt.GetDefinedLocation(),
                   diag::note_header_guard)
                  << CurPPLexer->MIOpt.GetDefinedLocation() << DefinedMacro
                  << ControllingMacro
                  << FixItHint::CreateReplacement(
                         CurPPLexer->MIOpt.GetDefinedLocation(),
                         ControllingMacro->getName());
            }
          }
        }
      }
    }
  }

  // Complain about reaching a true EOF within arc_cf_code_audited.
  // We don't want to complain about reaching the end of a macro
  // instantiation or a _Pragma.
  if (PragmaARCCFCodeAuditedLoc.isValid() &&
      !isEndOfMacro && !(CurLexer && CurLexer->Is_PragmaLexer)) {
    Diag(PragmaARCCFCodeAuditedLoc, diag::err_pp_eof_in_arc_cf_code_audited);

    // Recover by leaving immediately.
    PragmaARCCFCodeAuditedLoc = SourceLocation();
  }

  // Complain about reaching a true EOF within assume_nonnull.
  // We don't want to complain about reaching the end of a macro
  // instantiation or a _Pragma.
  if (PragmaAssumeNonNullLoc.isValid() &&
      !isEndOfMacro && !(CurLexer && CurLexer->Is_PragmaLexer)) {
    Diag(PragmaAssumeNonNullLoc, diag::err_pp_eof_in_assume_nonnull);

    // Recover by leaving immediately.
    PragmaAssumeNonNullLoc = SourceLocation();
  }

  bool LeavingPCHThroughHeader = false;

  // If this is a #include'd file, pop it off the include stack and continue
  // lexing the #includer file.
  if (!IncludeMacroStack.empty()) {

    // If we lexed the code-completion file, act as if we reached EOF.
    if (isCodeCompletionEnabled() && CurPPLexer &&
        SourceMgr.getLocForStartOfFile(CurPPLexer->getFileID()) ==
            CodeCompletionFileLoc) {
      if (CurLexer) {
        Result.startToken();
        CurLexer->FormTokenWithChars(Result, CurLexer->BufferEnd, tok::eof);
        CurLexer.reset();
      } else {
        assert(CurPTHLexer && "Got EOF but no current lexer set!");
        CurPTHLexer->getEOF(Result);
        CurPTHLexer.reset();
      }

      CurPPLexer = nullptr;
      recomputeCurLexerKind();
      return true;
    }

    if (!isEndOfMacro && CurPPLexer &&
        SourceMgr.getIncludeLoc(CurPPLexer->getFileID()).isValid()) {
      // Notify SourceManager to record the number of FileIDs that were created
      // during lexing of the #include'd file.
      unsigned NumFIDs =
          SourceMgr.local_sloc_entry_size() -
          CurPPLexer->getInitialNumSLocEntries() + 1/*#include'd file*/;
      SourceMgr.setNumCreatedFIDsForFileID(CurPPLexer->getFileID(), NumFIDs);
    }

    bool ExitedFromPredefinesFile = false;
    FileID ExitedFID;
    if (!isEndOfMacro && CurPPLexer) {
      ExitedFID = CurPPLexer->getFileID();

      assert(PredefinesFileID.isValid() &&
             "HandleEndOfFile is called before PredefinesFileId is set");
      ExitedFromPredefinesFile = (PredefinesFileID == ExitedFID);
    }

    if (LeavingSubmodule) {
      // We're done with this submodule.
      Module *M = LeaveSubmodule(/*ForPragma*/false);

      // Notify the parser that we've left the module.
      const char *EndPos = getCurLexerEndPos();
      Result.startToken();
      CurLexer->BufferPtr = EndPos;
      CurLexer->FormTokenWithChars(Result, EndPos, tok::annot_module_end);
      Result.setAnnotationEndLoc(Result.getLocation());
      Result.setAnnotationValue(M);
    }

    bool FoundPCHThroughHeader = false;
    if (CurPPLexer && creatingPCHWithThroughHeader() &&
        isPCHThroughHeader(
            SourceMgr.getFileEntryForID(CurPPLexer->getFileID())))
      FoundPCHThroughHeader = true;

    // We're done with the #included file.
    RemoveTopOfLexerStack();

    // Propagate info about start-of-line/leading white-space/etc.
    PropagateLineStartLeadingSpaceInfo(Result);

    // Notify the client, if desired, that we are in a new source file.
    if (Callbacks && !isEndOfMacro && CurPPLexer) {
      SrcMgr::CharacteristicKind FileType =
        SourceMgr.getFileCharacteristic(CurPPLexer->getSourceLocation());
      Callbacks->FileChanged(CurPPLexer->getSourceLocation(),
                             PPCallbacks::ExitFile, FileType, ExitedFID);
    }

    // Restore conditional stack from the preamble right after exiting from the
    // predefines file.
    if (ExitedFromPredefinesFile)
      replayPreambleConditionalStack();

<<<<<<< HEAD
    // Client should lex another token unless we generated an EOM.
    return LeavingSubmodule;
=======
    if (!isEndOfMacro && CurPPLexer && FoundPCHThroughHeader &&
        (isInPrimaryFile() ||
         CurPPLexer->getFileID() == getPredefinesFileID())) {
      // Leaving the through header. Continue directly to end of main file
      // processing.
      LeavingPCHThroughHeader = true;
    } else {
      // Client should lex another token unless we generated an EOM.
      return LeavingSubmodule;
    }
>>>>>>> 905c5892
  }

  // If this is the end of the main file, form an EOF token.
  if (CurLexer) {
    const char *EndPos = getCurLexerEndPos();
    Result.startToken();
    CurLexer->BufferPtr = EndPos;
    CurLexer->FormTokenWithChars(Result, EndPos, tok::eof);

    if (isCodeCompletionEnabled()) {
      // Inserting the code-completion point increases the source buffer by 1,
      // but the main FileID was created before inserting the point.
      // Compensate by reducing the EOF location by 1, otherwise the location
      // will point to the next FileID.
      // FIXME: This is hacky, the code-completion point should probably be
      // inserted before the main FileID is created.
      if (CurLexer->getFileLoc() == CodeCompletionFileLoc)
        Result.setLocation(Result.getLocation().getLocWithOffset(-1));
    }

    if (creatingPCHWithThroughHeader() && !LeavingPCHThroughHeader) {
      // Reached the end of the compilation without finding the through header.
      Diag(CurLexer->getFileLoc(), diag::err_pp_through_header_not_seen)
          << PPOpts->PCHThroughHeader << 0;
    }

    if (!isIncrementalProcessingEnabled())
      // We're done with lexing.
      CurLexer.reset();
  } else {
    assert(CurPTHLexer && "Got EOF but no current lexer set!");
    CurPTHLexer->getEOF(Result);
    CurPTHLexer.reset();
  }

  if (!isIncrementalProcessingEnabled())
    CurPPLexer = nullptr;

  if (TUKind == TU_Complete) {
    // This is the end of the top-level file. 'WarnUnusedMacroLocs' has
    // collected all macro locations that we need to warn because they are not
    // used.
    for (WarnUnusedMacroLocsTy::iterator
           I=WarnUnusedMacroLocs.begin(), E=WarnUnusedMacroLocs.end();
           I!=E; ++I)
      Diag(*I, diag::pp_macro_not_used);
  }

  // If we are building a module that has an umbrella header, make sure that
  // each of the headers within the directory, including all submodules, is
  // covered by the umbrella header was actually included by the umbrella
  // header.
  if (Module *Mod = getCurrentModule()) {
    llvm::SmallVector<const Module *, 4> AllMods;
    collectAllSubModulesWithUmbrellaHeader(*Mod, AllMods);
    for (auto *M : AllMods)
      diagnoseMissingHeaderInUmbrellaDir(*M);
  }

  return true;
}

/// HandleEndOfTokenLexer - This callback is invoked when the current TokenLexer
/// hits the end of its token stream.
bool Preprocessor::HandleEndOfTokenLexer(Token &Result) {
  assert(CurTokenLexer && !CurPPLexer &&
         "Ending a macro when currently in a #include file!");

  if (!MacroExpandingLexersStack.empty() &&
      MacroExpandingLexersStack.back().first == CurTokenLexer.get())
    removeCachedMacroExpandedTokensOfLastLexer();

  // Delete or cache the now-dead macro expander.
  if (NumCachedTokenLexers == TokenLexerCacheSize)
    CurTokenLexer.reset();
  else
    TokenLexerCache[NumCachedTokenLexers++] = std::move(CurTokenLexer);

  // Handle this like a #include file being popped off the stack.
  return HandleEndOfFile(Result, true);
}

/// RemoveTopOfLexerStack - Pop the current lexer/macro exp off the top of the
/// lexer stack.  This should only be used in situations where the current
/// state of the top-of-stack lexer is unknown.
void Preprocessor::RemoveTopOfLexerStack() {
  assert(!IncludeMacroStack.empty() && "Ran out of stack entries to load");

  if (CurTokenLexer) {
    // Delete or cache the now-dead macro expander.
    if (NumCachedTokenLexers == TokenLexerCacheSize)
      CurTokenLexer.reset();
    else
      TokenLexerCache[NumCachedTokenLexers++] = std::move(CurTokenLexer);
  }

  PopIncludeMacroStack();
}

/// HandleMicrosoftCommentPaste - When the macro expander pastes together a
/// comment (/##/) in microsoft mode, this method handles updating the current
/// state, returning the token on the next source line.
void Preprocessor::HandleMicrosoftCommentPaste(Token &Tok) {
  assert(CurTokenLexer && !CurPPLexer &&
         "Pasted comment can only be formed from macro");
  // We handle this by scanning for the closest real lexer, switching it to
  // raw mode and preprocessor mode.  This will cause it to return \n as an
  // explicit EOD token.
  PreprocessorLexer *FoundLexer = nullptr;
  bool LexerWasInPPMode = false;
  for (const IncludeStackInfo &ISI : llvm::reverse(IncludeMacroStack)) {
    if (ISI.ThePPLexer == nullptr) continue;  // Scan for a real lexer.

    // Once we find a real lexer, mark it as raw mode (disabling macro
    // expansions) and preprocessor mode (return EOD).  We know that the lexer
    // was *not* in raw mode before, because the macro that the comment came
    // from was expanded.  However, it could have already been in preprocessor
    // mode (#if COMMENT) in which case we have to return it to that mode and
    // return EOD.
    FoundLexer = ISI.ThePPLexer;
    FoundLexer->LexingRawMode = true;
    LexerWasInPPMode = FoundLexer->ParsingPreprocessorDirective;
    FoundLexer->ParsingPreprocessorDirective = true;
    break;
  }

  // Okay, we either found and switched over the lexer, or we didn't find a
  // lexer.  In either case, finish off the macro the comment came from, getting
  // the next token.
  if (!HandleEndOfTokenLexer(Tok)) Lex(Tok);

  // Discarding comments as long as we don't have EOF or EOD.  This 'comments
  // out' the rest of the line, including any tokens that came from other macros
  // that were active, as in:
  //  #define submacro a COMMENT b
  //    submacro c
  // which should lex to 'a' only: 'b' and 'c' should be removed.
  while (Tok.isNot(tok::eod) && Tok.isNot(tok::eof))
    Lex(Tok);

  // If we got an eod token, then we successfully found the end of the line.
  if (Tok.is(tok::eod)) {
    assert(FoundLexer && "Can't get end of line without an active lexer");
    // Restore the lexer back to normal mode instead of raw mode.
    FoundLexer->LexingRawMode = false;

    // If the lexer was already in preprocessor mode, just return the EOD token
    // to finish the preprocessor line.
    if (LexerWasInPPMode) return;

    // Otherwise, switch out of PP mode and return the next lexed token.
    FoundLexer->ParsingPreprocessorDirective = false;
    return Lex(Tok);
  }

  // If we got an EOF token, then we reached the end of the token stream but
  // didn't find an explicit \n.  This can only happen if there was no lexer
  // active (an active lexer would return EOD at EOF if there was no \n in
  // preprocessor directive mode), so just return EOF as our token.
  assert(!FoundLexer && "Lexer should return EOD before EOF in PP mode");
}

void Preprocessor::EnterSubmodule(Module *M, SourceLocation ImportLoc,
                                  bool ForPragma) {
  if (!getLangOpts().ModulesLocalVisibility) {
    // Just track that we entered this submodule.
    BuildingSubmoduleStack.push_back(
        BuildingSubmoduleInfo(M, ImportLoc, ForPragma, CurSubmoduleState,
                              PendingModuleMacroNames.size()));
    return;
  }

  // Resolve as much of the module definition as we can now, before we enter
  // one of its headers.
  // FIXME: Can we enable Complain here?
  // FIXME: Can we do this when local visibility is disabled?
  ModuleMap &ModMap = getHeaderSearchInfo().getModuleMap();
  ModMap.resolveExports(M, /*Complain=*/false);
  ModMap.resolveUses(M, /*Complain=*/false);
  ModMap.resolveConflicts(M, /*Complain=*/false);

  // If this is the first time we've entered this module, set up its state.
  auto R = Submodules.insert(std::make_pair(M, SubmoduleState()));
  auto &State = R.first->second;
  bool FirstTime = R.second;
  if (FirstTime) {
    // Determine the set of starting macros for this submodule; take these
    // from the "null" module (the predefines buffer).
    //
    // FIXME: If we have local visibility but not modules enabled, the
    // NullSubmoduleState is polluted by #defines in the top-level source
    // file.
    auto &StartingMacros = NullSubmoduleState.Macros;

    // Restore to the starting state.
    // FIXME: Do this lazily, when each macro name is first referenced.
    for (auto &Macro : StartingMacros) {
      // Skip uninteresting macros.
      if (!Macro.second.getLatest() &&
          Macro.second.getOverriddenMacros().empty())
        continue;

      MacroState MS(Macro.second.getLatest());
      MS.setOverriddenMacros(*this, Macro.second.getOverriddenMacros());
      State.Macros.insert(std::make_pair(Macro.first, std::move(MS)));
    }
  }

  // Track that we entered this module.
  BuildingSubmoduleStack.push_back(
      BuildingSubmoduleInfo(M, ImportLoc, ForPragma, CurSubmoduleState,
                            PendingModuleMacroNames.size()));

  // Switch to this submodule as the current submodule.
  CurSubmoduleState = &State;

  // This module is visible to itself.
  if (FirstTime)
    makeModuleVisible(M, ImportLoc);
}

bool Preprocessor::needModuleMacros() const {
  // If we're not within a submodule, we never need to create ModuleMacros.
  if (BuildingSubmoduleStack.empty())
    return false;
  // If we are tracking module macro visibility even for textually-included
  // headers, we need ModuleMacros.
  if (getLangOpts().ModulesLocalVisibility)
    return true;
  // Otherwise, we only need module macros if we're actually compiling a module
  // interface.
  return getLangOpts().isCompilingModule();
}

Module *Preprocessor::LeaveSubmodule(bool ForPragma) {
  if (BuildingSubmoduleStack.empty() ||
      BuildingSubmoduleStack.back().IsPragma != ForPragma) {
    assert(ForPragma && "non-pragma module enter/leave mismatch");
    return nullptr;
  }

  auto &Info = BuildingSubmoduleStack.back();

  Module *LeavingMod = Info.M;
  SourceLocation ImportLoc = Info.ImportLoc;

  if (!needModuleMacros() ||
      (!getLangOpts().ModulesLocalVisibility &&
       LeavingMod->getTopLevelModuleName() != getLangOpts().CurrentModule)) {
    // If we don't need module macros, or this is not a module for which we
    // are tracking macro visibility, don't build any, and preserve the list
    // of pending names for the surrounding submodule.
    BuildingSubmoduleStack.pop_back();
    makeModuleVisible(LeavingMod, ImportLoc);
    return LeavingMod;
  }

  // Create ModuleMacros for any macros defined in this submodule.
  llvm::SmallPtrSet<const IdentifierInfo*, 8> VisitedMacros;
  for (unsigned I = Info.OuterPendingModuleMacroNames;
       I != PendingModuleMacroNames.size(); ++I) {
    auto *II = const_cast<IdentifierInfo*>(PendingModuleMacroNames[I]);
    if (!VisitedMacros.insert(II).second)
      continue;

    auto MacroIt = CurSubmoduleState->Macros.find(II);
    if (MacroIt == CurSubmoduleState->Macros.end())
      continue;
    auto &Macro = MacroIt->second;

    // Find the starting point for the MacroDirective chain in this submodule.
    MacroDirective *OldMD = nullptr;
    auto *OldState = Info.OuterSubmoduleState;
    if (getLangOpts().ModulesLocalVisibility)
      OldState = &NullSubmoduleState;
    if (OldState && OldState != CurSubmoduleState) {
      // FIXME: It'd be better to start at the state from when we most recently
      // entered this submodule, but it doesn't really matter.
      auto &OldMacros = OldState->Macros;
      auto OldMacroIt = OldMacros.find(II);
      if (OldMacroIt == OldMacros.end())
        OldMD = nullptr;
      else
        OldMD = OldMacroIt->second.getLatest();
    }

    // This module may have exported a new macro. If so, create a ModuleMacro
    // representing that fact.
    bool ExplicitlyPublic = false;
    for (auto *MD = Macro.getLatest(); MD != OldMD; MD = MD->getPrevious()) {
      assert(MD && "broken macro directive chain");

      if (auto *VisMD = dyn_cast<VisibilityMacroDirective>(MD)) {
        // The latest visibility directive for a name in a submodule affects
        // all the directives that come before it.
        if (VisMD->isPublic())
          ExplicitlyPublic = true;
        else if (!ExplicitlyPublic)
          // Private with no following public directive: not exported.
          break;
      } else {
        MacroInfo *Def = nullptr;
        if (DefMacroDirective *DefMD = dyn_cast<DefMacroDirective>(MD))
          Def = DefMD->getInfo();

        // FIXME: Issue a warning if multiple headers for the same submodule
        // define a macro, rather than silently ignoring all but the first.
        bool IsNew;
        // Don't bother creating a module macro if it would represent a #undef
        // that doesn't override anything.
        if (Def || !Macro.getOverriddenMacros().empty())
          addModuleMacro(LeavingMod, II, Def,
                         Macro.getOverriddenMacros(), IsNew);

        if (!getLangOpts().ModulesLocalVisibility) {
          // This macro is exposed to the rest of this compilation as a
          // ModuleMacro; we don't need to track its MacroDirective any more.
          Macro.setLatest(nullptr);
          Macro.setOverriddenMacros(*this, {});
        }
        break;
      }
    }
  }
  PendingModuleMacroNames.resize(Info.OuterPendingModuleMacroNames);

  // FIXME: Before we leave this submodule, we should parse all the other
  // headers within it. Otherwise, we're left with an inconsistent state
  // where we've made the module visible but don't yet have its complete
  // contents.

  // Put back the outer module's state, if we're tracking it.
  if (getLangOpts().ModulesLocalVisibility)
    CurSubmoduleState = Info.OuterSubmoduleState;

  BuildingSubmoduleStack.pop_back();

  // A nested #include makes the included submodule visible.
  makeModuleVisible(LeavingMod, ImportLoc);
  return LeavingMod;
}<|MERGE_RESOLUTION|>--- conflicted
+++ resolved
@@ -509,10 +509,6 @@
     if (ExitedFromPredefinesFile)
       replayPreambleConditionalStack();
 
-<<<<<<< HEAD
-    // Client should lex another token unless we generated an EOM.
-    return LeavingSubmodule;
-=======
     if (!isEndOfMacro && CurPPLexer && FoundPCHThroughHeader &&
         (isInPrimaryFile() ||
          CurPPLexer->getFileID() == getPredefinesFileID())) {
@@ -523,7 +519,6 @@
       // Client should lex another token unless we generated an EOM.
       return LeavingSubmodule;
     }
->>>>>>> 905c5892
   }
 
   // If this is the end of the main file, form an EOF token.
