//===--- Format.cpp - Format C++ code -------------------------------------===//
//
//                     The LLVM Compiler Infrastructure
//
// This file is distributed under the University of Illinois Open Source
// License. See LICENSE.TXT for details.
//
//===----------------------------------------------------------------------===//
///
/// \file
/// This file implements functions declared in Format.h. This will be
/// split into separate files as we go.
///
//===----------------------------------------------------------------------===//

#include "clang/Format/Format.h"
#include "AffectedRangeManager.h"
#include "ContinuationIndenter.h"
#include "FormatInternal.h"
#include "FormatTokenLexer.h"
#include "NamespaceEndCommentsFixer.h"
#include "SortJavaScriptImports.h"
#include "TokenAnalyzer.h"
#include "TokenAnnotator.h"
#include "UnwrappedLineFormatter.h"
#include "UnwrappedLineParser.h"
#include "UsingDeclarationsSorter.h"
#include "WhitespaceManager.h"
#include "clang/Basic/Diagnostic.h"
#include "clang/Basic/DiagnosticOptions.h"
#include "clang/Basic/SourceManager.h"
#include "clang/Basic/VirtualFileSystem.h"
#include "clang/Lex/Lexer.h"
#include "clang/Tooling/Inclusions/HeaderIncludes.h"
#include "llvm/ADT/STLExtras.h"
#include "llvm/ADT/StringRef.h"
#include "llvm/Support/Allocator.h"
#include "llvm/Support/Debug.h"
#include "llvm/Support/Path.h"
#include "llvm/Support/Regex.h"
#include "llvm/Support/YAMLTraits.h"
#include <algorithm>
#include <memory>
#include <mutex>
#include <string>
#include <unordered_map>

#define DEBUG_TYPE "format-formatter"

using clang::format::FormatStyle;

LLVM_YAML_IS_SEQUENCE_VECTOR(clang::format::FormatStyle::RawStringFormat)

namespace llvm {
namespace yaml {
template <> struct ScalarEnumerationTraits<FormatStyle::LanguageKind> {
  static void enumeration(IO &IO, FormatStyle::LanguageKind &Value) {
    IO.enumCase(Value, "Cpp", FormatStyle::LK_Cpp);
    IO.enumCase(Value, "Java", FormatStyle::LK_Java);
    IO.enumCase(Value, "JavaScript", FormatStyle::LK_JavaScript);
    IO.enumCase(Value, "ObjC", FormatStyle::LK_ObjC);
    IO.enumCase(Value, "Proto", FormatStyle::LK_Proto);
    IO.enumCase(Value, "TableGen", FormatStyle::LK_TableGen);
    IO.enumCase(Value, "TextProto", FormatStyle::LK_TextProto);
  }
};

template <> struct ScalarEnumerationTraits<FormatStyle::LanguageStandard> {
  static void enumeration(IO &IO, FormatStyle::LanguageStandard &Value) {
    IO.enumCase(Value, "Cpp03", FormatStyle::LS_Cpp03);
    IO.enumCase(Value, "C++03", FormatStyle::LS_Cpp03);
    IO.enumCase(Value, "Cpp11", FormatStyle::LS_Cpp11);
    IO.enumCase(Value, "C++11", FormatStyle::LS_Cpp11);
    IO.enumCase(Value, "Auto", FormatStyle::LS_Auto);
  }
};

template <> struct ScalarEnumerationTraits<FormatStyle::UseTabStyle> {
  static void enumeration(IO &IO, FormatStyle::UseTabStyle &Value) {
    IO.enumCase(Value, "Never", FormatStyle::UT_Never);
    IO.enumCase(Value, "false", FormatStyle::UT_Never);
    IO.enumCase(Value, "Always", FormatStyle::UT_Always);
    IO.enumCase(Value, "true", FormatStyle::UT_Always);
    IO.enumCase(Value, "ForIndentation", FormatStyle::UT_ForIndentation);
    IO.enumCase(Value, "ForContinuationAndIndentation",
                FormatStyle::UT_ForContinuationAndIndentation);
  }
};

template <> struct ScalarEnumerationTraits<FormatStyle::JavaScriptQuoteStyle> {
  static void enumeration(IO &IO, FormatStyle::JavaScriptQuoteStyle &Value) {
    IO.enumCase(Value, "Leave", FormatStyle::JSQS_Leave);
    IO.enumCase(Value, "Single", FormatStyle::JSQS_Single);
    IO.enumCase(Value, "Double", FormatStyle::JSQS_Double);
  }
};

template <> struct ScalarEnumerationTraits<FormatStyle::ShortFunctionStyle> {
  static void enumeration(IO &IO, FormatStyle::ShortFunctionStyle &Value) {
    IO.enumCase(Value, "None", FormatStyle::SFS_None);
    IO.enumCase(Value, "false", FormatStyle::SFS_None);
    IO.enumCase(Value, "All", FormatStyle::SFS_All);
    IO.enumCase(Value, "true", FormatStyle::SFS_All);
    IO.enumCase(Value, "Inline", FormatStyle::SFS_Inline);
    IO.enumCase(Value, "InlineOnly", FormatStyle::SFS_InlineOnly);
    IO.enumCase(Value, "Empty", FormatStyle::SFS_Empty);
  }
};

template <> struct ScalarEnumerationTraits<FormatStyle::BinPackStyle> {
  static void enumeration(IO &IO, FormatStyle::BinPackStyle &Value) {
    IO.enumCase(Value, "Auto", FormatStyle::BPS_Auto);
    IO.enumCase(Value, "Always", FormatStyle::BPS_Always);
    IO.enumCase(Value, "Never", FormatStyle::BPS_Never);
  }
};

template <> struct ScalarEnumerationTraits<FormatStyle::BinaryOperatorStyle> {
  static void enumeration(IO &IO, FormatStyle::BinaryOperatorStyle &Value) {
    IO.enumCase(Value, "All", FormatStyle::BOS_All);
    IO.enumCase(Value, "true", FormatStyle::BOS_All);
    IO.enumCase(Value, "None", FormatStyle::BOS_None);
    IO.enumCase(Value, "false", FormatStyle::BOS_None);
    IO.enumCase(Value, "NonAssignment", FormatStyle::BOS_NonAssignment);
  }
};

template <> struct ScalarEnumerationTraits<FormatStyle::BraceBreakingStyle> {
  static void enumeration(IO &IO, FormatStyle::BraceBreakingStyle &Value) {
    IO.enumCase(Value, "Attach", FormatStyle::BS_Attach);
    IO.enumCase(Value, "Linux", FormatStyle::BS_Linux);
    IO.enumCase(Value, "Mozilla", FormatStyle::BS_Mozilla);
    IO.enumCase(Value, "Stroustrup", FormatStyle::BS_Stroustrup);
    IO.enumCase(Value, "Allman", FormatStyle::BS_Allman);
    IO.enumCase(Value, "GNU", FormatStyle::BS_GNU);
    IO.enumCase(Value, "WebKit", FormatStyle::BS_WebKit);
    IO.enumCase(Value, "Custom", FormatStyle::BS_Custom);
  }
};

template <>
struct ScalarEnumerationTraits<FormatStyle::BreakConstructorInitializersStyle> {
  static void
  enumeration(IO &IO, FormatStyle::BreakConstructorInitializersStyle &Value) {
    IO.enumCase(Value, "BeforeColon", FormatStyle::BCIS_BeforeColon);
    IO.enumCase(Value, "BeforeComma", FormatStyle::BCIS_BeforeComma);
    IO.enumCase(Value, "AfterColon", FormatStyle::BCIS_AfterColon);
  }
};

template <>
struct ScalarEnumerationTraits<FormatStyle::BreakInheritanceListStyle> {
  static void
  enumeration(IO &IO, FormatStyle::BreakInheritanceListStyle &Value) {
    IO.enumCase(Value, "BeforeColon", FormatStyle::BILS_BeforeColon);
    IO.enumCase(Value, "BeforeComma", FormatStyle::BILS_BeforeComma);
    IO.enumCase(Value, "AfterColon", FormatStyle::BILS_AfterColon);
  }
};

template <>
struct ScalarEnumerationTraits<FormatStyle::PPDirectiveIndentStyle> {
  static void enumeration(IO &IO, FormatStyle::PPDirectiveIndentStyle &Value) {
    IO.enumCase(Value, "None", FormatStyle::PPDIS_None);
    IO.enumCase(Value, "AfterHash", FormatStyle::PPDIS_AfterHash);
  }
};

template <>
struct ScalarEnumerationTraits<FormatStyle::ReturnTypeBreakingStyle> {
  static void enumeration(IO &IO, FormatStyle::ReturnTypeBreakingStyle &Value) {
    IO.enumCase(Value, "None", FormatStyle::RTBS_None);
    IO.enumCase(Value, "All", FormatStyle::RTBS_All);
    IO.enumCase(Value, "TopLevel", FormatStyle::RTBS_TopLevel);
    IO.enumCase(Value, "TopLevelDefinitions",
                FormatStyle::RTBS_TopLevelDefinitions);
    IO.enumCase(Value, "AllDefinitions", FormatStyle::RTBS_AllDefinitions);
  }
};

template <>
struct ScalarEnumerationTraits<FormatStyle::BreakTemplateDeclarationsStyle> {
  static void enumeration(IO &IO, FormatStyle::BreakTemplateDeclarationsStyle &Value) {
    IO.enumCase(Value, "No", FormatStyle::BTDS_No);
    IO.enumCase(Value, "MultiLine", FormatStyle::BTDS_MultiLine);
    IO.enumCase(Value, "Yes", FormatStyle::BTDS_Yes);

    // For backward compatibility.
    IO.enumCase(Value, "false", FormatStyle::BTDS_MultiLine);
    IO.enumCase(Value, "true", FormatStyle::BTDS_Yes);
  }
};

template <>
struct ScalarEnumerationTraits<FormatStyle::DefinitionReturnTypeBreakingStyle> {
  static void
  enumeration(IO &IO, FormatStyle::DefinitionReturnTypeBreakingStyle &Value) {
    IO.enumCase(Value, "None", FormatStyle::DRTBS_None);
    IO.enumCase(Value, "All", FormatStyle::DRTBS_All);
    IO.enumCase(Value, "TopLevel", FormatStyle::DRTBS_TopLevel);

    // For backward compatibility.
    IO.enumCase(Value, "false", FormatStyle::DRTBS_None);
    IO.enumCase(Value, "true", FormatStyle::DRTBS_All);
  }
};

template <>
struct ScalarEnumerationTraits<FormatStyle::NamespaceIndentationKind> {
  static void enumeration(IO &IO,
                          FormatStyle::NamespaceIndentationKind &Value) {
    IO.enumCase(Value, "None", FormatStyle::NI_None);
    IO.enumCase(Value, "Inner", FormatStyle::NI_Inner);
    IO.enumCase(Value, "All", FormatStyle::NI_All);
  }
};

template <> struct ScalarEnumerationTraits<FormatStyle::BracketAlignmentStyle> {
  static void enumeration(IO &IO, FormatStyle::BracketAlignmentStyle &Value) {
    IO.enumCase(Value, "Align", FormatStyle::BAS_Align);
    IO.enumCase(Value, "DontAlign", FormatStyle::BAS_DontAlign);
    IO.enumCase(Value, "AlwaysBreak", FormatStyle::BAS_AlwaysBreak);

    // For backward compatibility.
    IO.enumCase(Value, "true", FormatStyle::BAS_Align);
    IO.enumCase(Value, "false", FormatStyle::BAS_DontAlign);
  }
};

template <>
struct ScalarEnumerationTraits<FormatStyle::EscapedNewlineAlignmentStyle> {
  static void enumeration(IO &IO,
                          FormatStyle::EscapedNewlineAlignmentStyle &Value) {
    IO.enumCase(Value, "DontAlign", FormatStyle::ENAS_DontAlign);
    IO.enumCase(Value, "Left", FormatStyle::ENAS_Left);
    IO.enumCase(Value, "Right", FormatStyle::ENAS_Right);

    // For backward compatibility.
    IO.enumCase(Value, "true", FormatStyle::ENAS_Left);
    IO.enumCase(Value, "false", FormatStyle::ENAS_Right);
  }
};

template <> struct ScalarEnumerationTraits<FormatStyle::PointerAlignmentStyle> {
  static void enumeration(IO &IO, FormatStyle::PointerAlignmentStyle &Value) {
    IO.enumCase(Value, "Middle", FormatStyle::PAS_Middle);
    IO.enumCase(Value, "Left", FormatStyle::PAS_Left);
    IO.enumCase(Value, "Right", FormatStyle::PAS_Right);

    // For backward compatibility.
    IO.enumCase(Value, "true", FormatStyle::PAS_Left);
    IO.enumCase(Value, "false", FormatStyle::PAS_Right);
  }
};

template <>
struct ScalarEnumerationTraits<FormatStyle::SpaceBeforeParensOptions> {
  static void enumeration(IO &IO,
                          FormatStyle::SpaceBeforeParensOptions &Value) {
    IO.enumCase(Value, "Never", FormatStyle::SBPO_Never);
    IO.enumCase(Value, "ControlStatements",
                FormatStyle::SBPO_ControlStatements);
    IO.enumCase(Value, "Always", FormatStyle::SBPO_Always);

    // For backward compatibility.
    IO.enumCase(Value, "false", FormatStyle::SBPO_Never);
    IO.enumCase(Value, "true", FormatStyle::SBPO_ControlStatements);
  }
};

template <> struct MappingTraits<FormatStyle> {
  static void mapping(IO &IO, FormatStyle &Style) {
    // When reading, read the language first, we need it for getPredefinedStyle.
    IO.mapOptional("Language", Style.Language);

    if (IO.outputting()) {
      StringRef StylesArray[] = {"LLVM",    "Google", "Chromium",
                                 "Mozilla", "WebKit", "GNU"};
      ArrayRef<StringRef> Styles(StylesArray);
      for (size_t i = 0, e = Styles.size(); i < e; ++i) {
        StringRef StyleName(Styles[i]);
        FormatStyle PredefinedStyle;
        if (getPredefinedStyle(StyleName, Style.Language, &PredefinedStyle) &&
            Style == PredefinedStyle) {
          IO.mapOptional("# BasedOnStyle", StyleName);
          break;
        }
      }
    } else {
      StringRef BasedOnStyle;
      IO.mapOptional("BasedOnStyle", BasedOnStyle);
      if (!BasedOnStyle.empty()) {
        FormatStyle::LanguageKind OldLanguage = Style.Language;
        FormatStyle::LanguageKind Language =
            ((FormatStyle *)IO.getContext())->Language;
        if (!getPredefinedStyle(BasedOnStyle, Language, &Style)) {
          IO.setError(Twine("Unknown value for BasedOnStyle: ", BasedOnStyle));
          return;
        }
        Style.Language = OldLanguage;
      }
    }

    // For backward compatibility.
    if (!IO.outputting()) {
      IO.mapOptional("AlignEscapedNewlinesLeft", Style.AlignEscapedNewlines);
      IO.mapOptional("DerivePointerBinding", Style.DerivePointerAlignment);
      IO.mapOptional("IndentFunctionDeclarationAfterType",
                     Style.IndentWrappedFunctionNames);
      IO.mapOptional("PointerBindsToType", Style.PointerAlignment);
      IO.mapOptional("SpaceAfterControlStatementKeyword",
                     Style.SpaceBeforeParens);
    }

    IO.mapOptional("AccessModifierOffset", Style.AccessModifierOffset);
    IO.mapOptional("AlignAfterOpenBracket", Style.AlignAfterOpenBracket);
    IO.mapOptional("AlignConsecutiveAssignments",
                   Style.AlignConsecutiveAssignments);
    IO.mapOptional("AlignConsecutiveDeclarations",
                   Style.AlignConsecutiveDeclarations);
    IO.mapOptional("AlignEscapedNewlines", Style.AlignEscapedNewlines);
    IO.mapOptional("AlignOperands", Style.AlignOperands);
    IO.mapOptional("AlignTrailingComments", Style.AlignTrailingComments);
    IO.mapOptional("AllowAllParametersOfDeclarationOnNextLine",
                   Style.AllowAllParametersOfDeclarationOnNextLine);
    IO.mapOptional("AllowShortBlocksOnASingleLine",
                   Style.AllowShortBlocksOnASingleLine);
    IO.mapOptional("AllowShortCaseLabelsOnASingleLine",
                   Style.AllowShortCaseLabelsOnASingleLine);
    IO.mapOptional("AllowShortFunctionsOnASingleLine",
                   Style.AllowShortFunctionsOnASingleLine);
    IO.mapOptional("AllowShortIfStatementsOnASingleLine",
                   Style.AllowShortIfStatementsOnASingleLine);
    IO.mapOptional("AllowShortLoopsOnASingleLine",
                   Style.AllowShortLoopsOnASingleLine);
    IO.mapOptional("AlwaysBreakAfterDefinitionReturnType",
                   Style.AlwaysBreakAfterDefinitionReturnType);
    IO.mapOptional("AlwaysBreakAfterReturnType",
                   Style.AlwaysBreakAfterReturnType);
    // If AlwaysBreakAfterDefinitionReturnType was specified but
    // AlwaysBreakAfterReturnType was not, initialize the latter from the
    // former for backwards compatibility.
    if (Style.AlwaysBreakAfterDefinitionReturnType != FormatStyle::DRTBS_None &&
        Style.AlwaysBreakAfterReturnType == FormatStyle::RTBS_None) {
      if (Style.AlwaysBreakAfterDefinitionReturnType == FormatStyle::DRTBS_All)
        Style.AlwaysBreakAfterReturnType = FormatStyle::RTBS_AllDefinitions;
      else if (Style.AlwaysBreakAfterDefinitionReturnType ==
               FormatStyle::DRTBS_TopLevel)
        Style.AlwaysBreakAfterReturnType =
            FormatStyle::RTBS_TopLevelDefinitions;
    }

    IO.mapOptional("AlwaysBreakBeforeMultilineStrings",
                   Style.AlwaysBreakBeforeMultilineStrings);
    IO.mapOptional("AlwaysBreakTemplateDeclarations",
                   Style.AlwaysBreakTemplateDeclarations);
    IO.mapOptional("BinPackArguments", Style.BinPackArguments);
    IO.mapOptional("BinPackParameters", Style.BinPackParameters);
    IO.mapOptional("BraceWrapping", Style.BraceWrapping);
    IO.mapOptional("BreakBeforeBinaryOperators",
                   Style.BreakBeforeBinaryOperators);
    IO.mapOptional("BreakBeforeBraces", Style.BreakBeforeBraces);

    bool BreakBeforeInheritanceComma = false;
    IO.mapOptional("BreakBeforeInheritanceComma",
                   BreakBeforeInheritanceComma);
    IO.mapOptional("BreakInheritanceList",
                   Style.BreakInheritanceList);
    // If BreakBeforeInheritanceComma was specified but
    // BreakInheritance was not, initialize the latter from the
    // former for backwards compatibility.
    if (BreakBeforeInheritanceComma &&
        Style.BreakInheritanceList == FormatStyle::BILS_BeforeColon)
      Style.BreakInheritanceList = FormatStyle::BILS_BeforeComma;

    IO.mapOptional("BreakBeforeTernaryOperators",
                   Style.BreakBeforeTernaryOperators);

    bool BreakConstructorInitializersBeforeComma = false;
    IO.mapOptional("BreakConstructorInitializersBeforeComma",
                   BreakConstructorInitializersBeforeComma);
    IO.mapOptional("BreakConstructorInitializers",
                   Style.BreakConstructorInitializers);
    // If BreakConstructorInitializersBeforeComma was specified but
    // BreakConstructorInitializers was not, initialize the latter from the
    // former for backwards compatibility.
    if (BreakConstructorInitializersBeforeComma &&
        Style.BreakConstructorInitializers == FormatStyle::BCIS_BeforeColon)
      Style.BreakConstructorInitializers = FormatStyle::BCIS_BeforeComma;

    IO.mapOptional("BreakAfterJavaFieldAnnotations",
                   Style.BreakAfterJavaFieldAnnotations);
    IO.mapOptional("BreakStringLiterals", Style.BreakStringLiterals);
    IO.mapOptional("ColumnLimit", Style.ColumnLimit);
    IO.mapOptional("CommentPragmas", Style.CommentPragmas);
    IO.mapOptional("CompactNamespaces", Style.CompactNamespaces);
    IO.mapOptional("ConstructorInitializerAllOnOneLineOrOnePerLine",
                   Style.ConstructorInitializerAllOnOneLineOrOnePerLine);
    IO.mapOptional("ConstructorInitializerIndentWidth",
                   Style.ConstructorInitializerIndentWidth);
    IO.mapOptional("ContinuationIndentWidth", Style.ContinuationIndentWidth);
    IO.mapOptional("Cpp11BracedListStyle", Style.Cpp11BracedListStyle);
    IO.mapOptional("DerivePointerAlignment", Style.DerivePointerAlignment);
    IO.mapOptional("DisableFormat", Style.DisableFormat);
    IO.mapOptional("ExperimentalAutoDetectBinPacking",
                   Style.ExperimentalAutoDetectBinPacking);
    IO.mapOptional("FixNamespaceComments", Style.FixNamespaceComments);
    IO.mapOptional("ForEachMacros", Style.ForEachMacros);
    IO.mapOptional("IncludeBlocks", Style.IncludeStyle.IncludeBlocks);
    IO.mapOptional("IncludeCategories", Style.IncludeStyle.IncludeCategories);
    IO.mapOptional("IncludeIsMainRegex", Style.IncludeStyle.IncludeIsMainRegex);
    IO.mapOptional("IndentCaseLabels", Style.IndentCaseLabels);
    IO.mapOptional("IndentPPDirectives", Style.IndentPPDirectives);
    IO.mapOptional("IndentWidth", Style.IndentWidth);
    IO.mapOptional("IndentWrappedFunctionNames",
                   Style.IndentWrappedFunctionNames);
    IO.mapOptional("JavaScriptQuotes", Style.JavaScriptQuotes);
    IO.mapOptional("JavaScriptWrapImports", Style.JavaScriptWrapImports);
    IO.mapOptional("KeepEmptyLinesAtTheStartOfBlocks",
                   Style.KeepEmptyLinesAtTheStartOfBlocks);
    IO.mapOptional("MacroBlockBegin", Style.MacroBlockBegin);
    IO.mapOptional("MacroBlockEnd", Style.MacroBlockEnd);
    IO.mapOptional("MaxEmptyLinesToKeep", Style.MaxEmptyLinesToKeep);
    IO.mapOptional("NamespaceIndentation", Style.NamespaceIndentation);
    IO.mapOptional("ObjCBinPackProtocolList", Style.ObjCBinPackProtocolList);
    IO.mapOptional("ObjCBlockIndentWidth", Style.ObjCBlockIndentWidth);
    IO.mapOptional("ObjCSpaceAfterProperty", Style.ObjCSpaceAfterProperty);
    IO.mapOptional("ObjCSpaceBeforeProtocolList",
                   Style.ObjCSpaceBeforeProtocolList);
    IO.mapOptional("PenaltyBreakAssignment", Style.PenaltyBreakAssignment);
    IO.mapOptional("PenaltyBreakBeforeFirstCallParameter",
                   Style.PenaltyBreakBeforeFirstCallParameter);
    IO.mapOptional("PenaltyBreakComment", Style.PenaltyBreakComment);
    IO.mapOptional("PenaltyBreakFirstLessLess",
                   Style.PenaltyBreakFirstLessLess);
    IO.mapOptional("PenaltyBreakString", Style.PenaltyBreakString);
    IO.mapOptional("PenaltyBreakTemplateDeclaration",
                   Style.PenaltyBreakTemplateDeclaration);
    IO.mapOptional("PenaltyExcessCharacter", Style.PenaltyExcessCharacter);
    IO.mapOptional("PenaltyReturnTypeOnItsOwnLine",
                   Style.PenaltyReturnTypeOnItsOwnLine);
    IO.mapOptional("PointerAlignment", Style.PointerAlignment);
    IO.mapOptional("RawStringFormats", Style.RawStringFormats);
    IO.mapOptional("ReflowComments", Style.ReflowComments);
    IO.mapOptional("SortIncludes", Style.SortIncludes);
    IO.mapOptional("SortUsingDeclarations", Style.SortUsingDeclarations);
    IO.mapOptional("SpaceAfterCStyleCast", Style.SpaceAfterCStyleCast);
    IO.mapOptional("SpaceAfterTemplateKeyword",
                   Style.SpaceAfterTemplateKeyword);
    IO.mapOptional("SpaceBeforeAssignmentOperators",
                   Style.SpaceBeforeAssignmentOperators);
    IO.mapOptional("SpaceBeforeCpp11BracedList",
                   Style.SpaceBeforeCpp11BracedList);
    IO.mapOptional("SpaceBeforeCtorInitializerColon",
                   Style.SpaceBeforeCtorInitializerColon);
    IO.mapOptional("SpaceBeforeInheritanceColon",
                   Style.SpaceBeforeInheritanceColon);
    IO.mapOptional("SpaceBeforeParens", Style.SpaceBeforeParens);
    IO.mapOptional("SpaceBeforeRangeBasedForLoopColon",
                   Style.SpaceBeforeRangeBasedForLoopColon);
    IO.mapOptional("SpaceInEmptyParentheses", Style.SpaceInEmptyParentheses);
    IO.mapOptional("SpacesBeforeTrailingComments",
                   Style.SpacesBeforeTrailingComments);
    IO.mapOptional("SpacesInAngles", Style.SpacesInAngles);
    IO.mapOptional("SpacesInContainerLiterals",
                   Style.SpacesInContainerLiterals);
    IO.mapOptional("SpacesInCStyleCastParentheses",
                   Style.SpacesInCStyleCastParentheses);
    IO.mapOptional("SpacesInParentheses", Style.SpacesInParentheses);
    IO.mapOptional("SpacesInSquareBrackets", Style.SpacesInSquareBrackets);
    IO.mapOptional("Standard", Style.Standard);
    IO.mapOptional("TabWidth", Style.TabWidth);
    IO.mapOptional("UseTab", Style.UseTab);
  }
};

template <> struct MappingTraits<FormatStyle::BraceWrappingFlags> {
  static void mapping(IO &IO, FormatStyle::BraceWrappingFlags &Wrapping) {
    IO.mapOptional("AfterClass", Wrapping.AfterClass);
    IO.mapOptional("AfterControlStatement", Wrapping.AfterControlStatement);
    IO.mapOptional("AfterEnum", Wrapping.AfterEnum);
    IO.mapOptional("AfterFunction", Wrapping.AfterFunction);
    IO.mapOptional("AfterNamespace", Wrapping.AfterNamespace);
    IO.mapOptional("AfterObjCDeclaration", Wrapping.AfterObjCDeclaration);
    IO.mapOptional("AfterStruct", Wrapping.AfterStruct);
    IO.mapOptional("AfterUnion", Wrapping.AfterUnion);
    IO.mapOptional("AfterExternBlock", Wrapping.AfterExternBlock);
    IO.mapOptional("BeforeCatch", Wrapping.BeforeCatch);
    IO.mapOptional("BeforeElse", Wrapping.BeforeElse);
    IO.mapOptional("IndentBraces", Wrapping.IndentBraces);
    IO.mapOptional("SplitEmptyFunction", Wrapping.SplitEmptyFunction);
    IO.mapOptional("SplitEmptyRecord", Wrapping.SplitEmptyRecord);
    IO.mapOptional("SplitEmptyNamespace", Wrapping.SplitEmptyNamespace);
  }
};

template <> struct MappingTraits<FormatStyle::RawStringFormat> {
  static void mapping(IO &IO, FormatStyle::RawStringFormat &Format) {
    IO.mapOptional("Language", Format.Language);
    IO.mapOptional("Delimiters", Format.Delimiters);
    IO.mapOptional("EnclosingFunctions", Format.EnclosingFunctions);
    IO.mapOptional("CanonicalDelimiter", Format.CanonicalDelimiter);
    IO.mapOptional("BasedOnStyle", Format.BasedOnStyle);
  }
};

// Allows to read vector<FormatStyle> while keeping default values.
// IO.getContext() should contain a pointer to the FormatStyle structure, that
// will be used to get default values for missing keys.
// If the first element has no Language specified, it will be treated as the
// default one for the following elements.
template <> struct DocumentListTraits<std::vector<FormatStyle>> {
  static size_t size(IO &IO, std::vector<FormatStyle> &Seq) {
    return Seq.size();
  }
  static FormatStyle &element(IO &IO, std::vector<FormatStyle> &Seq,
                              size_t Index) {
    if (Index >= Seq.size()) {
      assert(Index == Seq.size());
      FormatStyle Template;
      if (!Seq.empty() && Seq[0].Language == FormatStyle::LK_None) {
        Template = Seq[0];
      } else {
        Template = *((const FormatStyle *)IO.getContext());
        Template.Language = FormatStyle::LK_None;
      }
      Seq.resize(Index + 1, Template);
    }
    return Seq[Index];
  }
};
} // namespace yaml
} // namespace llvm

namespace clang {
namespace format {

const std::error_category &getParseCategory() {
  static const ParseErrorCategory C{};
  return C;
}
std::error_code make_error_code(ParseError e) {
  return std::error_code(static_cast<int>(e), getParseCategory());
}

inline llvm::Error make_string_error(const llvm::Twine &Message) {
  return llvm::make_error<llvm::StringError>(Message,
                                             llvm::inconvertibleErrorCode());
}

const char *ParseErrorCategory::name() const noexcept {
  return "clang-format.parse_error";
}

std::string ParseErrorCategory::message(int EV) const {
  switch (static_cast<ParseError>(EV)) {
  case ParseError::Success:
    return "Success";
  case ParseError::Error:
    return "Invalid argument";
  case ParseError::Unsuitable:
    return "Unsuitable";
  }
  llvm_unreachable("unexpected parse error");
}

static FormatStyle expandPresets(const FormatStyle &Style) {
  if (Style.BreakBeforeBraces == FormatStyle::BS_Custom)
    return Style;
  FormatStyle Expanded = Style;
  Expanded.BraceWrapping = {false, false, false, false, false,
                            false, false, false, false, false,
                            false, false, true,  true,  true};
  switch (Style.BreakBeforeBraces) {
  case FormatStyle::BS_Linux:
    Expanded.BraceWrapping.AfterClass = true;
    Expanded.BraceWrapping.AfterFunction = true;
    Expanded.BraceWrapping.AfterNamespace = true;
    break;
  case FormatStyle::BS_Mozilla:
    Expanded.BraceWrapping.AfterClass = true;
    Expanded.BraceWrapping.AfterEnum = true;
    Expanded.BraceWrapping.AfterFunction = true;
    Expanded.BraceWrapping.AfterStruct = true;
    Expanded.BraceWrapping.AfterUnion = true;
<<<<<<< HEAD
=======
    Expanded.BraceWrapping.AfterExternBlock = true;
>>>>>>> 905c5892
    Expanded.BraceWrapping.SplitEmptyFunction = true;
    Expanded.BraceWrapping.SplitEmptyRecord = false;
    break;
  case FormatStyle::BS_Stroustrup:
    Expanded.BraceWrapping.AfterFunction = true;
    Expanded.BraceWrapping.BeforeCatch = true;
    Expanded.BraceWrapping.BeforeElse = true;
    break;
  case FormatStyle::BS_Allman:
    Expanded.BraceWrapping.AfterClass = true;
    Expanded.BraceWrapping.AfterControlStatement = true;
    Expanded.BraceWrapping.AfterEnum = true;
    Expanded.BraceWrapping.AfterFunction = true;
    Expanded.BraceWrapping.AfterNamespace = true;
    Expanded.BraceWrapping.AfterObjCDeclaration = true;
    Expanded.BraceWrapping.AfterStruct = true;
    Expanded.BraceWrapping.AfterExternBlock = true;
    Expanded.BraceWrapping.BeforeCatch = true;
    Expanded.BraceWrapping.BeforeElse = true;
    break;
  case FormatStyle::BS_GNU:
    Expanded.BraceWrapping = {true, true, true, true, true, true, true, true,
                              true, true, true, true, true, true, true};
    break;
  case FormatStyle::BS_WebKit:
    Expanded.BraceWrapping.AfterFunction = true;
    break;
  default:
    break;
  }
  return Expanded;
}

FormatStyle getLLVMStyle() {
  FormatStyle LLVMStyle;
  LLVMStyle.Language = FormatStyle::LK_Cpp;
  LLVMStyle.AccessModifierOffset = -2;
  LLVMStyle.AlignEscapedNewlines = FormatStyle::ENAS_Right;
  LLVMStyle.AlignAfterOpenBracket = FormatStyle::BAS_Align;
  LLVMStyle.AlignOperands = true;
  LLVMStyle.AlignTrailingComments = true;
  LLVMStyle.AlignConsecutiveAssignments = false;
  LLVMStyle.AlignConsecutiveDeclarations = false;
  LLVMStyle.AllowAllParametersOfDeclarationOnNextLine = true;
  LLVMStyle.AllowShortFunctionsOnASingleLine = FormatStyle::SFS_All;
  LLVMStyle.AllowShortBlocksOnASingleLine = false;
  LLVMStyle.AllowShortCaseLabelsOnASingleLine = false;
  LLVMStyle.AllowShortIfStatementsOnASingleLine = false;
  LLVMStyle.AllowShortLoopsOnASingleLine = false;
  LLVMStyle.AlwaysBreakAfterReturnType = FormatStyle::RTBS_None;
  LLVMStyle.AlwaysBreakAfterDefinitionReturnType = FormatStyle::DRTBS_None;
  LLVMStyle.AlwaysBreakBeforeMultilineStrings = false;
  LLVMStyle.AlwaysBreakTemplateDeclarations = FormatStyle::BTDS_MultiLine;
  LLVMStyle.BinPackArguments = true;
  LLVMStyle.BinPackParameters = true;
  LLVMStyle.BreakBeforeBinaryOperators = FormatStyle::BOS_None;
  LLVMStyle.BreakBeforeTernaryOperators = true;
  LLVMStyle.BreakBeforeBraces = FormatStyle::BS_Attach;
  LLVMStyle.BraceWrapping = {false, false, false, false, false,
                             false, false, false, false, false,
                             false, false, true,  true,  true};
  LLVMStyle.BreakAfterJavaFieldAnnotations = false;
  LLVMStyle.BreakConstructorInitializers = FormatStyle::BCIS_BeforeColon;
  LLVMStyle.BreakInheritanceList = FormatStyle::BILS_BeforeColon;
  LLVMStyle.BreakStringLiterals = true;
  LLVMStyle.ColumnLimit = 80;
  LLVMStyle.CommentPragmas = "^ IWYU pragma:";
  LLVMStyle.CompactNamespaces = false;
  LLVMStyle.ConstructorInitializerAllOnOneLineOrOnePerLine = false;
  LLVMStyle.ConstructorInitializerIndentWidth = 4;
  LLVMStyle.ContinuationIndentWidth = 4;
  LLVMStyle.Cpp11BracedListStyle = true;
  LLVMStyle.DerivePointerAlignment = false;
  LLVMStyle.ExperimentalAutoDetectBinPacking = false;
  LLVMStyle.FixNamespaceComments = true;
  LLVMStyle.ForEachMacros.push_back("foreach");
  LLVMStyle.ForEachMacros.push_back("Q_FOREACH");
  LLVMStyle.ForEachMacros.push_back("BOOST_FOREACH");
  LLVMStyle.IncludeStyle.IncludeCategories = {
      {"^\"(llvm|llvm-c|clang|clang-c)/", 2},
      {"^(<|\"(gtest|gmock|isl|json)/)", 3},
      {".*", 1}};
  LLVMStyle.IncludeStyle.IncludeIsMainRegex = "(Test)?$";
  LLVMStyle.IncludeStyle.IncludeBlocks = tooling::IncludeStyle::IBS_Preserve;
  LLVMStyle.IndentCaseLabels = false;
  LLVMStyle.IndentPPDirectives = FormatStyle::PPDIS_None;
  LLVMStyle.IndentWrappedFunctionNames = false;
  LLVMStyle.IndentWidth = 2;
  LLVMStyle.JavaScriptQuotes = FormatStyle::JSQS_Leave;
  LLVMStyle.JavaScriptWrapImports = true;
  LLVMStyle.TabWidth = 8;
  LLVMStyle.MaxEmptyLinesToKeep = 1;
  LLVMStyle.KeepEmptyLinesAtTheStartOfBlocks = true;
  LLVMStyle.NamespaceIndentation = FormatStyle::NI_None;
  LLVMStyle.ObjCBinPackProtocolList = FormatStyle::BPS_Auto;
  LLVMStyle.ObjCBlockIndentWidth = 2;
  LLVMStyle.ObjCSpaceAfterProperty = false;
  LLVMStyle.ObjCSpaceBeforeProtocolList = true;
  LLVMStyle.PointerAlignment = FormatStyle::PAS_Right;
  LLVMStyle.SpacesBeforeTrailingComments = 1;
  LLVMStyle.Standard = FormatStyle::LS_Cpp11;
  LLVMStyle.UseTab = FormatStyle::UT_Never;
  LLVMStyle.ReflowComments = true;
  LLVMStyle.SpacesInParentheses = false;
  LLVMStyle.SpacesInSquareBrackets = false;
  LLVMStyle.SpaceInEmptyParentheses = false;
  LLVMStyle.SpacesInContainerLiterals = true;
  LLVMStyle.SpacesInCStyleCastParentheses = false;
  LLVMStyle.SpaceAfterCStyleCast = false;
  LLVMStyle.SpaceAfterTemplateKeyword = true;
  LLVMStyle.SpaceBeforeCtorInitializerColon = true;
  LLVMStyle.SpaceBeforeInheritanceColon = true;
  LLVMStyle.SpaceBeforeParens = FormatStyle::SBPO_ControlStatements;
  LLVMStyle.SpaceBeforeRangeBasedForLoopColon = true;
  LLVMStyle.SpaceBeforeAssignmentOperators = true;
  LLVMStyle.SpaceBeforeCpp11BracedList = false;
  LLVMStyle.SpacesInAngles = false;

  LLVMStyle.PenaltyBreakAssignment = prec::Assignment;
  LLVMStyle.PenaltyBreakComment = 300;
  LLVMStyle.PenaltyBreakFirstLessLess = 120;
  LLVMStyle.PenaltyBreakString = 1000;
  LLVMStyle.PenaltyExcessCharacter = 1000000;
  LLVMStyle.PenaltyReturnTypeOnItsOwnLine = 60;
  LLVMStyle.PenaltyBreakBeforeFirstCallParameter = 19;
  LLVMStyle.PenaltyBreakTemplateDeclaration = prec::Relational;

  LLVMStyle.DisableFormat = false;
  LLVMStyle.SortIncludes = true;
  LLVMStyle.SortUsingDeclarations = true;

  return LLVMStyle;
}

FormatStyle getGoogleStyle(FormatStyle::LanguageKind Language) {
  if (Language == FormatStyle::LK_TextProto) {
    FormatStyle GoogleStyle = getGoogleStyle(FormatStyle::LK_Proto);
    GoogleStyle.Language = FormatStyle::LK_TextProto;

    return GoogleStyle;
  }

  FormatStyle GoogleStyle = getLLVMStyle();
  GoogleStyle.Language = Language;

  GoogleStyle.AccessModifierOffset = -1;
  GoogleStyle.AlignEscapedNewlines = FormatStyle::ENAS_Left;
  GoogleStyle.AllowShortIfStatementsOnASingleLine = true;
  GoogleStyle.AllowShortLoopsOnASingleLine = true;
  GoogleStyle.AlwaysBreakBeforeMultilineStrings = true;
  GoogleStyle.AlwaysBreakTemplateDeclarations = FormatStyle::BTDS_Yes;
  GoogleStyle.ConstructorInitializerAllOnOneLineOrOnePerLine = true;
  GoogleStyle.DerivePointerAlignment = true;
  GoogleStyle.IncludeStyle.IncludeCategories = {
      {"^<ext/.*\\.h>", 2}, {"^<.*\\.h>", 1}, {"^<.*", 2}, {".*", 3}};
  GoogleStyle.IncludeStyle.IncludeIsMainRegex = "([-_](test|unittest))?$";
  GoogleStyle.IndentCaseLabels = true;
  GoogleStyle.KeepEmptyLinesAtTheStartOfBlocks = false;
  GoogleStyle.ObjCBinPackProtocolList = FormatStyle::BPS_Never;
  GoogleStyle.ObjCSpaceAfterProperty = false;
  GoogleStyle.ObjCSpaceBeforeProtocolList = true;
  GoogleStyle.PointerAlignment = FormatStyle::PAS_Left;
  GoogleStyle.RawStringFormats = {
      {
          FormatStyle::LK_Cpp,
          /*Delimiters=*/
          {
              "cc",
              "CC",
              "cpp",
              "Cpp",
              "CPP",
              "c++",
              "C++",
          },
          /*EnclosingFunctionNames=*/
          {},
          /*CanonicalDelimiter=*/"",
          /*BasedOnStyle=*/"google",
      },
      {
          FormatStyle::LK_TextProto,
          /*Delimiters=*/
          {
              "pb",
              "PB",
              "proto",
              "PROTO",
          },
          /*EnclosingFunctionNames=*/
          {
              "EqualsProto",
              "EquivToProto",
              "PARSE_PARTIAL_TEXT_PROTO",
              "PARSE_TEST_PROTO",
              "PARSE_TEXT_PROTO",
              "ParseTextOrDie",
              "ParseTextProtoOrDie",
          },
          /*CanonicalDelimiter=*/"",
          /*BasedOnStyle=*/"google",
      },
  };
  GoogleStyle.SpacesBeforeTrailingComments = 2;
  GoogleStyle.Standard = FormatStyle::LS_Auto;

  GoogleStyle.PenaltyReturnTypeOnItsOwnLine = 200;
  GoogleStyle.PenaltyBreakBeforeFirstCallParameter = 1;

  if (Language == FormatStyle::LK_Java) {
    GoogleStyle.AlignAfterOpenBracket = FormatStyle::BAS_DontAlign;
    GoogleStyle.AlignOperands = false;
    GoogleStyle.AlignTrailingComments = false;
    GoogleStyle.AllowShortFunctionsOnASingleLine = FormatStyle::SFS_Empty;
    GoogleStyle.AllowShortIfStatementsOnASingleLine = false;
    GoogleStyle.AlwaysBreakBeforeMultilineStrings = false;
    GoogleStyle.BreakBeforeBinaryOperators = FormatStyle::BOS_NonAssignment;
    GoogleStyle.ColumnLimit = 100;
    GoogleStyle.SpaceAfterCStyleCast = true;
    GoogleStyle.SpacesBeforeTrailingComments = 1;
  } else if (Language == FormatStyle::LK_JavaScript) {
    GoogleStyle.AlignAfterOpenBracket = FormatStyle::BAS_AlwaysBreak;
    GoogleStyle.AlignOperands = false;
    GoogleStyle.AllowShortFunctionsOnASingleLine = FormatStyle::SFS_Empty;
    GoogleStyle.AlwaysBreakBeforeMultilineStrings = false;
    GoogleStyle.BreakBeforeTernaryOperators = false;
    // taze:, triple slash directives (`/// <...`), @see, which is commonly
    // followed by overlong URLs.
    GoogleStyle.CommentPragmas = "(taze:|^/[ \t]*<|@see)";
    GoogleStyle.MaxEmptyLinesToKeep = 3;
    GoogleStyle.NamespaceIndentation = FormatStyle::NI_All;
    GoogleStyle.SpacesInContainerLiterals = false;
    GoogleStyle.JavaScriptQuotes = FormatStyle::JSQS_Single;
    GoogleStyle.JavaScriptWrapImports = false;
  } else if (Language == FormatStyle::LK_Proto) {
    GoogleStyle.AllowShortFunctionsOnASingleLine = FormatStyle::SFS_Empty;
    GoogleStyle.AlwaysBreakBeforeMultilineStrings = false;
    GoogleStyle.SpacesInContainerLiterals = false;
    GoogleStyle.Cpp11BracedListStyle = false;
    // This affects protocol buffer options specifications and text protos.
    // Text protos are currently mostly formatted inside C++ raw string literals
    // and often the current breaking behavior of string literals is not
    // beneficial there. Investigate turning this on once proper string reflow
    // has been implemented.
    GoogleStyle.BreakStringLiterals = false;
  } else if (Language == FormatStyle::LK_ObjC) {
    GoogleStyle.AlwaysBreakBeforeMultilineStrings = false;
    GoogleStyle.ColumnLimit = 100;
  }

  return GoogleStyle;
}

FormatStyle getChromiumStyle(FormatStyle::LanguageKind Language) {
  FormatStyle ChromiumStyle = getGoogleStyle(Language);
  if (Language == FormatStyle::LK_Java) {
    ChromiumStyle.AllowShortIfStatementsOnASingleLine = true;
    ChromiumStyle.BreakAfterJavaFieldAnnotations = true;
    ChromiumStyle.ContinuationIndentWidth = 8;
    ChromiumStyle.IndentWidth = 4;
  } else if (Language == FormatStyle::LK_JavaScript) {
    ChromiumStyle.AllowShortIfStatementsOnASingleLine = false;
    ChromiumStyle.AllowShortLoopsOnASingleLine = false;
  } else {
    ChromiumStyle.AllowAllParametersOfDeclarationOnNextLine = false;
    ChromiumStyle.AllowShortFunctionsOnASingleLine = FormatStyle::SFS_Inline;
    ChromiumStyle.AllowShortIfStatementsOnASingleLine = false;
    ChromiumStyle.AllowShortLoopsOnASingleLine = false;
    ChromiumStyle.BinPackParameters = false;
    ChromiumStyle.DerivePointerAlignment = false;
    if (Language == FormatStyle::LK_ObjC)
      ChromiumStyle.ColumnLimit = 80;
  }
  return ChromiumStyle;
}

FormatStyle getMozillaStyle() {
  FormatStyle MozillaStyle = getLLVMStyle();
  MozillaStyle.AllowAllParametersOfDeclarationOnNextLine = false;
  MozillaStyle.AllowShortFunctionsOnASingleLine = FormatStyle::SFS_Inline;
  MozillaStyle.AlwaysBreakAfterReturnType = FormatStyle::RTBS_TopLevel;
  MozillaStyle.AlwaysBreakAfterDefinitionReturnType =
      FormatStyle::DRTBS_TopLevel;
  MozillaStyle.AlwaysBreakTemplateDeclarations = FormatStyle::BTDS_Yes;
  MozillaStyle.BinPackParameters = false;
  MozillaStyle.BinPackArguments = false;
  MozillaStyle.BreakBeforeBraces = FormatStyle::BS_Mozilla;
  MozillaStyle.BreakConstructorInitializers = FormatStyle::BCIS_BeforeComma;
  MozillaStyle.BreakInheritanceList = FormatStyle::BILS_BeforeComma;
  MozillaStyle.ConstructorInitializerIndentWidth = 2;
  MozillaStyle.ContinuationIndentWidth = 2;
  MozillaStyle.Cpp11BracedListStyle = false;
  MozillaStyle.FixNamespaceComments = false;
  MozillaStyle.IndentCaseLabels = true;
  MozillaStyle.ObjCSpaceAfterProperty = true;
  MozillaStyle.ObjCSpaceBeforeProtocolList = false;
  MozillaStyle.PenaltyReturnTypeOnItsOwnLine = 200;
  MozillaStyle.PointerAlignment = FormatStyle::PAS_Left;
  MozillaStyle.SpaceAfterTemplateKeyword = false;
  return MozillaStyle;
}

FormatStyle getWebKitStyle() {
  FormatStyle Style = getLLVMStyle();
  Style.AccessModifierOffset = -4;
  Style.AlignAfterOpenBracket = FormatStyle::BAS_DontAlign;
  Style.AlignOperands = false;
  Style.AlignTrailingComments = false;
  Style.BreakBeforeBinaryOperators = FormatStyle::BOS_All;
  Style.BreakBeforeBraces = FormatStyle::BS_WebKit;
  Style.BreakConstructorInitializers = FormatStyle::BCIS_BeforeComma;
  Style.Cpp11BracedListStyle = false;
  Style.ColumnLimit = 0;
  Style.FixNamespaceComments = false;
  Style.IndentWidth = 4;
  Style.NamespaceIndentation = FormatStyle::NI_Inner;
  Style.ObjCBlockIndentWidth = 4;
  Style.ObjCSpaceAfterProperty = true;
  Style.PointerAlignment = FormatStyle::PAS_Left;
  Style.SpaceBeforeCpp11BracedList = true;
  return Style;
}

FormatStyle getGNUStyle() {
  FormatStyle Style = getLLVMStyle();
  Style.AlwaysBreakAfterDefinitionReturnType = FormatStyle::DRTBS_All;
  Style.AlwaysBreakAfterReturnType = FormatStyle::RTBS_AllDefinitions;
  Style.BreakBeforeBinaryOperators = FormatStyle::BOS_All;
  Style.BreakBeforeBraces = FormatStyle::BS_GNU;
  Style.BreakBeforeTernaryOperators = true;
  Style.Cpp11BracedListStyle = false;
  Style.ColumnLimit = 79;
  Style.FixNamespaceComments = false;
  Style.SpaceBeforeParens = FormatStyle::SBPO_Always;
  Style.Standard = FormatStyle::LS_Cpp03;
  return Style;
}

FormatStyle getNoStyle() {
  FormatStyle NoStyle = getLLVMStyle();
  NoStyle.DisableFormat = true;
  NoStyle.SortIncludes = false;
  NoStyle.SortUsingDeclarations = false;
  return NoStyle;
}

bool getPredefinedStyle(StringRef Name, FormatStyle::LanguageKind Language,
                        FormatStyle *Style) {
  if (Name.equals_lower("llvm")) {
    *Style = getLLVMStyle();
  } else if (Name.equals_lower("chromium")) {
    *Style = getChromiumStyle(Language);
  } else if (Name.equals_lower("mozilla")) {
    *Style = getMozillaStyle();
  } else if (Name.equals_lower("google")) {
    *Style = getGoogleStyle(Language);
  } else if (Name.equals_lower("webkit")) {
    *Style = getWebKitStyle();
  } else if (Name.equals_lower("gnu")) {
    *Style = getGNUStyle();
  } else if (Name.equals_lower("none")) {
    *Style = getNoStyle();
  } else {
    return false;
  }

  Style->Language = Language;
  return true;
}

std::error_code parseConfiguration(StringRef Text, FormatStyle *Style) {
  assert(Style);
  FormatStyle::LanguageKind Language = Style->Language;
  assert(Language != FormatStyle::LK_None);
  if (Text.trim().empty())
    return make_error_code(ParseError::Error);
  Style->StyleSet.Clear();
  std::vector<FormatStyle> Styles;
  llvm::yaml::Input Input(Text);
  // DocumentListTraits<vector<FormatStyle>> uses the context to get default
  // values for the fields, keys for which are missing from the configuration.
  // Mapping also uses the context to get the language to find the correct
  // base style.
  Input.setContext(Style);
  Input >> Styles;
  if (Input.error())
    return Input.error();

  for (unsigned i = 0; i < Styles.size(); ++i) {
    // Ensures that only the first configuration can skip the Language option.
    if (Styles[i].Language == FormatStyle::LK_None && i != 0)
      return make_error_code(ParseError::Error);
    // Ensure that each language is configured at most once.
    for (unsigned j = 0; j < i; ++j) {
      if (Styles[i].Language == Styles[j].Language) {
        LLVM_DEBUG(llvm::dbgs()
                   << "Duplicate languages in the config file on positions "
                   << j << " and " << i << "\n");
        return make_error_code(ParseError::Error);
      }
    }
  }
  // Look for a suitable configuration starting from the end, so we can
  // find the configuration for the specific language first, and the default
  // configuration (which can only be at slot 0) after it.
  FormatStyle::FormatStyleSet StyleSet;
  bool LanguageFound = false;
  for (int i = Styles.size() - 1; i >= 0; --i) {
    if (Styles[i].Language != FormatStyle::LK_None)
      StyleSet.Add(Styles[i]);
    if (Styles[i].Language == Language)
      LanguageFound = true;
  }
  if (!LanguageFound) {
    if (Styles.empty() || Styles[0].Language != FormatStyle::LK_None)
      return make_error_code(ParseError::Unsuitable);
    FormatStyle DefaultStyle = Styles[0];
    DefaultStyle.Language = Language;
    StyleSet.Add(std::move(DefaultStyle));
  }
  *Style = *StyleSet.Get(Language);
  return make_error_code(ParseError::Success);
}

std::string configurationAsText(const FormatStyle &Style) {
  std::string Text;
  llvm::raw_string_ostream Stream(Text);
  llvm::yaml::Output Output(Stream);
  // We use the same mapping method for input and output, so we need a non-const
  // reference here.
  FormatStyle NonConstStyle = expandPresets(Style);
  Output << NonConstStyle;
  return Stream.str();
}

llvm::Optional<FormatStyle>
FormatStyle::FormatStyleSet::Get(FormatStyle::LanguageKind Language) const {
  if (!Styles)
    return None;
  auto It = Styles->find(Language);
  if (It == Styles->end())
    return None;
  FormatStyle Style = It->second;
  Style.StyleSet = *this;
  return Style;
}

void FormatStyle::FormatStyleSet::Add(FormatStyle Style) {
  assert(Style.Language != LK_None &&
         "Cannot add a style for LK_None to a StyleSet");
  assert(
      !Style.StyleSet.Styles &&
      "Cannot add a style associated with an existing StyleSet to a StyleSet");
  if (!Styles)
    Styles = std::make_shared<MapType>();
  (*Styles)[Style.Language] = std::move(Style);
}

void FormatStyle::FormatStyleSet::Clear() {
  Styles.reset();
}

llvm::Optional<FormatStyle>
FormatStyle::GetLanguageStyle(FormatStyle::LanguageKind Language) const {
  return StyleSet.Get(Language);
}

namespace {

class JavaScriptRequoter : public TokenAnalyzer {
public:
  JavaScriptRequoter(const Environment &Env, const FormatStyle &Style)
      : TokenAnalyzer(Env, Style) {}

  std::pair<tooling::Replacements, unsigned>
  analyze(TokenAnnotator &Annotator,
          SmallVectorImpl<AnnotatedLine *> &AnnotatedLines,
          FormatTokenLexer &Tokens) override {
    AffectedRangeMgr.computeAffectedLines(AnnotatedLines);
    tooling::Replacements Result;
    requoteJSStringLiteral(AnnotatedLines, Result);
    return {Result, 0};
  }

private:
  // Replaces double/single-quoted string literal as appropriate, re-escaping
  // the contents in the process.
  void requoteJSStringLiteral(SmallVectorImpl<AnnotatedLine *> &Lines,
                              tooling::Replacements &Result) {
    for (AnnotatedLine *Line : Lines) {
      requoteJSStringLiteral(Line->Children, Result);
      if (!Line->Affected)
        continue;
      for (FormatToken *FormatTok = Line->First; FormatTok;
           FormatTok = FormatTok->Next) {
        StringRef Input = FormatTok->TokenText;
        if (FormatTok->Finalized || !FormatTok->isStringLiteral() ||
            // NB: testing for not starting with a double quote to avoid
            // breaking `template strings`.
            (Style.JavaScriptQuotes == FormatStyle::JSQS_Single &&
             !Input.startswith("\"")) ||
            (Style.JavaScriptQuotes == FormatStyle::JSQS_Double &&
             !Input.startswith("\'")))
          continue;

        // Change start and end quote.
        bool IsSingle = Style.JavaScriptQuotes == FormatStyle::JSQS_Single;
        SourceLocation Start = FormatTok->Tok.getLocation();
        auto Replace = [&](SourceLocation Start, unsigned Length,
                           StringRef ReplacementText) {
          auto Err = Result.add(tooling::Replacement(
              Env.getSourceManager(), Start, Length, ReplacementText));
          // FIXME: handle error. For now, print error message and skip the
          // replacement for release version.
          if (Err) {
            llvm::errs() << llvm::toString(std::move(Err)) << "\n";
            assert(false);
          }
        };
        Replace(Start, 1, IsSingle ? "'" : "\"");
        Replace(FormatTok->Tok.getEndLoc().getLocWithOffset(-1), 1,
                IsSingle ? "'" : "\"");

        // Escape internal quotes.
        bool Escaped = false;
        for (size_t i = 1; i < Input.size() - 1; i++) {
          switch (Input[i]) {
          case '\\':
            if (!Escaped && i + 1 < Input.size() &&
                ((IsSingle && Input[i + 1] == '"') ||
                 (!IsSingle && Input[i + 1] == '\''))) {
              // Remove this \, it's escaping a " or ' that no longer needs
              // escaping
              Replace(Start.getLocWithOffset(i), 1, "");
              continue;
            }
            Escaped = !Escaped;
            break;
          case '\"':
          case '\'':
            if (!Escaped && IsSingle == (Input[i] == '\'')) {
              // Escape the quote.
              Replace(Start.getLocWithOffset(i), 0, "\\");
            }
            Escaped = false;
            break;
          default:
            Escaped = false;
            break;
          }
        }
      }
    }
  }
};

class Formatter : public TokenAnalyzer {
public:
  Formatter(const Environment &Env, const FormatStyle &Style,
            FormattingAttemptStatus *Status)
      : TokenAnalyzer(Env, Style), Status(Status) {}

  std::pair<tooling::Replacements, unsigned>
  analyze(TokenAnnotator &Annotator,
          SmallVectorImpl<AnnotatedLine *> &AnnotatedLines,
          FormatTokenLexer &Tokens) override {
    tooling::Replacements Result;
    deriveLocalStyle(AnnotatedLines);
    AffectedRangeMgr.computeAffectedLines(AnnotatedLines);
    for (unsigned i = 0, e = AnnotatedLines.size(); i != e; ++i) {
      Annotator.calculateFormattingInformation(*AnnotatedLines[i]);
    }
    Annotator.setCommentLineLevels(AnnotatedLines);

    WhitespaceManager Whitespaces(
        Env.getSourceManager(), Style,
        inputUsesCRLF(Env.getSourceManager().getBufferData(Env.getFileID())));
    ContinuationIndenter Indenter(Style, Tokens.getKeywords(),
                                  Env.getSourceManager(), Whitespaces, Encoding,
                                  BinPackInconclusiveFunctions);
    unsigned Penalty =
        UnwrappedLineFormatter(&Indenter, &Whitespaces, Style,
                               Tokens.getKeywords(), Env.getSourceManager(),
                               Status)
            .format(AnnotatedLines, /*DryRun=*/false,
                    /*AdditionalIndent=*/0,
                    /*FixBadIndentation=*/false,
                    /*FirstStartColumn=*/Env.getFirstStartColumn(),
                    /*NextStartColumn=*/Env.getNextStartColumn(),
                    /*LastStartColumn=*/Env.getLastStartColumn());
    for (const auto &R : Whitespaces.generateReplacements())
      if (Result.add(R))
        return std::make_pair(Result, 0);
    return std::make_pair(Result, Penalty);
  }

private:
  static bool inputUsesCRLF(StringRef Text) {
    return Text.count('\r') * 2 > Text.count('\n');
  }

  bool
  hasCpp03IncompatibleFormat(const SmallVectorImpl<AnnotatedLine *> &Lines) {
    for (const AnnotatedLine *Line : Lines) {
      if (hasCpp03IncompatibleFormat(Line->Children))
        return true;
      for (FormatToken *Tok = Line->First->Next; Tok; Tok = Tok->Next) {
        if (Tok->WhitespaceRange.getBegin() == Tok->WhitespaceRange.getEnd()) {
          if (Tok->is(tok::coloncolon) && Tok->Previous->is(TT_TemplateOpener))
            return true;
          if (Tok->is(TT_TemplateCloser) &&
              Tok->Previous->is(TT_TemplateCloser))
            return true;
        }
      }
    }
    return false;
  }

  int countVariableAlignments(const SmallVectorImpl<AnnotatedLine *> &Lines) {
    int AlignmentDiff = 0;
    for (const AnnotatedLine *Line : Lines) {
      AlignmentDiff += countVariableAlignments(Line->Children);
      for (FormatToken *Tok = Line->First; Tok && Tok->Next; Tok = Tok->Next) {
        if (!Tok->is(TT_PointerOrReference))
          continue;
        bool SpaceBefore =
            Tok->WhitespaceRange.getBegin() != Tok->WhitespaceRange.getEnd();
        bool SpaceAfter = Tok->Next->WhitespaceRange.getBegin() !=
                          Tok->Next->WhitespaceRange.getEnd();
        if (SpaceBefore && !SpaceAfter)
          ++AlignmentDiff;
        if (!SpaceBefore && SpaceAfter)
          --AlignmentDiff;
      }
    }
    return AlignmentDiff;
  }

  void
  deriveLocalStyle(const SmallVectorImpl<AnnotatedLine *> &AnnotatedLines) {
    bool HasBinPackedFunction = false;
    bool HasOnePerLineFunction = false;
    for (unsigned i = 0, e = AnnotatedLines.size(); i != e; ++i) {
      if (!AnnotatedLines[i]->First->Next)
        continue;
      FormatToken *Tok = AnnotatedLines[i]->First->Next;
      while (Tok->Next) {
        if (Tok->PackingKind == PPK_BinPacked)
          HasBinPackedFunction = true;
        if (Tok->PackingKind == PPK_OnePerLine)
          HasOnePerLineFunction = true;

        Tok = Tok->Next;
      }
    }
    if (Style.DerivePointerAlignment)
      Style.PointerAlignment = countVariableAlignments(AnnotatedLines) <= 0
                                   ? FormatStyle::PAS_Left
                                   : FormatStyle::PAS_Right;
    if (Style.Standard == FormatStyle::LS_Auto)
      Style.Standard = hasCpp03IncompatibleFormat(AnnotatedLines)
                           ? FormatStyle::LS_Cpp11
                           : FormatStyle::LS_Cpp03;
    BinPackInconclusiveFunctions =
        HasBinPackedFunction || !HasOnePerLineFunction;
  }

  bool BinPackInconclusiveFunctions;
  FormattingAttemptStatus *Status;
};

// This class clean up the erroneous/redundant code around the given ranges in
// file.
class Cleaner : public TokenAnalyzer {
public:
  Cleaner(const Environment &Env, const FormatStyle &Style)
      : TokenAnalyzer(Env, Style),
        DeletedTokens(FormatTokenLess(Env.getSourceManager())) {}

  // FIXME: eliminate unused parameters.
  std::pair<tooling::Replacements, unsigned>
  analyze(TokenAnnotator &Annotator,
          SmallVectorImpl<AnnotatedLine *> &AnnotatedLines,
          FormatTokenLexer &Tokens) override {
    // FIXME: in the current implementation the granularity of affected range
    // is an annotated line. However, this is not sufficient. Furthermore,
    // redundant code introduced by replacements does not necessarily
    // intercept with ranges of replacements that result in the redundancy.
    // To determine if some redundant code is actually introduced by
    // replacements(e.g. deletions), we need to come up with a more
    // sophisticated way of computing affected ranges.
    AffectedRangeMgr.computeAffectedLines(AnnotatedLines);

    checkEmptyNamespace(AnnotatedLines);

    for (auto &Line : AnnotatedLines) {
      if (Line->Affected) {
        cleanupRight(Line->First, tok::comma, tok::comma);
        cleanupRight(Line->First, TT_CtorInitializerColon, tok::comma);
        cleanupRight(Line->First, tok::l_paren, tok::comma);
        cleanupLeft(Line->First, tok::comma, tok::r_paren);
        cleanupLeft(Line->First, TT_CtorInitializerComma, tok::l_brace);
        cleanupLeft(Line->First, TT_CtorInitializerColon, tok::l_brace);
        cleanupLeft(Line->First, TT_CtorInitializerColon, tok::equal);
      }
    }

    return {generateFixes(), 0};
  }

private:
  bool containsOnlyComments(const AnnotatedLine &Line) {
    for (FormatToken *Tok = Line.First; Tok != nullptr; Tok = Tok->Next) {
      if (Tok->isNot(tok::comment))
        return false;
    }
    return true;
  }

  // Iterate through all lines and remove any empty (nested) namespaces.
  void checkEmptyNamespace(SmallVectorImpl<AnnotatedLine *> &AnnotatedLines) {
    std::set<unsigned> DeletedLines;
    for (unsigned i = 0, e = AnnotatedLines.size(); i != e; ++i) {
      auto &Line = *AnnotatedLines[i];
      if (Line.startsWith(tok::kw_namespace) ||
          Line.startsWith(tok::kw_inline, tok::kw_namespace)) {
        checkEmptyNamespace(AnnotatedLines, i, i, DeletedLines);
      }
    }

    for (auto Line : DeletedLines) {
      FormatToken *Tok = AnnotatedLines[Line]->First;
      while (Tok) {
        deleteToken(Tok);
        Tok = Tok->Next;
      }
    }
  }

  // The function checks if the namespace, which starts from \p CurrentLine, and
  // its nested namespaces are empty and delete them if they are empty. It also
  // sets \p NewLine to the last line checked.
  // Returns true if the current namespace is empty.
  bool checkEmptyNamespace(SmallVectorImpl<AnnotatedLine *> &AnnotatedLines,
                           unsigned CurrentLine, unsigned &NewLine,
                           std::set<unsigned> &DeletedLines) {
    unsigned InitLine = CurrentLine, End = AnnotatedLines.size();
    if (Style.BraceWrapping.AfterNamespace) {
      // If the left brace is in a new line, we should consume it first so that
      // it does not make the namespace non-empty.
      // FIXME: error handling if there is no left brace.
      if (!AnnotatedLines[++CurrentLine]->startsWith(tok::l_brace)) {
        NewLine = CurrentLine;
        return false;
      }
    } else if (!AnnotatedLines[CurrentLine]->endsWith(tok::l_brace)) {
      return false;
    }
    while (++CurrentLine < End) {
      if (AnnotatedLines[CurrentLine]->startsWith(tok::r_brace))
        break;

      if (AnnotatedLines[CurrentLine]->startsWith(tok::kw_namespace) ||
          AnnotatedLines[CurrentLine]->startsWith(tok::kw_inline,
                                                  tok::kw_namespace)) {
        if (!checkEmptyNamespace(AnnotatedLines, CurrentLine, NewLine,
                                 DeletedLines))
          return false;
        CurrentLine = NewLine;
        continue;
      }

      if (containsOnlyComments(*AnnotatedLines[CurrentLine]))
        continue;

      // If there is anything other than comments or nested namespaces in the
      // current namespace, the namespace cannot be empty.
      NewLine = CurrentLine;
      return false;
    }

    NewLine = CurrentLine;
    if (CurrentLine >= End)
      return false;

    // Check if the empty namespace is actually affected by changed ranges.
    if (!AffectedRangeMgr.affectsCharSourceRange(CharSourceRange::getCharRange(
            AnnotatedLines[InitLine]->First->Tok.getLocation(),
            AnnotatedLines[CurrentLine]->Last->Tok.getEndLoc())))
      return false;

    for (unsigned i = InitLine; i <= CurrentLine; ++i) {
      DeletedLines.insert(i);
    }

    return true;
  }

  // Checks pairs {start, start->next},..., {end->previous, end} and deletes one
  // of the token in the pair if the left token has \p LK token kind and the
  // right token has \p RK token kind. If \p DeleteLeft is true, the left token
  // is deleted on match; otherwise, the right token is deleted.
  template <typename LeftKind, typename RightKind>
  void cleanupPair(FormatToken *Start, LeftKind LK, RightKind RK,
                   bool DeleteLeft) {
    auto NextNotDeleted = [this](const FormatToken &Tok) -> FormatToken * {
      for (auto *Res = Tok.Next; Res; Res = Res->Next)
        if (!Res->is(tok::comment) &&
            DeletedTokens.find(Res) == DeletedTokens.end())
          return Res;
      return nullptr;
    };
    for (auto *Left = Start; Left;) {
      auto *Right = NextNotDeleted(*Left);
      if (!Right)
        break;
      if (Left->is(LK) && Right->is(RK)) {
        deleteToken(DeleteLeft ? Left : Right);
        for (auto *Tok = Left->Next; Tok && Tok != Right; Tok = Tok->Next)
          deleteToken(Tok);
        // If the right token is deleted, we should keep the left token
        // unchanged and pair it with the new right token.
        if (!DeleteLeft)
          continue;
      }
      Left = Right;
    }
  }

  template <typename LeftKind, typename RightKind>
  void cleanupLeft(FormatToken *Start, LeftKind LK, RightKind RK) {
    cleanupPair(Start, LK, RK, /*DeleteLeft=*/true);
  }

  template <typename LeftKind, typename RightKind>
  void cleanupRight(FormatToken *Start, LeftKind LK, RightKind RK) {
    cleanupPair(Start, LK, RK, /*DeleteLeft=*/false);
  }

  // Delete the given token.
  inline void deleteToken(FormatToken *Tok) {
    if (Tok)
      DeletedTokens.insert(Tok);
  }

  tooling::Replacements generateFixes() {
    tooling::Replacements Fixes;
    std::vector<FormatToken *> Tokens;
    std::copy(DeletedTokens.begin(), DeletedTokens.end(),
              std::back_inserter(Tokens));

    // Merge multiple continuous token deletions into one big deletion so that
    // the number of replacements can be reduced. This makes computing affected
    // ranges more efficient when we run reformat on the changed code.
    unsigned Idx = 0;
    while (Idx < Tokens.size()) {
      unsigned St = Idx, End = Idx;
      while ((End + 1) < Tokens.size() &&
             Tokens[End]->Next == Tokens[End + 1]) {
        End++;
      }
      auto SR = CharSourceRange::getCharRange(Tokens[St]->Tok.getLocation(),
                                              Tokens[End]->Tok.getEndLoc());
      auto Err =
          Fixes.add(tooling::Replacement(Env.getSourceManager(), SR, ""));
      // FIXME: better error handling. for now just print error message and skip
      // for the release version.
      if (Err) {
        llvm::errs() << llvm::toString(std::move(Err)) << "\n";
        assert(false && "Fixes must not conflict!");
      }
      Idx = End + 1;
    }

    return Fixes;
  }

  // Class for less-than inequality comparason for the set `RedundantTokens`.
  // We store tokens in the order they appear in the translation unit so that
  // we do not need to sort them in `generateFixes()`.
  struct FormatTokenLess {
    FormatTokenLess(const SourceManager &SM) : SM(SM) {}

    bool operator()(const FormatToken *LHS, const FormatToken *RHS) const {
      return SM.isBeforeInTranslationUnit(LHS->Tok.getLocation(),
                                          RHS->Tok.getLocation());
    }
    const SourceManager &SM;
  };

  // Tokens to be deleted.
  std::set<FormatToken *, FormatTokenLess> DeletedTokens;
};

class ObjCHeaderStyleGuesser : public TokenAnalyzer {
public:
  ObjCHeaderStyleGuesser(const Environment &Env, const FormatStyle &Style)
      : TokenAnalyzer(Env, Style), IsObjC(false) {}

  std::pair<tooling::Replacements, unsigned>
  analyze(TokenAnnotator &Annotator,
          SmallVectorImpl<AnnotatedLine *> &AnnotatedLines,
          FormatTokenLexer &Tokens) override {
    assert(Style.Language == FormatStyle::LK_Cpp);
    IsObjC = guessIsObjC(AnnotatedLines, Tokens.getKeywords());
    tooling::Replacements Result;
    return {Result, 0};
  }

  bool isObjC() { return IsObjC; }

private:
  static bool guessIsObjC(const SmallVectorImpl<AnnotatedLine *> &AnnotatedLines,
                          const AdditionalKeywords &Keywords) {
    // Keep this array sorted, since we are binary searching over it.
    static constexpr llvm::StringLiteral FoundationIdentifiers[] = {
        "CGFloat",
        "CGPoint",
        "CGPointMake",
        "CGPointZero",
        "CGRect",
        "CGRectEdge",
        "CGRectInfinite",
        "CGRectMake",
        "CGRectNull",
        "CGRectZero",
        "CGSize",
        "CGSizeMake",
        "CGVector",
        "CGVectorMake",
        "NSAffineTransform",
        "NSArray",
        "NSAttributedString",
        "NSBlockOperation",
        "NSBundle",
        "NSCache",
        "NSCalendar",
        "NSCharacterSet",
        "NSCountedSet",
        "NSData",
        "NSDataDetector",
        "NSDecimal",
        "NSDecimalNumber",
        "NSDictionary",
        "NSEdgeInsets",
        "NSHashTable",
        "NSIndexPath",
        "NSIndexSet",
        "NSInteger",
        "NSInvocationOperation",
        "NSLocale",
        "NSMapTable",
        "NSMutableArray",
        "NSMutableAttributedString",
        "NSMutableCharacterSet",
        "NSMutableData",
        "NSMutableDictionary",
        "NSMutableIndexSet",
        "NSMutableOrderedSet",
        "NSMutableSet",
        "NSMutableString",
        "NSNumber",
        "NSNumberFormatter",
        "NSObject",
        "NSOperation",
        "NSOperationQueue",
        "NSOperationQueuePriority",
        "NSOrderedSet",
        "NSPoint",
        "NSPointerArray",
        "NSQualityOfService",
        "NSRange",
        "NSRect",
        "NSRegularExpression",
        "NSSet",
        "NSSize",
        "NSString",
        "NSTimeZone",
        "NSUInteger",
        "NSURL",
        "NSURLComponents",
        "NSURLQueryItem",
        "NSUUID",
        "NSValue",
        "UIImage",
        "UIView",
    };

    for (auto Line : AnnotatedLines) {
      for (const FormatToken *FormatTok = Line->First; FormatTok;
           FormatTok = FormatTok->Next) {
        if ((FormatTok->Previous && FormatTok->Previous->is(tok::at) &&
             (FormatTok->Tok.getObjCKeywordID() != tok::objc_not_keyword ||
              FormatTok->isOneOf(tok::numeric_constant, tok::l_square,
                                 tok::l_brace))) ||
            (FormatTok->Tok.isAnyIdentifier() &&
             std::binary_search(std::begin(FoundationIdentifiers),
                                std::end(FoundationIdentifiers),
                                FormatTok->TokenText)) ||
            FormatTok->is(TT_ObjCStringLiteral) ||
            FormatTok->isOneOf(Keywords.kw_NS_ENUM, Keywords.kw_NS_OPTIONS,
                               TT_ObjCBlockLBrace, TT_ObjCBlockLParen,
                               TT_ObjCDecl, TT_ObjCForIn, TT_ObjCMethodExpr,
                               TT_ObjCMethodSpecifier, TT_ObjCProperty)) {
          return true;
        }
        if (guessIsObjC(Line->Children, Keywords))
          return true;
      }
    }
    return false;
  }

  bool IsObjC;
};

struct IncludeDirective {
  StringRef Filename;
  StringRef Text;
  unsigned Offset;
  int Category;
};

} // end anonymous namespace

// Determines whether 'Ranges' intersects with ('Start', 'End').
static bool affectsRange(ArrayRef<tooling::Range> Ranges, unsigned Start,
                         unsigned End) {
  for (auto Range : Ranges) {
    if (Range.getOffset() < End &&
        Range.getOffset() + Range.getLength() > Start)
      return true;
  }
  return false;
}

// Returns a pair (Index, OffsetToEOL) describing the position of the cursor
// before sorting/deduplicating. Index is the index of the include under the
// cursor in the original set of includes. If this include has duplicates, it is
// the index of the first of the duplicates as the others are going to be
// removed. OffsetToEOL describes the cursor's position relative to the end of
// its current line.
// If `Cursor` is not on any #include, `Index` will be UINT_MAX.
static std::pair<unsigned, unsigned>
FindCursorIndex(const SmallVectorImpl<IncludeDirective> &Includes,
                const SmallVectorImpl<unsigned> &Indices, unsigned Cursor) {
  unsigned CursorIndex = UINT_MAX;
  unsigned OffsetToEOL = 0;
  for (int i = 0, e = Includes.size(); i != e; ++i) {
    unsigned Start = Includes[Indices[i]].Offset;
    unsigned End = Start + Includes[Indices[i]].Text.size();
    if (!(Cursor >= Start && Cursor < End))
      continue;
    CursorIndex = Indices[i];
    OffsetToEOL = End - Cursor;
    // Put the cursor on the only remaining #include among the duplicate
    // #includes.
    while (--i >= 0 && Includes[CursorIndex].Text == Includes[Indices[i]].Text)
      CursorIndex = i;
    break;
  }
  return std::make_pair(CursorIndex, OffsetToEOL);
}

// Sorts and deduplicate a block of includes given by 'Includes' alphabetically
// adding the necessary replacement to 'Replaces'. 'Includes' must be in strict
// source order.
// #include directives with the same text will be deduplicated, and only the
// first #include in the duplicate #includes remains. If the `Cursor` is
// provided and put on a deleted #include, it will be moved to the remaining
// #include in the duplicate #includes.
static void sortCppIncludes(const FormatStyle &Style,
                            const SmallVectorImpl<IncludeDirective> &Includes,
                            ArrayRef<tooling::Range> Ranges, StringRef FileName,
                            tooling::Replacements &Replaces, unsigned *Cursor) {
  unsigned IncludesBeginOffset = Includes.front().Offset;
  unsigned IncludesEndOffset =
      Includes.back().Offset + Includes.back().Text.size();
  unsigned IncludesBlockSize = IncludesEndOffset - IncludesBeginOffset;
  if (!affectsRange(Ranges, IncludesBeginOffset, IncludesEndOffset))
    return;
  SmallVector<unsigned, 16> Indices;
  for (unsigned i = 0, e = Includes.size(); i != e; ++i)
    Indices.push_back(i);
  std::stable_sort(
      Indices.begin(), Indices.end(), [&](unsigned LHSI, unsigned RHSI) {
        return std::tie(Includes[LHSI].Category, Includes[LHSI].Filename) <
               std::tie(Includes[RHSI].Category, Includes[RHSI].Filename);
      });
  // The index of the include on which the cursor will be put after
  // sorting/deduplicating.
  unsigned CursorIndex;
  // The offset from cursor to the end of line.
  unsigned CursorToEOLOffset;
  if (Cursor)
    std::tie(CursorIndex, CursorToEOLOffset) =
        FindCursorIndex(Includes, Indices, *Cursor);

  // Deduplicate #includes.
  Indices.erase(std::unique(Indices.begin(), Indices.end(),
                            [&](unsigned LHSI, unsigned RHSI) {
                              return Includes[LHSI].Text == Includes[RHSI].Text;
                            }),
                Indices.end());

  int CurrentCategory = Includes.front().Category;

  // If the #includes are out of order, we generate a single replacement fixing
  // the entire block. Otherwise, no replacement is generated.
  if (Indices.size() == Includes.size() &&
      std::is_sorted(Indices.begin(), Indices.end()) &&
      Style.IncludeStyle.IncludeBlocks == tooling::IncludeStyle::IBS_Preserve)
    return;

  std::string result;
  for (unsigned Index : Indices) {
    if (!result.empty()) {
      result += "\n";
      if (Style.IncludeStyle.IncludeBlocks ==
              tooling::IncludeStyle::IBS_Regroup &&
          CurrentCategory != Includes[Index].Category)
        result += "\n";
    }
    result += Includes[Index].Text;
    if (Cursor && CursorIndex == Index)
      *Cursor = IncludesBeginOffset + result.size() - CursorToEOLOffset;
    CurrentCategory = Includes[Index].Category;
  }

  auto Err = Replaces.add(tooling::Replacement(
      FileName, Includes.front().Offset, IncludesBlockSize, result));
  // FIXME: better error handling. For now, just skip the replacement for the
  // release version.
  if (Err) {
    llvm::errs() << llvm::toString(std::move(Err)) << "\n";
    assert(false);
  }
}

namespace {

const char IncludeRegexPattern[] =
    R"(^[\t\ ]*#[\t\ ]*(import|include)[^"<]*(["<][^">]*[">]))";

} // anonymous namespace

tooling::Replacements sortCppIncludes(const FormatStyle &Style, StringRef Code,
                                      ArrayRef<tooling::Range> Ranges,
                                      StringRef FileName,
                                      tooling::Replacements &Replaces,
                                      unsigned *Cursor) {
  unsigned Prev = 0;
  unsigned SearchFrom = 0;
  llvm::Regex IncludeRegex(IncludeRegexPattern);
  SmallVector<StringRef, 4> Matches;
  SmallVector<IncludeDirective, 16> IncludesInBlock;

  // In compiled files, consider the first #include to be the main #include of
  // the file if it is not a system #include. This ensures that the header
  // doesn't have hidden dependencies
  // (http://llvm.org/docs/CodingStandards.html#include-style).
  //
  // FIXME: Do some sanity checking, e.g. edit distance of the base name, to fix
  // cases where the first #include is unlikely to be the main header.
  tooling::IncludeCategoryManager Categories(Style.IncludeStyle, FileName);
  bool FirstIncludeBlock = true;
  bool MainIncludeFound = false;
  bool FormattingOff = false;

  for (;;) {
    auto Pos = Code.find('\n', SearchFrom);
    StringRef Line =
        Code.substr(Prev, (Pos != StringRef::npos ? Pos : Code.size()) - Prev);

    StringRef Trimmed = Line.trim();
    if (Trimmed == "// clang-format off")
      FormattingOff = true;
    else if (Trimmed == "// clang-format on")
      FormattingOff = false;

    const bool EmptyLineSkipped =
        Trimmed.empty() &&
        (Style.IncludeStyle.IncludeBlocks == tooling::IncludeStyle::IBS_Merge ||
         Style.IncludeStyle.IncludeBlocks ==
             tooling::IncludeStyle::IBS_Regroup);

    if (!FormattingOff && !Line.endswith("\\")) {
      if (IncludeRegex.match(Line, &Matches)) {
        StringRef IncludeName = Matches[2];
        int Category = Categories.getIncludePriority(
            IncludeName,
            /*CheckMainHeader=*/!MainIncludeFound && FirstIncludeBlock);
        if (Category == 0)
          MainIncludeFound = true;
        IncludesInBlock.push_back({IncludeName, Line, Prev, Category});
      } else if (!IncludesInBlock.empty() && !EmptyLineSkipped) {
        sortCppIncludes(Style, IncludesInBlock, Ranges, FileName, Replaces,
                        Cursor);
        IncludesInBlock.clear();
        FirstIncludeBlock = false;
      }
      Prev = Pos + 1;
    }
    if (Pos == StringRef::npos || Pos + 1 == Code.size())
      break;
    SearchFrom = Pos + 1;
  }
  if (!IncludesInBlock.empty())
    sortCppIncludes(Style, IncludesInBlock, Ranges, FileName, Replaces, Cursor);
  return Replaces;
}

bool isMpegTS(StringRef Code) {
  // MPEG transport streams use the ".ts" file extension. clang-format should
  // not attempt to format those. MPEG TS' frame format starts with 0x47 every
  // 189 bytes - detect that and return.
  return Code.size() > 188 && Code[0] == 0x47 && Code[188] == 0x47;
}

bool isLikelyXml(StringRef Code) { return Code.ltrim().startswith("<"); }

tooling::Replacements sortIncludes(const FormatStyle &Style, StringRef Code,
                                   ArrayRef<tooling::Range> Ranges,
                                   StringRef FileName, unsigned *Cursor) {
  tooling::Replacements Replaces;
  if (!Style.SortIncludes)
    return Replaces;
  if (isLikelyXml(Code))
    return Replaces;
  if (Style.Language == FormatStyle::LanguageKind::LK_JavaScript &&
      isMpegTS(Code))
    return Replaces;
  if (Style.Language == FormatStyle::LanguageKind::LK_JavaScript)
    return sortJavaScriptImports(Style, Code, Ranges, FileName);
  sortCppIncludes(Style, Code, Ranges, FileName, Replaces, Cursor);
  return Replaces;
}

template <typename T>
static llvm::Expected<tooling::Replacements>
processReplacements(T ProcessFunc, StringRef Code,
                    const tooling::Replacements &Replaces,
                    const FormatStyle &Style) {
  if (Replaces.empty())
    return tooling::Replacements();

  auto NewCode = applyAllReplacements(Code, Replaces);
  if (!NewCode)
    return NewCode.takeError();
  std::vector<tooling::Range> ChangedRanges = Replaces.getAffectedRanges();
  StringRef FileName = Replaces.begin()->getFilePath();

  tooling::Replacements FormatReplaces =
      ProcessFunc(Style, *NewCode, ChangedRanges, FileName);

  return Replaces.merge(FormatReplaces);
}

llvm::Expected<tooling::Replacements>
formatReplacements(StringRef Code, const tooling::Replacements &Replaces,
                   const FormatStyle &Style) {
  // We need to use lambda function here since there are two versions of
  // `sortIncludes`.
  auto SortIncludes = [](const FormatStyle &Style, StringRef Code,
                         std::vector<tooling::Range> Ranges,
                         StringRef FileName) -> tooling::Replacements {
    return sortIncludes(Style, Code, Ranges, FileName);
  };
  auto SortedReplaces =
      processReplacements(SortIncludes, Code, Replaces, Style);
  if (!SortedReplaces)
    return SortedReplaces.takeError();

  // We need to use lambda function here since there are two versions of
  // `reformat`.
  auto Reformat = [](const FormatStyle &Style, StringRef Code,
                     std::vector<tooling::Range> Ranges,
                     StringRef FileName) -> tooling::Replacements {
    return reformat(Style, Code, Ranges, FileName);
  };
  return processReplacements(Reformat, Code, *SortedReplaces, Style);
}

namespace {

inline bool isHeaderInsertion(const tooling::Replacement &Replace) {
  return Replace.getOffset() == UINT_MAX && Replace.getLength() == 0 &&
         llvm::Regex(IncludeRegexPattern).match(Replace.getReplacementText());
}

inline bool isHeaderDeletion(const tooling::Replacement &Replace) {
  return Replace.getOffset() == UINT_MAX && Replace.getLength() == 1;
}

// FIXME: insert empty lines between newly created blocks.
tooling::Replacements
fixCppIncludeInsertions(StringRef Code, const tooling::Replacements &Replaces,
                        const FormatStyle &Style) {
  if (!Style.isCpp())
    return Replaces;

  tooling::Replacements HeaderInsertions;
  std::set<llvm::StringRef> HeadersToDelete;
  tooling::Replacements Result;
  for (const auto &R : Replaces) {
    if (isHeaderInsertion(R)) {
      // Replacements from \p Replaces must be conflict-free already, so we can
      // simply consume the error.
      llvm::consumeError(HeaderInsertions.add(R));
    } else if (isHeaderDeletion(R)) {
      HeadersToDelete.insert(R.getReplacementText());
    } else if (R.getOffset() == UINT_MAX) {
      llvm::errs() << "Insertions other than header #include insertion are "
                      "not supported! "
                   << R.getReplacementText() << "\n";
    } else {
      llvm::consumeError(Result.add(R));
    }
  }
  if (HeaderInsertions.empty() && HeadersToDelete.empty())
    return Replaces;


  StringRef FileName = Replaces.begin()->getFilePath();
  tooling::HeaderIncludes Includes(FileName, Code, Style.IncludeStyle);

  for (const auto &Header : HeadersToDelete) {
    tooling::Replacements Replaces =
        Includes.remove(Header.trim("\"<>"), Header.startswith("<"));
    for (const auto &R : Replaces) {
      auto Err = Result.add(R);
      if (Err) {
        // Ignore the deletion on conflict.
        llvm::errs() << "Failed to add header deletion replacement for "
                     << Header << ": " << llvm::toString(std::move(Err))
                     << "\n";
      }
    }
  }

  llvm::Regex IncludeRegex = llvm::Regex(IncludeRegexPattern);
  llvm::SmallVector<StringRef, 4> Matches;
  for (const auto &R : HeaderInsertions) {
    auto IncludeDirective = R.getReplacementText();
    bool Matched = IncludeRegex.match(IncludeDirective, &Matches);
    assert(Matched && "Header insertion replacement must have replacement text "
                      "'#include ...'");
    (void)Matched;
    auto IncludeName = Matches[2];
    auto Replace =
        Includes.insert(IncludeName.trim("\"<>"), IncludeName.startswith("<"));
    if (Replace) {
      auto Err = Result.add(*Replace);
      if (Err) {
        llvm::consumeError(std::move(Err));
        unsigned NewOffset = Result.getShiftedCodePosition(Replace->getOffset());
        auto Shifted = tooling::Replacement(FileName, NewOffset, 0,
                                            Replace->getReplacementText());
        Result = Result.merge(tooling::Replacements(Shifted));
      }
    }
  }
  return Result;
}

} // anonymous namespace

llvm::Expected<tooling::Replacements>
cleanupAroundReplacements(StringRef Code, const tooling::Replacements &Replaces,
                          const FormatStyle &Style) {
  // We need to use lambda function here since there are two versions of
  // `cleanup`.
  auto Cleanup = [](const FormatStyle &Style, StringRef Code,
                    std::vector<tooling::Range> Ranges,
                    StringRef FileName) -> tooling::Replacements {
    return cleanup(Style, Code, Ranges, FileName);
  };
  // Make header insertion replacements insert new headers into correct blocks.
  tooling::Replacements NewReplaces =
      fixCppIncludeInsertions(Code, Replaces, Style);
  return processReplacements(Cleanup, Code, NewReplaces, Style);
}

namespace internal {
std::pair<tooling::Replacements, unsigned>
reformat(const FormatStyle &Style, StringRef Code,
         ArrayRef<tooling::Range> Ranges, unsigned FirstStartColumn,
         unsigned NextStartColumn, unsigned LastStartColumn, StringRef FileName,
         FormattingAttemptStatus *Status) {
  FormatStyle Expanded = expandPresets(Style);
  if (Expanded.DisableFormat)
    return {tooling::Replacements(), 0};
  if (isLikelyXml(Code))
    return {tooling::Replacements(), 0};
  if (Expanded.Language == FormatStyle::LK_JavaScript && isMpegTS(Code))
    return {tooling::Replacements(), 0};

  typedef std::function<std::pair<tooling::Replacements, unsigned>(
      const Environment &)>
      AnalyzerPass;
  SmallVector<AnalyzerPass, 4> Passes;

  if (Style.Language == FormatStyle::LK_Cpp) {
    if (Style.FixNamespaceComments)
      Passes.emplace_back([&](const Environment &Env) {
        return NamespaceEndCommentsFixer(Env, Expanded).process();
      });

    if (Style.SortUsingDeclarations)
      Passes.emplace_back([&](const Environment &Env) {
        return UsingDeclarationsSorter(Env, Expanded).process();
      });
  }

  if (Style.Language == FormatStyle::LK_JavaScript &&
      Style.JavaScriptQuotes != FormatStyle::JSQS_Leave)
    Passes.emplace_back([&](const Environment &Env) {
      return JavaScriptRequoter(Env, Expanded).process();
    });

  Passes.emplace_back([&](const Environment &Env) {
    return Formatter(Env, Expanded, Status).process();
  });

  auto Env =
      llvm::make_unique<Environment>(Code, FileName, Ranges, FirstStartColumn,
                                     NextStartColumn, LastStartColumn);
  llvm::Optional<std::string> CurrentCode = None;
  tooling::Replacements Fixes;
  unsigned Penalty = 0;
  for (size_t I = 0, E = Passes.size(); I < E; ++I) {
    std::pair<tooling::Replacements, unsigned> PassFixes = Passes[I](*Env);
    auto NewCode = applyAllReplacements(
        CurrentCode ? StringRef(*CurrentCode) : Code, PassFixes.first);
    if (NewCode) {
      Fixes = Fixes.merge(PassFixes.first);
      Penalty += PassFixes.second;
      if (I + 1 < E) {
        CurrentCode = std::move(*NewCode);
        Env = llvm::make_unique<Environment>(
            *CurrentCode, FileName,
            tooling::calculateRangesAfterReplacements(Fixes, Ranges),
            FirstStartColumn, NextStartColumn, LastStartColumn);
      }
    }
  }

  return {Fixes, Penalty};
}
} // namespace internal

tooling::Replacements reformat(const FormatStyle &Style, StringRef Code,
                               ArrayRef<tooling::Range> Ranges,
                               StringRef FileName,
                               FormattingAttemptStatus *Status) {
  return internal::reformat(Style, Code, Ranges,
                            /*FirstStartColumn=*/0,
                            /*NextStartColumn=*/0,
                            /*LastStartColumn=*/0, FileName, Status)
      .first;
}

tooling::Replacements cleanup(const FormatStyle &Style, StringRef Code,
                              ArrayRef<tooling::Range> Ranges,
                              StringRef FileName) {
  // cleanups only apply to C++ (they mostly concern ctor commas etc.)
  if (Style.Language != FormatStyle::LK_Cpp)
    return tooling::Replacements();
  return Cleaner(Environment(Code, FileName, Ranges), Style).process().first;
}

tooling::Replacements reformat(const FormatStyle &Style, StringRef Code,
                               ArrayRef<tooling::Range> Ranges,
                               StringRef FileName, bool *IncompleteFormat) {
  FormattingAttemptStatus Status;
  auto Result = reformat(Style, Code, Ranges, FileName, &Status);
  if (!Status.FormatComplete)
    *IncompleteFormat = true;
  return Result;
}

tooling::Replacements fixNamespaceEndComments(const FormatStyle &Style,
                                              StringRef Code,
                                              ArrayRef<tooling::Range> Ranges,
                                              StringRef FileName) {
  return NamespaceEndCommentsFixer(Environment(Code, FileName, Ranges), Style)
      .process()
      .first;
}

tooling::Replacements sortUsingDeclarations(const FormatStyle &Style,
                                            StringRef Code,
                                            ArrayRef<tooling::Range> Ranges,
                                            StringRef FileName) {
  return UsingDeclarationsSorter(Environment(Code, FileName, Ranges), Style)
      .process()
      .first;
}

LangOptions getFormattingLangOpts(const FormatStyle &Style) {
  LangOptions LangOpts;
  LangOpts.CPlusPlus = 1;
  LangOpts.CPlusPlus11 = Style.Standard == FormatStyle::LS_Cpp03 ? 0 : 1;
  LangOpts.CPlusPlus14 = Style.Standard == FormatStyle::LS_Cpp03 ? 0 : 1;
  LangOpts.CPlusPlus17 = Style.Standard == FormatStyle::LS_Cpp03 ? 0 : 1;
  LangOpts.CPlusPlus2a = Style.Standard == FormatStyle::LS_Cpp03 ? 0 : 1;
  LangOpts.LineComment = 1;
  bool AlternativeOperators = Style.isCpp();
  LangOpts.CXXOperatorNames = AlternativeOperators ? 1 : 0;
  LangOpts.Bool = 1;
  LangOpts.ObjC1 = 1;
  LangOpts.ObjC2 = 1;
  LangOpts.MicrosoftExt = 1;    // To get kw___try, kw___finally.
  LangOpts.DeclSpecKeyword = 1; // To get __declspec.
  return LangOpts;
}

const char *StyleOptionHelpDescription =
    "Coding style, currently supports:\n"
    "  LLVM, Google, Chromium, Mozilla, WebKit.\n"
    "Use -style=file to load style configuration from\n"
    ".clang-format file located in one of the parent\n"
    "directories of the source file (or current\n"
    "directory for stdin).\n"
    "Use -style=\"{key: value, ...}\" to set specific\n"
    "parameters, e.g.:\n"
    "  -style=\"{BasedOnStyle: llvm, IndentWidth: 8}\"";

static FormatStyle::LanguageKind getLanguageByFileName(StringRef FileName) {
  if (FileName.endswith(".java"))
    return FormatStyle::LK_Java;
  if (FileName.endswith_lower(".js") || FileName.endswith_lower(".ts"))
    return FormatStyle::LK_JavaScript; // JavaScript or TypeScript.
  if (FileName.endswith(".m") || FileName.endswith(".mm"))
    return FormatStyle::LK_ObjC;
  if (FileName.endswith_lower(".proto") ||
      FileName.endswith_lower(".protodevel"))
    return FormatStyle::LK_Proto;
  if (FileName.endswith_lower(".textpb") ||
      FileName.endswith_lower(".pb.txt") ||
      FileName.endswith_lower(".textproto") ||
      FileName.endswith_lower(".asciipb"))
    return FormatStyle::LK_TextProto;
  if (FileName.endswith_lower(".td"))
    return FormatStyle::LK_TableGen;
  return FormatStyle::LK_Cpp;
}

FormatStyle::LanguageKind guessLanguage(StringRef FileName, StringRef Code) {
  const auto GuessedLanguage = getLanguageByFileName(FileName);
  if (GuessedLanguage == FormatStyle::LK_Cpp) {
    auto Extension = llvm::sys::path::extension(FileName);
    // If there's no file extension (or it's .h), we need to check the contents
    // of the code to see if it contains Objective-C.
    if (Extension.empty() || Extension == ".h") {
      auto NonEmptyFileName = FileName.empty() ? "guess.h" : FileName;
      Environment Env(Code, NonEmptyFileName, /*Ranges=*/{});
      ObjCHeaderStyleGuesser Guesser(Env, getLLVMStyle());
      Guesser.process();
      if (Guesser.isObjC())
        return FormatStyle::LK_ObjC;
    }
  }
  return GuessedLanguage;
}

const char *DefaultFormatStyle = "file";

const char *DefaultFallbackStyle = "LLVM";

llvm::Expected<FormatStyle> getStyle(StringRef StyleName, StringRef FileName,
                                     StringRef FallbackStyleName,
                                     StringRef Code, vfs::FileSystem *FS) {
  if (!FS) {
    FS = vfs::getRealFileSystem().get();
  }
  FormatStyle Style = getLLVMStyle();
  Style.Language = guessLanguage(FileName, Code);

  FormatStyle FallbackStyle = getNoStyle();
  if (!getPredefinedStyle(FallbackStyleName, Style.Language, &FallbackStyle))
    return make_string_error("Invalid fallback style \"" + FallbackStyleName);

  if (StyleName.startswith("{")) {
    // Parse YAML/JSON style from the command line.
    if (std::error_code ec = parseConfiguration(StyleName, &Style))
      return make_string_error("Error parsing -style: " + ec.message());
    return Style;
  }

  if (!StyleName.equals_lower("file")) {
    if (!getPredefinedStyle(StyleName, Style.Language, &Style))
      return make_string_error("Invalid value for -style");
    return Style;
  }

  // Look for .clang-format/_clang-format file in the file's parent directories.
  SmallString<128> UnsuitableConfigFiles;
  SmallString<128> Path(FileName);
  if (std::error_code EC = FS->makeAbsolute(Path))
    return make_string_error(EC.message());

  for (StringRef Directory = Path; !Directory.empty();
       Directory = llvm::sys::path::parent_path(Directory)) {

    auto Status = FS->status(Directory);
    if (!Status ||
        Status->getType() != llvm::sys::fs::file_type::directory_file) {
      continue;
    }

    SmallString<128> ConfigFile(Directory);

    llvm::sys::path::append(ConfigFile, ".clang-format");
    LLVM_DEBUG(llvm::dbgs() << "Trying " << ConfigFile << "...\n");

    Status = FS->status(ConfigFile.str());
    bool FoundConfigFile =
        Status && (Status->getType() == llvm::sys::fs::file_type::regular_file);
    if (!FoundConfigFile) {
      // Try _clang-format too, since dotfiles are not commonly used on Windows.
      ConfigFile = Directory;
      llvm::sys::path::append(ConfigFile, "_clang-format");
      LLVM_DEBUG(llvm::dbgs() << "Trying " << ConfigFile << "...\n");
      Status = FS->status(ConfigFile.str());
      FoundConfigFile = Status && (Status->getType() ==
                                   llvm::sys::fs::file_type::regular_file);
    }

    if (FoundConfigFile) {
      llvm::ErrorOr<std::unique_ptr<llvm::MemoryBuffer>> Text =
          FS->getBufferForFile(ConfigFile.str());
      if (std::error_code EC = Text.getError())
        return make_string_error(EC.message());
      if (std::error_code ec =
              parseConfiguration(Text.get()->getBuffer(), &Style)) {
        if (ec == ParseError::Unsuitable) {
          if (!UnsuitableConfigFiles.empty())
            UnsuitableConfigFiles.append(", ");
          UnsuitableConfigFiles.append(ConfigFile);
          continue;
        }
        return make_string_error("Error reading " + ConfigFile + ": " +
                                 ec.message());
      }
      LLVM_DEBUG(llvm::dbgs()
                 << "Using configuration file " << ConfigFile << "\n");
      return Style;
    }
  }
  if (!UnsuitableConfigFiles.empty())
    return make_string_error("Configuration file(s) do(es) not support " +
                             getLanguageName(Style.Language) + ": " +
                             UnsuitableConfigFiles);
  return FallbackStyle;
}

} // namespace format
} // namespace clang<|MERGE_RESOLUTION|>--- conflicted
+++ resolved
@@ -583,10 +583,7 @@
     Expanded.BraceWrapping.AfterFunction = true;
     Expanded.BraceWrapping.AfterStruct = true;
     Expanded.BraceWrapping.AfterUnion = true;
-<<<<<<< HEAD
-=======
     Expanded.BraceWrapping.AfterExternBlock = true;
->>>>>>> 905c5892
     Expanded.BraceWrapping.SplitEmptyFunction = true;
     Expanded.BraceWrapping.SplitEmptyRecord = false;
     break;
