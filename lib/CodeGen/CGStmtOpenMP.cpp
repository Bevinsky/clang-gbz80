//===--- CGStmtOpenMP.cpp - Emit LLVM Code from Statements ----------------===//
//
//                     The LLVM Compiler Infrastructure
//
// This file is distributed under the University of Illinois Open Source
// License. See LICENSE.TXT for details.
//
//===----------------------------------------------------------------------===//
//
// This contains code to emit OpenMP nodes as LLVM code.
//
//===----------------------------------------------------------------------===//

#include "CGCleanup.h"
#include "CGOpenMPRuntime.h"
#include "CodeGenFunction.h"
#include "CodeGenModule.h"
#include "TargetInfo.h"
#include "clang/AST/Stmt.h"
#include "clang/AST/StmtOpenMP.h"
#include "clang/AST/DeclOpenMP.h"
#include "llvm/IR/CallSite.h"
using namespace clang;
using namespace CodeGen;

namespace {
/// Lexical scope for OpenMP executable constructs, that handles correct codegen
/// for captured expressions.
class OMPLexicalScope : public CodeGenFunction::LexicalScope {
  void emitPreInitStmt(CodeGenFunction &CGF, const OMPExecutableDirective &S) {
    for (const auto *C : S.clauses()) {
      if (const auto *CPI = OMPClauseWithPreInit::get(C)) {
        if (const auto *PreInit =
                cast_or_null<DeclStmt>(CPI->getPreInitStmt())) {
          for (const auto *I : PreInit->decls()) {
            if (!I->hasAttr<OMPCaptureNoInitAttr>()) {
              CGF.EmitVarDecl(cast<VarDecl>(*I));
            } else {
              CodeGenFunction::AutoVarEmission Emission =
                  CGF.EmitAutoVarAlloca(cast<VarDecl>(*I));
              CGF.EmitAutoVarCleanups(Emission);
            }
          }
        }
      }
    }
  }
  CodeGenFunction::OMPPrivateScope InlinedShareds;

  static bool isCapturedVar(CodeGenFunction &CGF, const VarDecl *VD) {
    return CGF.LambdaCaptureFields.lookup(VD) ||
           (CGF.CapturedStmtInfo && CGF.CapturedStmtInfo->lookup(VD)) ||
           (CGF.CurCodeDecl && isa<BlockDecl>(CGF.CurCodeDecl));
  }

public:
  OMPLexicalScope(
      CodeGenFunction &CGF, const OMPExecutableDirective &S,
      const llvm::Optional<OpenMPDirectiveKind> CapturedRegion = llvm::None,
      const bool EmitPreInitStmt = true)
      : CodeGenFunction::LexicalScope(CGF, S.getSourceRange()),
        InlinedShareds(CGF) {
    if (EmitPreInitStmt)
      emitPreInitStmt(CGF, S);
    if (!CapturedRegion.hasValue())
      return;
    assert(S.hasAssociatedStmt() &&
           "Expected associated statement for inlined directive.");
    const CapturedStmt *CS = S.getCapturedStmt(*CapturedRegion);
    for (const auto &C : CS->captures()) {
      if (C.capturesVariable() || C.capturesVariableByCopy()) {
        auto *VD = C.getCapturedVar();
        assert(VD == VD->getCanonicalDecl() &&
               "Canonical decl must be captured.");
        DeclRefExpr DRE(
            const_cast<VarDecl *>(VD),
            isCapturedVar(CGF, VD) || (CGF.CapturedStmtInfo &&
                                       InlinedShareds.isGlobalVarCaptured(VD)),
            VD->getType().getNonReferenceType(), VK_LValue, C.getLocation());
        InlinedShareds.addPrivate(VD, [&CGF, &DRE]() -> Address {
          return CGF.EmitLValue(&DRE).getAddress();
        });
      }
    }
    (void)InlinedShareds.Privatize();
  }
};

/// Lexical scope for OpenMP parallel construct, that handles correct codegen
/// for captured expressions.
class OMPParallelScope final : public OMPLexicalScope {
  bool EmitPreInitStmt(const OMPExecutableDirective &S) {
    OpenMPDirectiveKind Kind = S.getDirectiveKind();
    return !(isOpenMPTargetExecutionDirective(Kind) ||
             isOpenMPLoopBoundSharingDirective(Kind)) &&
           isOpenMPParallelDirective(Kind);
  }

public:
  OMPParallelScope(CodeGenFunction &CGF, const OMPExecutableDirective &S)
      : OMPLexicalScope(CGF, S, /*CapturedRegion=*/llvm::None,
                        EmitPreInitStmt(S)) {}
};

/// Lexical scope for OpenMP teams construct, that handles correct codegen
/// for captured expressions.
class OMPTeamsScope final : public OMPLexicalScope {
  bool EmitPreInitStmt(const OMPExecutableDirective &S) {
    OpenMPDirectiveKind Kind = S.getDirectiveKind();
    return !isOpenMPTargetExecutionDirective(Kind) &&
           isOpenMPTeamsDirective(Kind);
  }

public:
  OMPTeamsScope(CodeGenFunction &CGF, const OMPExecutableDirective &S)
      : OMPLexicalScope(CGF, S, /*CapturedRegion=*/llvm::None,
                        EmitPreInitStmt(S)) {}
};

/// Private scope for OpenMP loop-based directives, that supports capturing
/// of used expression from loop statement.
class OMPLoopScope : public CodeGenFunction::RunCleanupsScope {
  void emitPreInitStmt(CodeGenFunction &CGF, const OMPLoopDirective &S) {
    CodeGenFunction::OMPMapVars PreCondVars;
    for (const auto *E : S.counters()) {
      const auto *VD = cast<VarDecl>(cast<DeclRefExpr>(E)->getDecl());
      (void)PreCondVars.setVarAddr(
          CGF, VD, CGF.CreateMemTemp(VD->getType().getNonReferenceType()));
    }
    (void)PreCondVars.apply(CGF);
    if (const auto *PreInits = cast_or_null<DeclStmt>(S.getPreInits())) {
      for (const auto *I : PreInits->decls())
        CGF.EmitVarDecl(cast<VarDecl>(*I));
    }
    PreCondVars.restore(CGF);
  }

public:
  OMPLoopScope(CodeGenFunction &CGF, const OMPLoopDirective &S)
      : CodeGenFunction::RunCleanupsScope(CGF) {
    emitPreInitStmt(CGF, S);
  }
};

class OMPSimdLexicalScope : public CodeGenFunction::LexicalScope {
  CodeGenFunction::OMPPrivateScope InlinedShareds;

  static bool isCapturedVar(CodeGenFunction &CGF, const VarDecl *VD) {
    return CGF.LambdaCaptureFields.lookup(VD) ||
           (CGF.CapturedStmtInfo && CGF.CapturedStmtInfo->lookup(VD)) ||
           (CGF.CurCodeDecl && isa<BlockDecl>(CGF.CurCodeDecl) &&
            cast<BlockDecl>(CGF.CurCodeDecl)->capturesVariable(VD));
  }

public:
  OMPSimdLexicalScope(CodeGenFunction &CGF, const OMPExecutableDirective &S)
      : CodeGenFunction::LexicalScope(CGF, S.getSourceRange()),
        InlinedShareds(CGF) {
    for (const auto *C : S.clauses()) {
      if (const auto *CPI = OMPClauseWithPreInit::get(C)) {
        if (const auto *PreInit =
                cast_or_null<DeclStmt>(CPI->getPreInitStmt())) {
          for (const auto *I : PreInit->decls()) {
            if (!I->hasAttr<OMPCaptureNoInitAttr>()) {
              CGF.EmitVarDecl(cast<VarDecl>(*I));
            } else {
              CodeGenFunction::AutoVarEmission Emission =
                  CGF.EmitAutoVarAlloca(cast<VarDecl>(*I));
              CGF.EmitAutoVarCleanups(Emission);
            }
          }
        }
      } else if (const auto *UDP = dyn_cast<OMPUseDevicePtrClause>(C)) {
        for (const Expr *E : UDP->varlists()) {
          const Decl *D = cast<DeclRefExpr>(E)->getDecl();
          if (const auto *OED = dyn_cast<OMPCapturedExprDecl>(D))
            CGF.EmitVarDecl(*OED);
        }
      }
    }
    if (!isOpenMPSimdDirective(S.getDirectiveKind()))
      CGF.EmitOMPPrivateClause(S, InlinedShareds);
    if (const auto *TG = dyn_cast<OMPTaskgroupDirective>(&S)) {
      if (const Expr *E = TG->getReductionRef())
        CGF.EmitVarDecl(*cast<VarDecl>(cast<DeclRefExpr>(E)->getDecl()));
    }
    const auto *CS = cast_or_null<CapturedStmt>(S.getAssociatedStmt());
    while (CS) {
      for (auto &C : CS->captures()) {
        if (C.capturesVariable() || C.capturesVariableByCopy()) {
          auto *VD = C.getCapturedVar();
          assert(VD == VD->getCanonicalDecl() &&
                 "Canonical decl must be captured.");
          DeclRefExpr DRE(const_cast<VarDecl *>(VD),
                          isCapturedVar(CGF, VD) ||
                              (CGF.CapturedStmtInfo &&
                               InlinedShareds.isGlobalVarCaptured(VD)),
                          VD->getType().getNonReferenceType(), VK_LValue,
                          C.getLocation());
          InlinedShareds.addPrivate(VD, [&CGF, &DRE]() -> Address {
            return CGF.EmitLValue(&DRE).getAddress();
          });
        }
      }
      CS = dyn_cast<CapturedStmt>(CS->getCapturedStmt());
    }
    (void)InlinedShareds.Privatize();
  }
};

} // namespace

static void emitCommonOMPTargetDirective(CodeGenFunction &CGF,
                                         const OMPExecutableDirective &S,
                                         const RegionCodeGenTy &CodeGen);

LValue CodeGenFunction::EmitOMPSharedLValue(const Expr *E) {
  if (const auto *OrigDRE = dyn_cast<DeclRefExpr>(E)) {
    if (const auto *OrigVD = dyn_cast<VarDecl>(OrigDRE->getDecl())) {
      OrigVD = OrigVD->getCanonicalDecl();
      bool IsCaptured =
          LambdaCaptureFields.lookup(OrigVD) ||
          (CapturedStmtInfo && CapturedStmtInfo->lookup(OrigVD)) ||
          (CurCodeDecl && isa<BlockDecl>(CurCodeDecl));
      DeclRefExpr DRE(const_cast<VarDecl *>(OrigVD), IsCaptured,
                      OrigDRE->getType(), VK_LValue, OrigDRE->getExprLoc());
      return EmitLValue(&DRE);
    }
  }
  return EmitLValue(E);
}

llvm::Value *CodeGenFunction::getTypeSize(QualType Ty) {
  ASTContext &C = getContext();
  llvm::Value *Size = nullptr;
  auto SizeInChars = C.getTypeSizeInChars(Ty);
  if (SizeInChars.isZero()) {
    // getTypeSizeInChars() returns 0 for a VLA.
    while (const VariableArrayType *VAT = C.getAsVariableArrayType(Ty)) {
      VlaSizePair VlaSize = getVLASize(VAT);
      Ty = VlaSize.Type;
      Size = Size ? Builder.CreateNUWMul(Size, VlaSize.NumElts)
                  : VlaSize.NumElts;
    }
    SizeInChars = C.getTypeSizeInChars(Ty);
    if (SizeInChars.isZero())
      return llvm::ConstantInt::get(SizeTy, /*V=*/0);
    return Builder.CreateNUWMul(Size, CGM.getSize(SizeInChars));
  }
  return CGM.getSize(SizeInChars);
}

void CodeGenFunction::GenerateOpenMPCapturedVars(
    const CapturedStmt &S, SmallVectorImpl<llvm::Value *> &CapturedVars) {
  const RecordDecl *RD = S.getCapturedRecordDecl();
  auto CurField = RD->field_begin();
  auto CurCap = S.captures().begin();
  for (CapturedStmt::const_capture_init_iterator I = S.capture_init_begin(),
                                                 E = S.capture_init_end();
       I != E; ++I, ++CurField, ++CurCap) {
    if (CurField->hasCapturedVLAType()) {
      const VariableArrayType *VAT = CurField->getCapturedVLAType();
      llvm::Value *Val = VLASizeMap[VAT->getSizeExpr()];
      CapturedVars.push_back(Val);
    } else if (CurCap->capturesThis()) {
      CapturedVars.push_back(CXXThisValue);
    } else if (CurCap->capturesVariableByCopy()) {
      llvm::Value *CV = EmitLoadOfScalar(EmitLValue(*I), CurCap->getLocation());

      // If the field is not a pointer, we need to save the actual value
      // and load it as a void pointer.
      if (!CurField->getType()->isAnyPointerType()) {
        ASTContext &Ctx = getContext();
        Address DstAddr = CreateMemTemp(
            Ctx.getUIntPtrType(),
            Twine(CurCap->getCapturedVar()->getName(), ".casted"));
        LValue DstLV = MakeAddrLValue(DstAddr, Ctx.getUIntPtrType());

        llvm::Value *SrcAddrVal = EmitScalarConversion(
            DstAddr.getPointer(), Ctx.getPointerType(Ctx.getUIntPtrType()),
            Ctx.getPointerType(CurField->getType()), CurCap->getLocation());
        LValue SrcLV =
            MakeNaturalAlignAddrLValue(SrcAddrVal, CurField->getType());

        // Store the value using the source type pointer.
        EmitStoreThroughLValue(RValue::get(CV), SrcLV);

        // Load the value using the destination type pointer.
        CV = EmitLoadOfScalar(DstLV, CurCap->getLocation());
      }
      CapturedVars.push_back(CV);
    } else {
      assert(CurCap->capturesVariable() && "Expected capture by reference.");
      CapturedVars.push_back(EmitLValue(*I).getAddress().getPointer());
    }
  }
}

static Address castValueFromUintptr(CodeGenFunction &CGF, SourceLocation Loc,
                                    QualType DstType, StringRef Name,
                                    LValue AddrLV,
                                    bool isReferenceType = false) {
  ASTContext &Ctx = CGF.getContext();

  llvm::Value *CastedPtr = CGF.EmitScalarConversion(
      AddrLV.getAddress().getPointer(), Ctx.getUIntPtrType(),
      Ctx.getPointerType(DstType), Loc);
  Address TmpAddr =
      CGF.MakeNaturalAlignAddrLValue(CastedPtr, Ctx.getPointerType(DstType))
          .getAddress();

  // If we are dealing with references we need to return the address of the
  // reference instead of the reference of the value.
  if (isReferenceType) {
    QualType RefType = Ctx.getLValueReferenceType(DstType);
    llvm::Value *RefVal = TmpAddr.getPointer();
    TmpAddr = CGF.CreateMemTemp(RefType, Twine(Name, ".ref"));
    LValue TmpLVal = CGF.MakeAddrLValue(TmpAddr, RefType);
    CGF.EmitStoreThroughLValue(RValue::get(RefVal), TmpLVal, /*isInit=*/true);
  }

  return TmpAddr;
}

static QualType getCanonicalParamType(ASTContext &C, QualType T) {
  if (T->isLValueReferenceType())
    return C.getLValueReferenceType(
        getCanonicalParamType(C, T.getNonReferenceType()),
        /*SpelledAsLValue=*/false);
  if (T->isPointerType())
    return C.getPointerType(getCanonicalParamType(C, T->getPointeeType()));
  if (const ArrayType *A = T->getAsArrayTypeUnsafe()) {
    if (const auto *VLA = dyn_cast<VariableArrayType>(A))
      return getCanonicalParamType(C, VLA->getElementType());
    if (!A->isVariablyModifiedType())
      return C.getCanonicalType(T);
  }
  return C.getCanonicalParamType(T);
}

namespace {
  /// Contains required data for proper outlined function codegen.
  struct FunctionOptions {
    /// Captured statement for which the function is generated.
    const CapturedStmt *S = nullptr;
    /// true if cast to/from  UIntPtr is required for variables captured by
    /// value.
    const bool UIntPtrCastRequired = true;
    /// true if only casted arguments must be registered as local args or VLA
    /// sizes.
    const bool RegisterCastedArgsOnly = false;
    /// Name of the generated function.
    const StringRef FunctionName;
    explicit FunctionOptions(const CapturedStmt *S, bool UIntPtrCastRequired,
                             bool RegisterCastedArgsOnly,
                             StringRef FunctionName)
        : S(S), UIntPtrCastRequired(UIntPtrCastRequired),
          RegisterCastedArgsOnly(UIntPtrCastRequired && RegisterCastedArgsOnly),
          FunctionName(FunctionName) {}
  };
}

static llvm::Function *emitOutlinedFunctionPrologue(
    CodeGenFunction &CGF, FunctionArgList &Args,
    llvm::MapVector<const Decl *, std::pair<const VarDecl *, Address>>
        &LocalAddrs,
    llvm::DenseMap<const Decl *, std::pair<const Expr *, llvm::Value *>>
        &VLASizes,
    llvm::Value *&CXXThisValue, const FunctionOptions &FO) {
  const CapturedDecl *CD = FO.S->getCapturedDecl();
  const RecordDecl *RD = FO.S->getCapturedRecordDecl();
  assert(CD->hasBody() && "missing CapturedDecl body");

  CXXThisValue = nullptr;
  // Build the argument list.
  CodeGenModule &CGM = CGF.CGM;
  ASTContext &Ctx = CGM.getContext();
  FunctionArgList TargetArgs;
  Args.append(CD->param_begin(),
              std::next(CD->param_begin(), CD->getContextParamPosition()));
  TargetArgs.append(
      CD->param_begin(),
      std::next(CD->param_begin(), CD->getContextParamPosition()));
  auto I = FO.S->captures().begin();
  FunctionDecl *DebugFunctionDecl = nullptr;
  if (!FO.UIntPtrCastRequired) {
    FunctionProtoType::ExtProtoInfo EPI;
    DebugFunctionDecl = FunctionDecl::Create(
        Ctx, Ctx.getTranslationUnitDecl(), FO.S->getBeginLoc(),
        SourceLocation(), DeclarationName(), Ctx.VoidTy,
        Ctx.getTrivialTypeSourceInfo(
            Ctx.getFunctionType(Ctx.VoidTy, llvm::None, EPI)),
        SC_Static, /*isInlineSpecified=*/false, /*hasWrittenPrototype=*/false);
  }
  for (const FieldDecl *FD : RD->fields()) {
    QualType ArgType = FD->getType();
    IdentifierInfo *II = nullptr;
    VarDecl *CapVar = nullptr;

    // If this is a capture by copy and the type is not a pointer, the outlined
    // function argument type should be uintptr and the value properly casted to
    // uintptr. This is necessary given that the runtime library is only able to
    // deal with pointers. We can pass in the same way the VLA type sizes to the
    // outlined function.
    if (FO.UIntPtrCastRequired &&
        ((I->capturesVariableByCopy() && !ArgType->isAnyPointerType()) ||
         I->capturesVariableArrayType()))
      ArgType = Ctx.getUIntPtrType();

    if (I->capturesVariable() || I->capturesVariableByCopy()) {
      CapVar = I->getCapturedVar();
      II = CapVar->getIdentifier();
    } else if (I->capturesThis()) {
      II = &Ctx.Idents.get("this");
    } else {
      assert(I->capturesVariableArrayType());
      II = &Ctx.Idents.get("vla");
    }
    if (ArgType->isVariablyModifiedType())
      ArgType = getCanonicalParamType(Ctx, ArgType);
    VarDecl *Arg;
    if (DebugFunctionDecl && (CapVar || I->capturesThis())) {
      Arg = ParmVarDecl::Create(
          Ctx, DebugFunctionDecl,
          CapVar ? CapVar->getBeginLoc() : FD->getBeginLoc(),
          CapVar ? CapVar->getLocation() : FD->getLocation(), II, ArgType,
          /*TInfo=*/nullptr, SC_None, /*DefArg=*/nullptr);
    } else {
      Arg = ImplicitParamDecl::Create(Ctx, /*DC=*/nullptr, FD->getLocation(),
                                      II, ArgType, ImplicitParamDecl::Other);
    }
    Args.emplace_back(Arg);
    // Do not cast arguments if we emit function with non-original types.
    TargetArgs.emplace_back(
        FO.UIntPtrCastRequired
            ? Arg
            : CGM.getOpenMPRuntime().translateParameter(FD, Arg));
    ++I;
  }
  Args.append(
      std::next(CD->param_begin(), CD->getContextParamPosition() + 1),
      CD->param_end());
  TargetArgs.append(
      std::next(CD->param_begin(), CD->getContextParamPosition() + 1),
      CD->param_end());

  // Create the function declaration.
  const CGFunctionInfo &FuncInfo =
      CGM.getTypes().arrangeBuiltinFunctionDeclaration(Ctx.VoidTy, TargetArgs);
  llvm::FunctionType *FuncLLVMTy = CGM.getTypes().GetFunctionType(FuncInfo);

  auto *F =
      llvm::Function::Create(FuncLLVMTy, llvm::GlobalValue::InternalLinkage,
                             FO.FunctionName, &CGM.getModule());
  CGM.SetInternalFunctionAttributes(CD, F, FuncInfo);
  if (CD->isNothrow())
    F->setDoesNotThrow();
  F->setDoesNotRecurse();

  // Generate the function.
  CGF.StartFunction(CD, Ctx.VoidTy, F, FuncInfo, TargetArgs,
                    FO.S->getBeginLoc(), CD->getBody()->getBeginLoc());
  unsigned Cnt = CD->getContextParamPosition();
  I = FO.S->captures().begin();
  for (const FieldDecl *FD : RD->fields()) {
    // Do not map arguments if we emit function with non-original types.
    Address LocalAddr(Address::invalid());
    if (!FO.UIntPtrCastRequired && Args[Cnt] != TargetArgs[Cnt]) {
      LocalAddr = CGM.getOpenMPRuntime().getParameterAddress(CGF, Args[Cnt],
                                                             TargetArgs[Cnt]);
    } else {
      LocalAddr = CGF.GetAddrOfLocalVar(Args[Cnt]);
    }
    // If we are capturing a pointer by copy we don't need to do anything, just
    // use the value that we get from the arguments.
    if (I->capturesVariableByCopy() && FD->getType()->isAnyPointerType()) {
      const VarDecl *CurVD = I->getCapturedVar();
      // If the variable is a reference we need to materialize it here.
      if (CurVD->getType()->isReferenceType()) {
        Address RefAddr = CGF.CreateMemTemp(
            CurVD->getType(), CGM.getPointerAlign(), ".materialized_ref");
        CGF.EmitStoreOfScalar(LocalAddr.getPointer(), RefAddr,
                              /*Volatile=*/false, CurVD->getType());
        LocalAddr = RefAddr;
      }
      if (!FO.RegisterCastedArgsOnly)
        LocalAddrs.insert({Args[Cnt], {CurVD, LocalAddr}});
      ++Cnt;
      ++I;
      continue;
    }

    LValue ArgLVal = CGF.MakeAddrLValue(LocalAddr, Args[Cnt]->getType(),
                                        AlignmentSource::Decl);
    if (FD->hasCapturedVLAType()) {
      if (FO.UIntPtrCastRequired) {
        ArgLVal = CGF.MakeAddrLValue(
            castValueFromUintptr(CGF, I->getLocation(), FD->getType(),
                                 Args[Cnt]->getName(), ArgLVal),
            FD->getType(), AlignmentSource::Decl);
      }
      llvm::Value *ExprArg = CGF.EmitLoadOfScalar(ArgLVal, I->getLocation());
      const VariableArrayType *VAT = FD->getCapturedVLAType();
      VLASizes.try_emplace(Args[Cnt], VAT->getSizeExpr(), ExprArg);
    } else if (I->capturesVariable()) {
      const VarDecl *Var = I->getCapturedVar();
      QualType VarTy = Var->getType();
      Address ArgAddr = ArgLVal.getAddress();
      if (!VarTy->isReferenceType()) {
        if (ArgLVal.getType()->isLValueReferenceType()) {
          ArgAddr = CGF.EmitLoadOfReference(ArgLVal);
        } else if (!VarTy->isVariablyModifiedType() ||
                   !VarTy->isPointerType()) {
          assert(ArgLVal.getType()->isPointerType());
          ArgAddr = CGF.EmitLoadOfPointer(
              ArgAddr, ArgLVal.getType()->castAs<PointerType>());
        }
      }
      if (!FO.RegisterCastedArgsOnly) {
        LocalAddrs.insert(
            {Args[Cnt],
             {Var, Address(ArgAddr.getPointer(), Ctx.getDeclAlign(Var))}});
      }
    } else if (I->capturesVariableByCopy()) {
      assert(!FD->getType()->isAnyPointerType() &&
             "Not expecting a captured pointer.");
      const VarDecl *Var = I->getCapturedVar();
      QualType VarTy = Var->getType();
      LocalAddrs.insert(
          {Args[Cnt],
           {Var, FO.UIntPtrCastRequired
                     ? castValueFromUintptr(CGF, I->getLocation(),
                                            FD->getType(), Args[Cnt]->getName(),
                                            ArgLVal, VarTy->isReferenceType())
                     : ArgLVal.getAddress()}});
    } else {
      // If 'this' is captured, load it into CXXThisValue.
      assert(I->capturesThis());
      CXXThisValue = CGF.EmitLoadOfScalar(ArgLVal, I->getLocation());
      LocalAddrs.insert({Args[Cnt], {nullptr, ArgLVal.getAddress()}});
    }
    ++Cnt;
    ++I;
  }

  return F;
}

llvm::Function *
CodeGenFunction::GenerateOpenMPCapturedStmtFunction(const CapturedStmt &S) {
  assert(
      CapturedStmtInfo &&
      "CapturedStmtInfo should be set when generating the captured function");
  const CapturedDecl *CD = S.getCapturedDecl();
  // Build the argument list.
  bool NeedWrapperFunction =
      getDebugInfo() &&
      CGM.getCodeGenOpts().getDebugInfo() >= codegenoptions::LimitedDebugInfo;
  FunctionArgList Args;
  llvm::MapVector<const Decl *, std::pair<const VarDecl *, Address>> LocalAddrs;
  llvm::DenseMap<const Decl *, std::pair<const Expr *, llvm::Value *>> VLASizes;
  SmallString<256> Buffer;
  llvm::raw_svector_ostream Out(Buffer);
  Out << CapturedStmtInfo->getHelperName();
  if (NeedWrapperFunction)
    Out << "_debug__";
  FunctionOptions FO(&S, !NeedWrapperFunction, /*RegisterCastedArgsOnly=*/false,
                     Out.str());
  llvm::Function *F = emitOutlinedFunctionPrologue(*this, Args, LocalAddrs,
                                                   VLASizes, CXXThisValue, FO);
  for (const auto &LocalAddrPair : LocalAddrs) {
    if (LocalAddrPair.second.first) {
      setAddrOfLocalVar(LocalAddrPair.second.first,
                        LocalAddrPair.second.second);
    }
  }
  for (const auto &VLASizePair : VLASizes)
    VLASizeMap[VLASizePair.second.first] = VLASizePair.second.second;
  PGO.assignRegionCounters(GlobalDecl(CD), F);
  CapturedStmtInfo->EmitBody(*this, CD->getBody());
  FinishFunction(CD->getBodyRBrace());
  if (!NeedWrapperFunction)
    return F;

  FunctionOptions WrapperFO(&S, /*UIntPtrCastRequired=*/true,
                            /*RegisterCastedArgsOnly=*/true,
                            CapturedStmtInfo->getHelperName());
  CodeGenFunction WrapperCGF(CGM, /*suppressNewContext=*/true);
  WrapperCGF.CapturedStmtInfo = CapturedStmtInfo;
  Args.clear();
  LocalAddrs.clear();
  VLASizes.clear();
  llvm::Function *WrapperF =
      emitOutlinedFunctionPrologue(WrapperCGF, Args, LocalAddrs, VLASizes,
                                   WrapperCGF.CXXThisValue, WrapperFO);
  llvm::SmallVector<llvm::Value *, 4> CallArgs;
  for (const auto *Arg : Args) {
    llvm::Value *CallArg;
    auto I = LocalAddrs.find(Arg);
    if (I != LocalAddrs.end()) {
      LValue LV = WrapperCGF.MakeAddrLValue(
          I->second.second,
          I->second.first ? I->second.first->getType() : Arg->getType(),
          AlignmentSource::Decl);
      CallArg = WrapperCGF.EmitLoadOfScalar(LV, S.getBeginLoc());
    } else {
      auto EI = VLASizes.find(Arg);
      if (EI != VLASizes.end()) {
        CallArg = EI->second.second;
      } else {
        LValue LV = WrapperCGF.MakeAddrLValue(WrapperCGF.GetAddrOfLocalVar(Arg),
                                              Arg->getType(),
                                              AlignmentSource::Decl);
        CallArg = WrapperCGF.EmitLoadOfScalar(LV, S.getBeginLoc());
      }
    }
    CallArgs.emplace_back(WrapperCGF.EmitFromMemory(CallArg, Arg->getType()));
  }
  CGM.getOpenMPRuntime().emitOutlinedFunctionCall(WrapperCGF, S.getBeginLoc(),
                                                  F, CallArgs);
  WrapperCGF.FinishFunction();
  return WrapperF;
}

//===----------------------------------------------------------------------===//
//                              OpenMP Directive Emission
//===----------------------------------------------------------------------===//
void CodeGenFunction::EmitOMPAggregateAssign(
    Address DestAddr, Address SrcAddr, QualType OriginalType,
    const llvm::function_ref<void(Address, Address)> CopyGen) {
  // Perform element-by-element initialization.
  QualType ElementTy;

  // Drill down to the base element type on both arrays.
  const ArrayType *ArrayTy = OriginalType->getAsArrayTypeUnsafe();
  llvm::Value *NumElements = emitArrayLength(ArrayTy, ElementTy, DestAddr);
  SrcAddr = Builder.CreateElementBitCast(SrcAddr, DestAddr.getElementType());

  llvm::Value *SrcBegin = SrcAddr.getPointer();
  llvm::Value *DestBegin = DestAddr.getPointer();
  // Cast from pointer to array type to pointer to single element.
  llvm::Value *DestEnd = Builder.CreateGEP(DestBegin, NumElements);
  // The basic structure here is a while-do loop.
  llvm::BasicBlock *BodyBB = createBasicBlock("omp.arraycpy.body");
  llvm::BasicBlock *DoneBB = createBasicBlock("omp.arraycpy.done");
  llvm::Value *IsEmpty =
      Builder.CreateICmpEQ(DestBegin, DestEnd, "omp.arraycpy.isempty");
  Builder.CreateCondBr(IsEmpty, DoneBB, BodyBB);

  // Enter the loop body, making that address the current address.
  llvm::BasicBlock *EntryBB = Builder.GetInsertBlock();
  EmitBlock(BodyBB);

  CharUnits ElementSize = getContext().getTypeSizeInChars(ElementTy);

  llvm::PHINode *SrcElementPHI =
    Builder.CreatePHI(SrcBegin->getType(), 2, "omp.arraycpy.srcElementPast");
  SrcElementPHI->addIncoming(SrcBegin, EntryBB);
  Address SrcElementCurrent =
      Address(SrcElementPHI,
              SrcAddr.getAlignment().alignmentOfArrayElement(ElementSize));

  llvm::PHINode *DestElementPHI =
    Builder.CreatePHI(DestBegin->getType(), 2, "omp.arraycpy.destElementPast");
  DestElementPHI->addIncoming(DestBegin, EntryBB);
  Address DestElementCurrent =
    Address(DestElementPHI,
            DestAddr.getAlignment().alignmentOfArrayElement(ElementSize));

  // Emit copy.
  CopyGen(DestElementCurrent, SrcElementCurrent);

  // Shift the address forward by one element.
  llvm::Value *DestElementNext = Builder.CreateConstGEP1_32(
      DestElementPHI, /*Idx0=*/1, "omp.arraycpy.dest.element");
  llvm::Value *SrcElementNext = Builder.CreateConstGEP1_32(
      SrcElementPHI, /*Idx0=*/1, "omp.arraycpy.src.element");
  // Check whether we've reached the end.
  llvm::Value *Done =
      Builder.CreateICmpEQ(DestElementNext, DestEnd, "omp.arraycpy.done");
  Builder.CreateCondBr(Done, DoneBB, BodyBB);
  DestElementPHI->addIncoming(DestElementNext, Builder.GetInsertBlock());
  SrcElementPHI->addIncoming(SrcElementNext, Builder.GetInsertBlock());

  // Done.
  EmitBlock(DoneBB, /*IsFinished=*/true);
}

void CodeGenFunction::EmitOMPCopy(QualType OriginalType, Address DestAddr,
                                  Address SrcAddr, const VarDecl *DestVD,
                                  const VarDecl *SrcVD, const Expr *Copy) {
  if (OriginalType->isArrayType()) {
    const auto *BO = dyn_cast<BinaryOperator>(Copy);
    if (BO && BO->getOpcode() == BO_Assign) {
      // Perform simple memcpy for simple copying.
      LValue Dest = MakeAddrLValue(DestAddr, OriginalType);
      LValue Src = MakeAddrLValue(SrcAddr, OriginalType);
      EmitAggregateAssign(Dest, Src, OriginalType);
    } else {
      // For arrays with complex element types perform element by element
      // copying.
      EmitOMPAggregateAssign(
          DestAddr, SrcAddr, OriginalType,
          [this, Copy, SrcVD, DestVD](Address DestElement, Address SrcElement) {
            // Working with the single array element, so have to remap
            // destination and source variables to corresponding array
            // elements.
            CodeGenFunction::OMPPrivateScope Remap(*this);
            Remap.addPrivate(DestVD, [DestElement]() { return DestElement; });
            Remap.addPrivate(SrcVD, [SrcElement]() { return SrcElement; });
            (void)Remap.Privatize();
            EmitIgnoredExpr(Copy);
          });
    }
  } else {
    // Remap pseudo source variable to private copy.
    CodeGenFunction::OMPPrivateScope Remap(*this);
    Remap.addPrivate(SrcVD, [SrcAddr]() { return SrcAddr; });
    Remap.addPrivate(DestVD, [DestAddr]() { return DestAddr; });
    (void)Remap.Privatize();
    // Emit copying of the whole variable.
    EmitIgnoredExpr(Copy);
  }
}

bool CodeGenFunction::EmitOMPFirstprivateClause(const OMPExecutableDirective &D,
                                                OMPPrivateScope &PrivateScope) {
  if (!HaveInsertPoint())
    return false;
  bool FirstprivateIsLastprivate = false;
  llvm::DenseSet<const VarDecl *> Lastprivates;
  for (const auto *C : D.getClausesOfKind<OMPLastprivateClause>()) {
    for (const auto *D : C->varlists())
      Lastprivates.insert(
          cast<VarDecl>(cast<DeclRefExpr>(D)->getDecl())->getCanonicalDecl());
  }
  llvm::DenseSet<const VarDecl *> EmittedAsFirstprivate;
  llvm::SmallVector<OpenMPDirectiveKind, 4> CaptureRegions;
  getOpenMPCaptureRegions(CaptureRegions, D.getDirectiveKind());
  // Force emission of the firstprivate copy if the directive does not emit
  // outlined function, like omp for, omp simd, omp distribute etc.
  bool MustEmitFirstprivateCopy =
      CaptureRegions.size() == 1 && CaptureRegions.back() == OMPD_unknown;
  for (const auto *C : D.getClausesOfKind<OMPFirstprivateClause>()) {
    auto IRef = C->varlist_begin();
    auto InitsRef = C->inits().begin();
    for (const Expr *IInit : C->private_copies()) {
      const auto *OrigVD = cast<VarDecl>(cast<DeclRefExpr>(*IRef)->getDecl());
      bool ThisFirstprivateIsLastprivate =
          Lastprivates.count(OrigVD->getCanonicalDecl()) > 0;
      const FieldDecl *FD = CapturedStmtInfo->lookup(OrigVD);
      if (!MustEmitFirstprivateCopy && !ThisFirstprivateIsLastprivate && FD &&
          !FD->getType()->isReferenceType()) {
        EmittedAsFirstprivate.insert(OrigVD->getCanonicalDecl());
        ++IRef;
        ++InitsRef;
        continue;
      }
      FirstprivateIsLastprivate =
          FirstprivateIsLastprivate || ThisFirstprivateIsLastprivate;
      if (EmittedAsFirstprivate.insert(OrigVD->getCanonicalDecl()).second) {
        const auto *VD = cast<VarDecl>(cast<DeclRefExpr>(IInit)->getDecl());
        const auto *VDInit =
            cast<VarDecl>(cast<DeclRefExpr>(*InitsRef)->getDecl());
        bool IsRegistered;
        DeclRefExpr DRE(const_cast<VarDecl *>(OrigVD),
                        /*RefersToEnclosingVariableOrCapture=*/FD != nullptr,
                        (*IRef)->getType(), VK_LValue, (*IRef)->getExprLoc());
        LValue OriginalLVal = EmitLValue(&DRE);
        QualType Type = VD->getType();
        if (Type->isArrayType()) {
          // Emit VarDecl with copy init for arrays.
          // Get the address of the original variable captured in current
          // captured region.
          IsRegistered = PrivateScope.addPrivate(
              OrigVD, [this, VD, Type, OriginalLVal, VDInit]() {
                AutoVarEmission Emission = EmitAutoVarAlloca(*VD);
                const Expr *Init = VD->getInit();
                if (!isa<CXXConstructExpr>(Init) ||
                    isTrivialInitializer(Init)) {
                  // Perform simple memcpy.
                  LValue Dest =
                      MakeAddrLValue(Emission.getAllocatedAddress(), Type);
                  EmitAggregateAssign(Dest, OriginalLVal, Type);
                } else {
                  EmitOMPAggregateAssign(
                      Emission.getAllocatedAddress(), OriginalLVal.getAddress(),
                      Type,
                      [this, VDInit, Init](Address DestElement,
                                           Address SrcElement) {
                        // Clean up any temporaries needed by the
                        // initialization.
                        RunCleanupsScope InitScope(*this);
                        // Emit initialization for single element.
                        setAddrOfLocalVar(VDInit, SrcElement);
                        EmitAnyExprToMem(Init, DestElement,
                                         Init->getType().getQualifiers(),
                                         /*IsInitializer*/ false);
                        LocalDeclMap.erase(VDInit);
                      });
                }
                EmitAutoVarCleanups(Emission);
                return Emission.getAllocatedAddress();
              });
        } else {
          Address OriginalAddr = OriginalLVal.getAddress();
          IsRegistered = PrivateScope.addPrivate(
              OrigVD, [this, VDInit, OriginalAddr, VD]() {
                // Emit private VarDecl with copy init.
                // Remap temp VDInit variable to the address of the original
                // variable (for proper handling of captured global variables).
                setAddrOfLocalVar(VDInit, OriginalAddr);
                EmitDecl(*VD);
                LocalDeclMap.erase(VDInit);
                return GetAddrOfLocalVar(VD);
              });
        }
        assert(IsRegistered &&
               "firstprivate var already registered as private");
        // Silence the warning about unused variable.
        (void)IsRegistered;
      }
      ++IRef;
      ++InitsRef;
    }
  }
  return FirstprivateIsLastprivate && !EmittedAsFirstprivate.empty();
}

void CodeGenFunction::EmitOMPPrivateClause(
    const OMPExecutableDirective &D,
    CodeGenFunction::OMPPrivateScope &PrivateScope) {
  if (!HaveInsertPoint())
    return;
  llvm::DenseSet<const VarDecl *> EmittedAsPrivate;
  for (const auto *C : D.getClausesOfKind<OMPPrivateClause>()) {
    auto IRef = C->varlist_begin();
    for (const Expr *IInit : C->private_copies()) {
      const auto *OrigVD = cast<VarDecl>(cast<DeclRefExpr>(*IRef)->getDecl());
      if (EmittedAsPrivate.insert(OrigVD->getCanonicalDecl()).second) {
        const auto *VD = cast<VarDecl>(cast<DeclRefExpr>(IInit)->getDecl());
        bool IsRegistered = PrivateScope.addPrivate(OrigVD, [this, VD]() {
          // Emit private VarDecl with copy init.
          EmitDecl(*VD);
          return GetAddrOfLocalVar(VD);
        });
        assert(IsRegistered && "private var already registered as private");
        // Silence the warning about unused variable.
        (void)IsRegistered;
      }
      ++IRef;
    }
  }
}

bool CodeGenFunction::EmitOMPCopyinClause(const OMPExecutableDirective &D) {
  if (!HaveInsertPoint())
    return false;
  // threadprivate_var1 = master_threadprivate_var1;
  // operator=(threadprivate_var2, master_threadprivate_var2);
  // ...
  // __kmpc_barrier(&loc, global_tid);
  llvm::DenseSet<const VarDecl *> CopiedVars;
  llvm::BasicBlock *CopyBegin = nullptr, *CopyEnd = nullptr;
  for (const auto *C : D.getClausesOfKind<OMPCopyinClause>()) {
    auto IRef = C->varlist_begin();
    auto ISrcRef = C->source_exprs().begin();
    auto IDestRef = C->destination_exprs().begin();
    for (const Expr *AssignOp : C->assignment_ops()) {
      const auto *VD = cast<VarDecl>(cast<DeclRefExpr>(*IRef)->getDecl());
      QualType Type = VD->getType();
      if (CopiedVars.insert(VD->getCanonicalDecl()).second) {
        // Get the address of the master variable. If we are emitting code with
        // TLS support, the address is passed from the master as field in the
        // captured declaration.
        Address MasterAddr = Address::invalid();
        if (getLangOpts().OpenMPUseTLS &&
            getContext().getTargetInfo().isTLSSupported()) {
          assert(CapturedStmtInfo->lookup(VD) &&
                 "Copyin threadprivates should have been captured!");
          DeclRefExpr DRE(const_cast<VarDecl *>(VD), true, (*IRef)->getType(),
                          VK_LValue, (*IRef)->getExprLoc());
          MasterAddr = EmitLValue(&DRE).getAddress();
          LocalDeclMap.erase(VD);
        } else {
          MasterAddr =
            Address(VD->isStaticLocal() ? CGM.getStaticLocalDeclAddress(VD)
                                        : CGM.GetAddrOfGlobal(VD),
                    getContext().getDeclAlign(VD));
        }
        // Get the address of the threadprivate variable.
        Address PrivateAddr = EmitLValue(*IRef).getAddress();
        if (CopiedVars.size() == 1) {
          // At first check if current thread is a master thread. If it is, no
          // need to copy data.
          CopyBegin = createBasicBlock("copyin.not.master");
          CopyEnd = createBasicBlock("copyin.not.master.end");
          Builder.CreateCondBr(
              Builder.CreateICmpNE(
                  Builder.CreatePtrToInt(MasterAddr.getPointer(), CGM.IntPtrTy),
                  Builder.CreatePtrToInt(PrivateAddr.getPointer(),
                                         CGM.IntPtrTy)),
              CopyBegin, CopyEnd);
          EmitBlock(CopyBegin);
        }
        const auto *SrcVD =
            cast<VarDecl>(cast<DeclRefExpr>(*ISrcRef)->getDecl());
        const auto *DestVD =
            cast<VarDecl>(cast<DeclRefExpr>(*IDestRef)->getDecl());
        EmitOMPCopy(Type, PrivateAddr, MasterAddr, DestVD, SrcVD, AssignOp);
      }
      ++IRef;
      ++ISrcRef;
      ++IDestRef;
    }
  }
  if (CopyEnd) {
    // Exit out of copying procedure for non-master thread.
    EmitBlock(CopyEnd, /*IsFinished=*/true);
    return true;
  }
  return false;
}

bool CodeGenFunction::EmitOMPLastprivateClauseInit(
    const OMPExecutableDirective &D, OMPPrivateScope &PrivateScope) {
  if (!HaveInsertPoint())
    return false;
  bool HasAtLeastOneLastprivate = false;
  llvm::DenseSet<const VarDecl *> SIMDLCVs;
  if (isOpenMPSimdDirective(D.getDirectiveKind())) {
    const auto *LoopDirective = cast<OMPLoopDirective>(&D);
    for (const Expr *C : LoopDirective->counters()) {
      SIMDLCVs.insert(
          cast<VarDecl>(cast<DeclRefExpr>(C)->getDecl())->getCanonicalDecl());
    }
  }
  llvm::DenseSet<const VarDecl *> AlreadyEmittedVars;
  for (const auto *C : D.getClausesOfKind<OMPLastprivateClause>()) {
    HasAtLeastOneLastprivate = true;
    if (isOpenMPTaskLoopDirective(D.getDirectiveKind()) &&
        !getLangOpts().OpenMPSimd)
      break;
    auto IRef = C->varlist_begin();
    auto IDestRef = C->destination_exprs().begin();
    for (const Expr *IInit : C->private_copies()) {
      // Keep the address of the original variable for future update at the end
      // of the loop.
      const auto *OrigVD = cast<VarDecl>(cast<DeclRefExpr>(*IRef)->getDecl());
      // Taskloops do not require additional initialization, it is done in
      // runtime support library.
      if (AlreadyEmittedVars.insert(OrigVD->getCanonicalDecl()).second) {
        const auto *DestVD =
            cast<VarDecl>(cast<DeclRefExpr>(*IDestRef)->getDecl());
        PrivateScope.addPrivate(DestVD, [this, OrigVD, IRef]() {
          DeclRefExpr DRE(
              const_cast<VarDecl *>(OrigVD),
              /*RefersToEnclosingVariableOrCapture=*/CapturedStmtInfo->lookup(
                  OrigVD) != nullptr,
              (*IRef)->getType(), VK_LValue, (*IRef)->getExprLoc());
          return EmitLValue(&DRE).getAddress();
        });
        // Check if the variable is also a firstprivate: in this case IInit is
        // not generated. Initialization of this variable will happen in codegen
        // for 'firstprivate' clause.
        if (IInit && !SIMDLCVs.count(OrigVD->getCanonicalDecl())) {
          const auto *VD = cast<VarDecl>(cast<DeclRefExpr>(IInit)->getDecl());
          bool IsRegistered = PrivateScope.addPrivate(OrigVD, [this, VD]() {
            // Emit private VarDecl with copy init.
            EmitDecl(*VD);
            return GetAddrOfLocalVar(VD);
          });
          assert(IsRegistered &&
                 "lastprivate var already registered as private");
          (void)IsRegistered;
        }
      }
      ++IRef;
      ++IDestRef;
    }
  }
  return HasAtLeastOneLastprivate;
}

void CodeGenFunction::EmitOMPLastprivateClauseFinal(
    const OMPExecutableDirective &D, bool NoFinals,
    llvm::Value *IsLastIterCond) {
  if (!HaveInsertPoint())
    return;
  // Emit following code:
  // if (<IsLastIterCond>) {
  //   orig_var1 = private_orig_var1;
  //   ...
  //   orig_varn = private_orig_varn;
  // }
  llvm::BasicBlock *ThenBB = nullptr;
  llvm::BasicBlock *DoneBB = nullptr;
  if (IsLastIterCond) {
    ThenBB = createBasicBlock(".omp.lastprivate.then");
    DoneBB = createBasicBlock(".omp.lastprivate.done");
    Builder.CreateCondBr(IsLastIterCond, ThenBB, DoneBB);
    EmitBlock(ThenBB);
  }
  llvm::DenseSet<const VarDecl *> AlreadyEmittedVars;
  llvm::DenseMap<const VarDecl *, const Expr *> LoopCountersAndUpdates;
  if (const auto *LoopDirective = dyn_cast<OMPLoopDirective>(&D)) {
    auto IC = LoopDirective->counters().begin();
    for (const Expr *F : LoopDirective->finals()) {
      const auto *D =
          cast<VarDecl>(cast<DeclRefExpr>(*IC)->getDecl())->getCanonicalDecl();
      if (NoFinals)
        AlreadyEmittedVars.insert(D);
      else
        LoopCountersAndUpdates[D] = F;
      ++IC;
    }
  }
  for (const auto *C : D.getClausesOfKind<OMPLastprivateClause>()) {
    auto IRef = C->varlist_begin();
    auto ISrcRef = C->source_exprs().begin();
    auto IDestRef = C->destination_exprs().begin();
    for (const Expr *AssignOp : C->assignment_ops()) {
      const auto *PrivateVD =
          cast<VarDecl>(cast<DeclRefExpr>(*IRef)->getDecl());
      QualType Type = PrivateVD->getType();
      const auto *CanonicalVD = PrivateVD->getCanonicalDecl();
      if (AlreadyEmittedVars.insert(CanonicalVD).second) {
        // If lastprivate variable is a loop control variable for loop-based
        // directive, update its value before copyin back to original
        // variable.
        if (const Expr *FinalExpr = LoopCountersAndUpdates.lookup(CanonicalVD))
          EmitIgnoredExpr(FinalExpr);
        const auto *SrcVD =
            cast<VarDecl>(cast<DeclRefExpr>(*ISrcRef)->getDecl());
        const auto *DestVD =
            cast<VarDecl>(cast<DeclRefExpr>(*IDestRef)->getDecl());
        // Get the address of the original variable.
        Address OriginalAddr = GetAddrOfLocalVar(DestVD);
        // Get the address of the private variable.
        Address PrivateAddr = GetAddrOfLocalVar(PrivateVD);
        if (const auto *RefTy = PrivateVD->getType()->getAs<ReferenceType>())
          PrivateAddr =
              Address(Builder.CreateLoad(PrivateAddr),
                      getNaturalTypeAlignment(RefTy->getPointeeType()));
        EmitOMPCopy(Type, OriginalAddr, PrivateAddr, DestVD, SrcVD, AssignOp);
      }
      ++IRef;
      ++ISrcRef;
      ++IDestRef;
    }
    if (const Expr *PostUpdate = C->getPostUpdateExpr())
      EmitIgnoredExpr(PostUpdate);
  }
  if (IsLastIterCond)
    EmitBlock(DoneBB, /*IsFinished=*/true);
}

void CodeGenFunction::EmitOMPReductionClauseInit(
    const OMPExecutableDirective &D,
    CodeGenFunction::OMPPrivateScope &PrivateScope) {
  if (!HaveInsertPoint())
    return;
  SmallVector<const Expr *, 4> Shareds;
  SmallVector<const Expr *, 4> Privates;
  SmallVector<const Expr *, 4> ReductionOps;
  SmallVector<const Expr *, 4> LHSs;
  SmallVector<const Expr *, 4> RHSs;
  for (const auto *C : D.getClausesOfKind<OMPReductionClause>()) {
    auto IPriv = C->privates().begin();
    auto IRed = C->reduction_ops().begin();
    auto ILHS = C->lhs_exprs().begin();
    auto IRHS = C->rhs_exprs().begin();
    for (const Expr *Ref : C->varlists()) {
      Shareds.emplace_back(Ref);
      Privates.emplace_back(*IPriv);
      ReductionOps.emplace_back(*IRed);
      LHSs.emplace_back(*ILHS);
      RHSs.emplace_back(*IRHS);
      std::advance(IPriv, 1);
      std::advance(IRed, 1);
      std::advance(ILHS, 1);
      std::advance(IRHS, 1);
    }
  }
  ReductionCodeGen RedCG(Shareds, Privates, ReductionOps);
  unsigned Count = 0;
  auto ILHS = LHSs.begin();
  auto IRHS = RHSs.begin();
  auto IPriv = Privates.begin();
  for (const Expr *IRef : Shareds) {
    const auto *PrivateVD = cast<VarDecl>(cast<DeclRefExpr>(*IPriv)->getDecl());
    // Emit private VarDecl with reduction init.
    RedCG.emitSharedLValue(*this, Count);
    RedCG.emitAggregateType(*this, Count);
    AutoVarEmission Emission = EmitAutoVarAlloca(*PrivateVD);
    RedCG.emitInitialization(*this, Count, Emission.getAllocatedAddress(),
                             RedCG.getSharedLValue(Count),
                             [&Emission](CodeGenFunction &CGF) {
                               CGF.EmitAutoVarInit(Emission);
                               return true;
                             });
    EmitAutoVarCleanups(Emission);
    Address BaseAddr = RedCG.adjustPrivateAddress(
        *this, Count, Emission.getAllocatedAddress());
    bool IsRegistered = PrivateScope.addPrivate(
        RedCG.getBaseDecl(Count), [BaseAddr]() { return BaseAddr; });
    assert(IsRegistered && "private var already registered as private");
    // Silence the warning about unused variable.
    (void)IsRegistered;

    const auto *LHSVD = cast<VarDecl>(cast<DeclRefExpr>(*ILHS)->getDecl());
    const auto *RHSVD = cast<VarDecl>(cast<DeclRefExpr>(*IRHS)->getDecl());
    QualType Type = PrivateVD->getType();
    bool isaOMPArraySectionExpr = isa<OMPArraySectionExpr>(IRef);
    if (isaOMPArraySectionExpr && Type->isVariablyModifiedType()) {
      // Store the address of the original variable associated with the LHS
      // implicit variable.
      PrivateScope.addPrivate(LHSVD, [&RedCG, Count]() {
        return RedCG.getSharedLValue(Count).getAddress();
      });
      PrivateScope.addPrivate(
          RHSVD, [this, PrivateVD]() { return GetAddrOfLocalVar(PrivateVD); });
    } else if ((isaOMPArraySectionExpr && Type->isScalarType()) ||
               isa<ArraySubscriptExpr>(IRef)) {
      // Store the address of the original variable associated with the LHS
      // implicit variable.
      PrivateScope.addPrivate(LHSVD, [&RedCG, Count]() {
        return RedCG.getSharedLValue(Count).getAddress();
      });
      PrivateScope.addPrivate(RHSVD, [this, PrivateVD, RHSVD]() {
        return Builder.CreateElementBitCast(GetAddrOfLocalVar(PrivateVD),
                                            ConvertTypeForMem(RHSVD->getType()),
                                            "rhs.begin");
      });
    } else {
      QualType Type = PrivateVD->getType();
      bool IsArray = getContext().getAsArrayType(Type) != nullptr;
      Address OriginalAddr = RedCG.getSharedLValue(Count).getAddress();
      // Store the address of the original variable associated with the LHS
      // implicit variable.
      if (IsArray) {
        OriginalAddr = Builder.CreateElementBitCast(
            OriginalAddr, ConvertTypeForMem(LHSVD->getType()), "lhs.begin");
      }
      PrivateScope.addPrivate(LHSVD, [OriginalAddr]() { return OriginalAddr; });
      PrivateScope.addPrivate(
          RHSVD, [this, PrivateVD, RHSVD, IsArray]() {
            return IsArray
                       ? Builder.CreateElementBitCast(
                             GetAddrOfLocalVar(PrivateVD),
                             ConvertTypeForMem(RHSVD->getType()), "rhs.begin")
                       : GetAddrOfLocalVar(PrivateVD);
          });
    }
    ++ILHS;
    ++IRHS;
    ++IPriv;
    ++Count;
  }
}

void CodeGenFunction::EmitOMPReductionClauseFinal(
    const OMPExecutableDirective &D, const OpenMPDirectiveKind ReductionKind) {
  if (!HaveInsertPoint())
    return;
  llvm::SmallVector<const Expr *, 8> Privates;
  llvm::SmallVector<const Expr *, 8> LHSExprs;
  llvm::SmallVector<const Expr *, 8> RHSExprs;
  llvm::SmallVector<const Expr *, 8> ReductionOps;
  bool HasAtLeastOneReduction = false;
  for (const auto *C : D.getClausesOfKind<OMPReductionClause>()) {
    HasAtLeastOneReduction = true;
    Privates.append(C->privates().begin(), C->privates().end());
    LHSExprs.append(C->lhs_exprs().begin(), C->lhs_exprs().end());
    RHSExprs.append(C->rhs_exprs().begin(), C->rhs_exprs().end());
    ReductionOps.append(C->reduction_ops().begin(), C->reduction_ops().end());
  }
  if (HasAtLeastOneReduction) {
    bool WithNowait = D.getSingleClause<OMPNowaitClause>() ||
                      isOpenMPParallelDirective(D.getDirectiveKind()) ||
                      ReductionKind == OMPD_simd;
    bool SimpleReduction = ReductionKind == OMPD_simd;
    // Emit nowait reduction if nowait clause is present or directive is a
    // parallel directive (it always has implicit barrier).
    CGM.getOpenMPRuntime().emitReduction(
        *this, D.getEndLoc(), Privates, LHSExprs, RHSExprs, ReductionOps,
        {WithNowait, SimpleReduction, ReductionKind});
  }
}

static void emitPostUpdateForReductionClause(
    CodeGenFunction &CGF, const OMPExecutableDirective &D,
    const llvm::function_ref<llvm::Value *(CodeGenFunction &)> CondGen) {
  if (!CGF.HaveInsertPoint())
    return;
  llvm::BasicBlock *DoneBB = nullptr;
  for (const auto *C : D.getClausesOfKind<OMPReductionClause>()) {
    if (const Expr *PostUpdate = C->getPostUpdateExpr()) {
      if (!DoneBB) {
        if (llvm::Value *Cond = CondGen(CGF)) {
          // If the first post-update expression is found, emit conditional
          // block if it was requested.
          llvm::BasicBlock *ThenBB = CGF.createBasicBlock(".omp.reduction.pu");
          DoneBB = CGF.createBasicBlock(".omp.reduction.pu.done");
          CGF.Builder.CreateCondBr(Cond, ThenBB, DoneBB);
          CGF.EmitBlock(ThenBB);
        }
      }
      CGF.EmitIgnoredExpr(PostUpdate);
    }
  }
  if (DoneBB)
    CGF.EmitBlock(DoneBB, /*IsFinished=*/true);
}

namespace {
/// Codegen lambda for appending distribute lower and upper bounds to outlined
/// parallel function. This is necessary for combined constructs such as
/// 'distribute parallel for'
typedef llvm::function_ref<void(CodeGenFunction &,
                                const OMPExecutableDirective &,
                                llvm::SmallVectorImpl<llvm::Value *> &)>
    CodeGenBoundParametersTy;
} // anonymous namespace

static void emitCommonOMPParallelDirective(
    CodeGenFunction &CGF, const OMPExecutableDirective &S,
    OpenMPDirectiveKind InnermostKind, const RegionCodeGenTy &CodeGen,
    const CodeGenBoundParametersTy &CodeGenBoundParameters) {
  const CapturedStmt *CS = S.getCapturedStmt(OMPD_parallel);
  llvm::Value *OutlinedFn =
      CGF.CGM.getOpenMPRuntime().emitParallelOutlinedFunction(
          S, *CS->getCapturedDecl()->param_begin(), InnermostKind, CodeGen);
  if (const auto *NumThreadsClause = S.getSingleClause<OMPNumThreadsClause>()) {
    CodeGenFunction::RunCleanupsScope NumThreadsScope(CGF);
    llvm::Value *NumThreads =
        CGF.EmitScalarExpr(NumThreadsClause->getNumThreads(),
                           /*IgnoreResultAssign=*/true);
    CGF.CGM.getOpenMPRuntime().emitNumThreadsClause(
        CGF, NumThreads, NumThreadsClause->getBeginLoc());
  }
  if (const auto *ProcBindClause = S.getSingleClause<OMPProcBindClause>()) {
    CodeGenFunction::RunCleanupsScope ProcBindScope(CGF);
    CGF.CGM.getOpenMPRuntime().emitProcBindClause(
        CGF, ProcBindClause->getProcBindKind(), ProcBindClause->getBeginLoc());
  }
  const Expr *IfCond = nullptr;
  for (const auto *C : S.getClausesOfKind<OMPIfClause>()) {
    if (C->getNameModifier() == OMPD_unknown ||
        C->getNameModifier() == OMPD_parallel) {
      IfCond = C->getCondition();
      break;
    }
  }

  OMPParallelScope Scope(CGF, S);
  llvm::SmallVector<llvm::Value *, 16> CapturedVars;
  // Combining 'distribute' with 'for' requires sharing each 'distribute' chunk
  // lower and upper bounds with the pragma 'for' chunking mechanism.
  // The following lambda takes care of appending the lower and upper bound
  // parameters when necessary
  CodeGenBoundParameters(CGF, S, CapturedVars);
  CGF.GenerateOpenMPCapturedVars(*CS, CapturedVars);
  CGF.CGM.getOpenMPRuntime().emitParallelCall(CGF, S.getBeginLoc(), OutlinedFn,
                                              CapturedVars, IfCond);
}

static void emitEmptyBoundParameters(CodeGenFunction &,
                                     const OMPExecutableDirective &,
                                     llvm::SmallVectorImpl<llvm::Value *> &) {}

void CodeGenFunction::EmitOMPParallelDirective(const OMPParallelDirective &S) {
  // Emit parallel region as a standalone region.
  auto &&CodeGen = [&S](CodeGenFunction &CGF, PrePostActionTy &Action) {
    Action.Enter(CGF);
    OMPPrivateScope PrivateScope(CGF);
    bool Copyins = CGF.EmitOMPCopyinClause(S);
    (void)CGF.EmitOMPFirstprivateClause(S, PrivateScope);
    if (Copyins) {
      // Emit implicit barrier to synchronize threads and avoid data races on
      // propagation master's thread values of threadprivate variables to local
      // instances of that variables of all other implicit threads.
      CGF.CGM.getOpenMPRuntime().emitBarrierCall(
          CGF, S.getBeginLoc(), OMPD_unknown, /*EmitChecks=*/false,
          /*ForceSimpleCall=*/true);
    }
    CGF.EmitOMPPrivateClause(S, PrivateScope);
    CGF.EmitOMPReductionClauseInit(S, PrivateScope);
    (void)PrivateScope.Privatize();
    CGF.EmitStmt(S.getCapturedStmt(OMPD_parallel)->getCapturedStmt());
    CGF.EmitOMPReductionClauseFinal(S, /*ReductionKind=*/OMPD_parallel);
  };
  emitCommonOMPParallelDirective(*this, S, OMPD_parallel, CodeGen,
                                 emitEmptyBoundParameters);
  emitPostUpdateForReductionClause(*this, S,
                                   [](CodeGenFunction &) { return nullptr; });
}

void CodeGenFunction::EmitOMPLoopBody(const OMPLoopDirective &D,
                                      JumpDest LoopExit) {
  RunCleanupsScope BodyScope(*this);
  // Update counters values on current iteration.
  for (const Expr *UE : D.updates())
    EmitIgnoredExpr(UE);
  // Update the linear variables.
  // In distribute directives only loop counters may be marked as linear, no
  // need to generate the code for them.
  if (!isOpenMPDistributeDirective(D.getDirectiveKind())) {
    for (const auto *C : D.getClausesOfKind<OMPLinearClause>()) {
      for (const Expr *UE : C->updates())
        EmitIgnoredExpr(UE);
    }
  }

  // On a continue in the body, jump to the end.
  JumpDest Continue = getJumpDestInCurrentScope("omp.body.continue");
  BreakContinueStack.push_back(BreakContinue(LoopExit, Continue));
  // Emit loop body.
  EmitStmt(D.getBody());
  // The end (updates/cleanups).
  EmitBlock(Continue.getBlock());
  BreakContinueStack.pop_back();
}

void CodeGenFunction::EmitOMPInnerLoop(
    const Stmt &S, bool RequiresCleanup, const Expr *LoopCond,
    const Expr *IncExpr,
    const llvm::function_ref<void(CodeGenFunction &)> BodyGen,
    const llvm::function_ref<void(CodeGenFunction &)> PostIncGen) {
  auto LoopExit = getJumpDestInCurrentScope("omp.inner.for.end");

  // Start the loop with a block that tests the condition.
  auto CondBlock = createBasicBlock("omp.inner.for.cond");
  EmitBlock(CondBlock);
  const SourceRange R = S.getSourceRange();
  LoopStack.push(CondBlock, SourceLocToDebugLoc(R.getBegin()),
                 SourceLocToDebugLoc(R.getEnd()));

  // If there are any cleanups between here and the loop-exit scope,
  // create a block to stage a loop exit along.
  llvm::BasicBlock *ExitBlock = LoopExit.getBlock();
  if (RequiresCleanup)
    ExitBlock = createBasicBlock("omp.inner.for.cond.cleanup");

  llvm::BasicBlock *LoopBody = createBasicBlock("omp.inner.for.body");

  // Emit condition.
  EmitBranchOnBoolExpr(LoopCond, LoopBody, ExitBlock, getProfileCount(&S));
  if (ExitBlock != LoopExit.getBlock()) {
    EmitBlock(ExitBlock);
    EmitBranchThroughCleanup(LoopExit);
  }

  EmitBlock(LoopBody);
  incrementProfileCounter(&S);

  // Create a block for the increment.
  JumpDest Continue = getJumpDestInCurrentScope("omp.inner.for.inc");
  BreakContinueStack.push_back(BreakContinue(LoopExit, Continue));

  BodyGen(*this);

  // Emit "IV = IV + 1" and a back-edge to the condition block.
  EmitBlock(Continue.getBlock());
  EmitIgnoredExpr(IncExpr);
  PostIncGen(*this);
  BreakContinueStack.pop_back();
  EmitBranch(CondBlock);
  LoopStack.pop();
  // Emit the fall-through block.
  EmitBlock(LoopExit.getBlock());
}

bool CodeGenFunction::EmitOMPLinearClauseInit(const OMPLoopDirective &D) {
  if (!HaveInsertPoint())
    return false;
  // Emit inits for the linear variables.
  bool HasLinears = false;
  for (const auto *C : D.getClausesOfKind<OMPLinearClause>()) {
<<<<<<< HEAD
    for (auto *Init : C->inits()) {
      HasLinears = true;
      auto *VD = cast<VarDecl>(cast<DeclRefExpr>(Init)->getDecl());
      if (auto *Ref = dyn_cast<DeclRefExpr>(VD->getInit()->IgnoreImpCasts())) {
=======
    for (const Expr *Init : C->inits()) {
      HasLinears = true;
      const auto *VD = cast<VarDecl>(cast<DeclRefExpr>(Init)->getDecl());
      if (const auto *Ref =
              dyn_cast<DeclRefExpr>(VD->getInit()->IgnoreImpCasts())) {
>>>>>>> 905c5892
        AutoVarEmission Emission = EmitAutoVarAlloca(*VD);
        const auto *OrigVD = cast<VarDecl>(Ref->getDecl());
        DeclRefExpr DRE(const_cast<VarDecl *>(OrigVD),
                        CapturedStmtInfo->lookup(OrigVD) != nullptr,
                        VD->getInit()->getType(), VK_LValue,
                        VD->getInit()->getExprLoc());
        EmitExprAsInit(&DRE, VD, MakeAddrLValue(Emission.getAllocatedAddress(),
                                                VD->getType()),
                       /*capturedByInit=*/false);
        EmitAutoVarCleanups(Emission);
      } else {
        EmitVarDecl(*VD);
      }
    }
    // Emit the linear steps for the linear clauses.
    // If a step is not constant, it is pre-calculated before the loop.
    if (const auto *CS = cast_or_null<BinaryOperator>(C->getCalcStep()))
      if (const auto *SaveRef = cast<DeclRefExpr>(CS->getLHS())) {
        EmitVarDecl(*cast<VarDecl>(SaveRef->getDecl()));
        // Emit calculation of the linear step.
        EmitIgnoredExpr(CS);
      }
  }
  return HasLinears;
}

void CodeGenFunction::EmitOMPLinearClauseFinal(
    const OMPLoopDirective &D,
    const llvm::function_ref<llvm::Value *(CodeGenFunction &)> CondGen) {
  if (!HaveInsertPoint())
    return;
  llvm::BasicBlock *DoneBB = nullptr;
  // Emit the final values of the linear variables.
  for (const auto *C : D.getClausesOfKind<OMPLinearClause>()) {
    auto IC = C->varlist_begin();
    for (const Expr *F : C->finals()) {
      if (!DoneBB) {
        if (llvm::Value *Cond = CondGen(*this)) {
          // If the first post-update expression is found, emit conditional
          // block if it was requested.
          llvm::BasicBlock *ThenBB = createBasicBlock(".omp.linear.pu");
          DoneBB = createBasicBlock(".omp.linear.pu.done");
          Builder.CreateCondBr(Cond, ThenBB, DoneBB);
          EmitBlock(ThenBB);
        }
      }
      const auto *OrigVD = cast<VarDecl>(cast<DeclRefExpr>(*IC)->getDecl());
      DeclRefExpr DRE(const_cast<VarDecl *>(OrigVD),
                      CapturedStmtInfo->lookup(OrigVD) != nullptr,
                      (*IC)->getType(), VK_LValue, (*IC)->getExprLoc());
      Address OrigAddr = EmitLValue(&DRE).getAddress();
      CodeGenFunction::OMPPrivateScope VarScope(*this);
      VarScope.addPrivate(OrigVD, [OrigAddr]() { return OrigAddr; });
      (void)VarScope.Privatize();
      EmitIgnoredExpr(F);
      ++IC;
    }
    if (const Expr *PostUpdate = C->getPostUpdateExpr())
      EmitIgnoredExpr(PostUpdate);
  }
  if (DoneBB)
    EmitBlock(DoneBB, /*IsFinished=*/true);
}

static void emitAlignedClause(CodeGenFunction &CGF,
                              const OMPExecutableDirective &D) {
  if (!CGF.HaveInsertPoint())
    return;
  for (const auto *Clause : D.getClausesOfKind<OMPAlignedClause>()) {
    unsigned ClauseAlignment = 0;
    if (const Expr *AlignmentExpr = Clause->getAlignment()) {
      auto *AlignmentCI =
          cast<llvm::ConstantInt>(CGF.EmitScalarExpr(AlignmentExpr));
      ClauseAlignment = static_cast<unsigned>(AlignmentCI->getZExtValue());
    }
    for (const Expr *E : Clause->varlists()) {
      unsigned Alignment = ClauseAlignment;
      if (Alignment == 0) {
        // OpenMP [2.8.1, Description]
        // If no optional parameter is specified, implementation-defined default
        // alignments for SIMD instructions on the target platforms are assumed.
        Alignment =
            CGF.getContext()
                .toCharUnitsFromBits(CGF.getContext().getOpenMPDefaultSimdAlign(
                    E->getType()->getPointeeType()))
                .getQuantity();
      }
      assert((Alignment == 0 || llvm::isPowerOf2_32(Alignment)) &&
             "alignment is not power of 2");
      if (Alignment != 0) {
        llvm::Value *PtrValue = CGF.EmitScalarExpr(E);
        CGF.EmitAlignmentAssumption(PtrValue, Alignment);
      }
    }
  }
}

void CodeGenFunction::EmitOMPPrivateLoopCounters(
    const OMPLoopDirective &S, CodeGenFunction::OMPPrivateScope &LoopScope) {
  if (!HaveInsertPoint())
    return;
  auto I = S.private_counters().begin();
  for (const Expr *E : S.counters()) {
    const auto *VD = cast<VarDecl>(cast<DeclRefExpr>(E)->getDecl());
    const auto *PrivateVD = cast<VarDecl>(cast<DeclRefExpr>(*I)->getDecl());
    // Emit var without initialization.
    AutoVarEmission VarEmission = EmitAutoVarAlloca(*PrivateVD);
    EmitAutoVarCleanups(VarEmission);
    LocalDeclMap.erase(PrivateVD);
    (void)LoopScope.addPrivate(VD, [&VarEmission]() {
      return VarEmission.getAllocatedAddress();
    });
    if (LocalDeclMap.count(VD) || CapturedStmtInfo->lookup(VD) ||
        VD->hasGlobalStorage()) {
      (void)LoopScope.addPrivate(PrivateVD, [this, VD, E]() {
        DeclRefExpr DRE(const_cast<VarDecl *>(VD),
                        LocalDeclMap.count(VD) || CapturedStmtInfo->lookup(VD),
                        E->getType(), VK_LValue, E->getExprLoc());
        return EmitLValue(&DRE).getAddress();
      });
    } else {
      (void)LoopScope.addPrivate(PrivateVD, [&VarEmission]() {
        return VarEmission.getAllocatedAddress();
      });
    }
    ++I;
  }
  // Privatize extra loop counters used in loops for ordered(n) clauses.
  for (const auto *C : S.getClausesOfKind<OMPOrderedClause>()) {
    if (!C->getNumForLoops())
      continue;
    for (unsigned I = S.getCollapsedNumber(),
                  E = C->getLoopNumIterations().size();
         I < E; ++I) {
      const auto *DRE = cast<DeclRefExpr>(C->getLoopCunter(I));
      const auto *VD = cast<VarDecl>(DRE->getDecl());
      // Override only those variables that are really emitted already.
      if (LocalDeclMap.count(VD)) {
        (void)LoopScope.addPrivate(VD, [this, DRE, VD]() {
          return CreateMemTemp(DRE->getType(), VD->getName());
        });
      }
    }
  }
}

static void emitPreCond(CodeGenFunction &CGF, const OMPLoopDirective &S,
                        const Expr *Cond, llvm::BasicBlock *TrueBlock,
                        llvm::BasicBlock *FalseBlock, uint64_t TrueCount) {
  if (!CGF.HaveInsertPoint())
    return;
  {
    CodeGenFunction::OMPPrivateScope PreCondScope(CGF);
    CGF.EmitOMPPrivateLoopCounters(S, PreCondScope);
    (void)PreCondScope.Privatize();
    // Get initial values of real counters.
    for (const Expr *I : S.inits()) {
      CGF.EmitIgnoredExpr(I);
    }
  }
  // Check that loop is executed at least one time.
  CGF.EmitBranchOnBoolExpr(Cond, TrueBlock, FalseBlock, TrueCount);
}

void CodeGenFunction::EmitOMPLinearClause(
    const OMPLoopDirective &D, CodeGenFunction::OMPPrivateScope &PrivateScope) {
  if (!HaveInsertPoint())
    return;
  llvm::DenseSet<const VarDecl *> SIMDLCVs;
  if (isOpenMPSimdDirective(D.getDirectiveKind())) {
    const auto *LoopDirective = cast<OMPLoopDirective>(&D);
    for (const Expr *C : LoopDirective->counters()) {
      SIMDLCVs.insert(
          cast<VarDecl>(cast<DeclRefExpr>(C)->getDecl())->getCanonicalDecl());
    }
  }
  for (const auto *C : D.getClausesOfKind<OMPLinearClause>()) {
    auto CurPrivate = C->privates().begin();
    for (const Expr *E : C->varlists()) {
      const auto *VD = cast<VarDecl>(cast<DeclRefExpr>(E)->getDecl());
      const auto *PrivateVD =
          cast<VarDecl>(cast<DeclRefExpr>(*CurPrivate)->getDecl());
      if (!SIMDLCVs.count(VD->getCanonicalDecl())) {
        bool IsRegistered = PrivateScope.addPrivate(VD, [this, PrivateVD]() {
          // Emit private VarDecl with copy init.
          EmitVarDecl(*PrivateVD);
          return GetAddrOfLocalVar(PrivateVD);
        });
        assert(IsRegistered && "linear var already registered as private");
        // Silence the warning about unused variable.
        (void)IsRegistered;
      } else {
        EmitVarDecl(*PrivateVD);
      }
      ++CurPrivate;
    }
  }
}

static void emitSimdlenSafelenClause(CodeGenFunction &CGF,
                                     const OMPExecutableDirective &D,
                                     bool IsMonotonic) {
  if (!CGF.HaveInsertPoint())
    return;
  if (const auto *C = D.getSingleClause<OMPSimdlenClause>()) {
    RValue Len = CGF.EmitAnyExpr(C->getSimdlen(), AggValueSlot::ignored(),
                                 /*ignoreResult=*/true);
    auto *Val = cast<llvm::ConstantInt>(Len.getScalarVal());
    CGF.LoopStack.setVectorizeWidth(Val->getZExtValue());
    // In presence of finite 'safelen', it may be unsafe to mark all
    // the memory instructions parallel, because loop-carried
    // dependences of 'safelen' iterations are possible.
    if (!IsMonotonic)
      CGF.LoopStack.setParallel(!D.getSingleClause<OMPSafelenClause>());
  } else if (const auto *C = D.getSingleClause<OMPSafelenClause>()) {
    RValue Len = CGF.EmitAnyExpr(C->getSafelen(), AggValueSlot::ignored(),
                                 /*ignoreResult=*/true);
    auto *Val = cast<llvm::ConstantInt>(Len.getScalarVal());
    CGF.LoopStack.setVectorizeWidth(Val->getZExtValue());
    // In presence of finite 'safelen', it may be unsafe to mark all
    // the memory instructions parallel, because loop-carried
    // dependences of 'safelen' iterations are possible.
    CGF.LoopStack.setParallel(/*Enable=*/false);
  }
}

void CodeGenFunction::EmitOMPSimdInit(const OMPLoopDirective &D,
                                      bool IsMonotonic) {
  // Walk clauses and process safelen/lastprivate.
  LoopStack.setParallel(!IsMonotonic);
  LoopStack.setVectorizeEnable();
  emitSimdlenSafelenClause(*this, D, IsMonotonic);
}

void CodeGenFunction::EmitOMPSimdFinal(
    const OMPLoopDirective &D,
    const llvm::function_ref<llvm::Value *(CodeGenFunction &)> CondGen) {
  if (!HaveInsertPoint())
    return;
  llvm::BasicBlock *DoneBB = nullptr;
  auto IC = D.counters().begin();
  auto IPC = D.private_counters().begin();
  for (const Expr *F : D.finals()) {
    const auto *OrigVD = cast<VarDecl>(cast<DeclRefExpr>((*IC))->getDecl());
    const auto *PrivateVD = cast<VarDecl>(cast<DeclRefExpr>((*IPC))->getDecl());
    const auto *CED = dyn_cast<OMPCapturedExprDecl>(OrigVD);
    if (LocalDeclMap.count(OrigVD) || CapturedStmtInfo->lookup(OrigVD) ||
        OrigVD->hasGlobalStorage() || CED) {
      if (!DoneBB) {
        if (llvm::Value *Cond = CondGen(*this)) {
          // If the first post-update expression is found, emit conditional
          // block if it was requested.
          llvm::BasicBlock *ThenBB = createBasicBlock(".omp.final.then");
          DoneBB = createBasicBlock(".omp.final.done");
          Builder.CreateCondBr(Cond, ThenBB, DoneBB);
          EmitBlock(ThenBB);
        }
      }
      Address OrigAddr = Address::invalid();
      if (CED) {
        OrigAddr = EmitLValue(CED->getInit()->IgnoreImpCasts()).getAddress();
      } else {
        DeclRefExpr DRE(const_cast<VarDecl *>(PrivateVD),
                        /*RefersToEnclosingVariableOrCapture=*/false,
                        (*IPC)->getType(), VK_LValue, (*IPC)->getExprLoc());
        OrigAddr = EmitLValue(&DRE).getAddress();
      }
      OMPPrivateScope VarScope(*this);
      VarScope.addPrivate(OrigVD, [OrigAddr]() { return OrigAddr; });
      (void)VarScope.Privatize();
      EmitIgnoredExpr(F);
    }
    ++IC;
    ++IPC;
  }
  if (DoneBB)
    EmitBlock(DoneBB, /*IsFinished=*/true);
}

static void emitOMPLoopBodyWithStopPoint(CodeGenFunction &CGF,
                                         const OMPLoopDirective &S,
                                         CodeGenFunction::JumpDest LoopExit) {
  CGF.EmitOMPLoopBody(S, LoopExit);
  CGF.EmitStopPoint(&S);
}

/// Emit a helper variable and return corresponding lvalue.
static LValue EmitOMPHelperVar(CodeGenFunction &CGF,
                               const DeclRefExpr *Helper) {
  auto VDecl = cast<VarDecl>(Helper->getDecl());
  CGF.EmitVarDecl(*VDecl);
  return CGF.EmitLValue(Helper);
}

static void emitOMPSimdRegion(CodeGenFunction &CGF, const OMPLoopDirective &S,
                              PrePostActionTy &Action) {
  Action.Enter(CGF);
  assert(isOpenMPSimdDirective(S.getDirectiveKind()) &&
         "Expected simd directive");
  OMPLoopScope PreInitScope(CGF, S);
  // if (PreCond) {
  //   for (IV in 0..LastIteration) BODY;
  //   <Final counter/linear vars updates>;
  // }
  //
  if (isOpenMPDistributeDirective(S.getDirectiveKind()) ||
      isOpenMPWorksharingDirective(S.getDirectiveKind()) ||
      isOpenMPTaskLoopDirective(S.getDirectiveKind())) {
    (void)EmitOMPHelperVar(CGF, cast<DeclRefExpr>(S.getLowerBoundVariable()));
    (void)EmitOMPHelperVar(CGF, cast<DeclRefExpr>(S.getUpperBoundVariable()));
  }

  // Emit: if (PreCond) - begin.
  // If the condition constant folds and can be elided, avoid emitting the
  // whole loop.
  bool CondConstant;
  llvm::BasicBlock *ContBlock = nullptr;
  if (CGF.ConstantFoldsToSimpleInteger(S.getPreCond(), CondConstant)) {
    if (!CondConstant)
      return;
  } else {
    llvm::BasicBlock *ThenBlock = CGF.createBasicBlock("simd.if.then");
    ContBlock = CGF.createBasicBlock("simd.if.end");
    emitPreCond(CGF, S, S.getPreCond(), ThenBlock, ContBlock,
                CGF.getProfileCount(&S));
    CGF.EmitBlock(ThenBlock);
    CGF.incrementProfileCounter(&S);
  }

  // Emit the loop iteration variable.
  const Expr *IVExpr = S.getIterationVariable();
  const auto *IVDecl = cast<VarDecl>(cast<DeclRefExpr>(IVExpr)->getDecl());
  CGF.EmitVarDecl(*IVDecl);
  CGF.EmitIgnoredExpr(S.getInit());

  // Emit the iterations count variable.
  // If it is not a variable, Sema decided to calculate iterations count on
  // each iteration (e.g., it is foldable into a constant).
  if (const auto *LIExpr = dyn_cast<DeclRefExpr>(S.getLastIteration())) {
    CGF.EmitVarDecl(*cast<VarDecl>(LIExpr->getDecl()));
    // Emit calculation of the iterations count.
    CGF.EmitIgnoredExpr(S.getCalcLastIteration());
  }

  CGF.EmitOMPSimdInit(S);

<<<<<<< HEAD
    emitAlignedClause(CGF, S);
    (void)CGF.EmitOMPLinearClauseInit(S);
    {
      OMPPrivateScope LoopScope(CGF);
      CGF.EmitOMPPrivateLoopCounters(S, LoopScope);
      CGF.EmitOMPLinearClause(S, LoopScope);
      CGF.EmitOMPPrivateClause(S, LoopScope);
      CGF.EmitOMPReductionClauseInit(S, LoopScope);
      bool HasLastprivateClause =
          CGF.EmitOMPLastprivateClauseInit(S, LoopScope);
      (void)LoopScope.Privatize();
      CGF.EmitOMPInnerLoop(S, LoopScope.requiresCleanups(), S.getCond(),
                           S.getInc(),
                           [&S](CodeGenFunction &CGF) {
                             CGF.EmitOMPLoopBody(S, JumpDest());
                             CGF.EmitStopPoint(&S);
                           },
                           [](CodeGenFunction &) {});
      CGF.EmitOMPSimdFinal(
          S, [](CodeGenFunction &) -> llvm::Value * { return nullptr; });
      // Emit final copy of the lastprivate variables at the end of loops.
      if (HasLastprivateClause)
        CGF.EmitOMPLastprivateClauseFinal(S, /*NoFinals=*/true);
      CGF.EmitOMPReductionClauseFinal(S, /*ReductionKind=*/OMPD_simd);
      emitPostUpdateForReductionClause(
          CGF, S, [](CodeGenFunction &) -> llvm::Value * { return nullptr; });
    }
    CGF.EmitOMPLinearClauseFinal(
        S, [](CodeGenFunction &) -> llvm::Value * { return nullptr; });
    // Emit: if (PreCond) - end.
    if (ContBlock) {
      CGF.EmitBranch(ContBlock);
      CGF.EmitBlock(ContBlock, true);
    }
=======
  emitAlignedClause(CGF, S);
  (void)CGF.EmitOMPLinearClauseInit(S);
  {
    CodeGenFunction::OMPPrivateScope LoopScope(CGF);
    CGF.EmitOMPPrivateLoopCounters(S, LoopScope);
    CGF.EmitOMPLinearClause(S, LoopScope);
    CGF.EmitOMPPrivateClause(S, LoopScope);
    CGF.EmitOMPReductionClauseInit(S, LoopScope);
    bool HasLastprivateClause = CGF.EmitOMPLastprivateClauseInit(S, LoopScope);
    (void)LoopScope.Privatize();
    CGF.EmitOMPInnerLoop(S, LoopScope.requiresCleanups(), S.getCond(),
                         S.getInc(),
                         [&S](CodeGenFunction &CGF) {
                           CGF.EmitOMPLoopBody(S, CodeGenFunction::JumpDest());
                           CGF.EmitStopPoint(&S);
                         },
                         [](CodeGenFunction &) {});
    CGF.EmitOMPSimdFinal(S, [](CodeGenFunction &) { return nullptr; });
    // Emit final copy of the lastprivate variables at the end of loops.
    if (HasLastprivateClause)
      CGF.EmitOMPLastprivateClauseFinal(S, /*NoFinals=*/true);
    CGF.EmitOMPReductionClauseFinal(S, /*ReductionKind=*/OMPD_simd);
    emitPostUpdateForReductionClause(CGF, S,
                                     [](CodeGenFunction &) { return nullptr; });
  }
  CGF.EmitOMPLinearClauseFinal(S, [](CodeGenFunction &) { return nullptr; });
  // Emit: if (PreCond) - end.
  if (ContBlock) {
    CGF.EmitBranch(ContBlock);
    CGF.EmitBlock(ContBlock, true);
  }
}

void CodeGenFunction::EmitOMPSimdDirective(const OMPSimdDirective &S) {
  auto &&CodeGen = [&S](CodeGenFunction &CGF, PrePostActionTy &Action) {
    emitOMPSimdRegion(CGF, S, Action);
>>>>>>> 905c5892
  };
  OMPLexicalScope Scope(*this, S, OMPD_unknown);
  CGM.getOpenMPRuntime().emitInlinedDirective(*this, OMPD_simd, CodeGen);
}

void CodeGenFunction::EmitOMPOuterLoop(
    bool DynamicOrOrdered, bool IsMonotonic, const OMPLoopDirective &S,
    CodeGenFunction::OMPPrivateScope &LoopScope,
    const CodeGenFunction::OMPLoopArguments &LoopArgs,
    const CodeGenFunction::CodeGenLoopTy &CodeGenLoop,
    const CodeGenFunction::CodeGenOrderedTy &CodeGenOrdered) {
  CGOpenMPRuntime &RT = CGM.getOpenMPRuntime();

  const Expr *IVExpr = S.getIterationVariable();
  const unsigned IVSize = getContext().getTypeSize(IVExpr->getType());
  const bool IVSigned = IVExpr->getType()->hasSignedIntegerRepresentation();

  JumpDest LoopExit = getJumpDestInCurrentScope("omp.dispatch.end");

  // Start the loop with a block that tests the condition.
  llvm::BasicBlock *CondBlock = createBasicBlock("omp.dispatch.cond");
  EmitBlock(CondBlock);
  const SourceRange R = S.getSourceRange();
  LoopStack.push(CondBlock, SourceLocToDebugLoc(R.getBegin()),
                 SourceLocToDebugLoc(R.getEnd()));

  llvm::Value *BoolCondVal = nullptr;
  if (!DynamicOrOrdered) {
    // UB = min(UB, GlobalUB) or
    // UB = min(UB, PrevUB) for combined loop sharing constructs (e.g.
    // 'distribute parallel for')
    EmitIgnoredExpr(LoopArgs.EUB);
    // IV = LB
    EmitIgnoredExpr(LoopArgs.Init);
    // IV < UB
    BoolCondVal = EvaluateExprAsBool(LoopArgs.Cond);
  } else {
    BoolCondVal =
        RT.emitForNext(*this, S.getBeginLoc(), IVSize, IVSigned, LoopArgs.IL,
                       LoopArgs.LB, LoopArgs.UB, LoopArgs.ST);
  }

  // If there are any cleanups between here and the loop-exit scope,
  // create a block to stage a loop exit along.
  llvm::BasicBlock *ExitBlock = LoopExit.getBlock();
  if (LoopScope.requiresCleanups())
    ExitBlock = createBasicBlock("omp.dispatch.cleanup");

  llvm::BasicBlock *LoopBody = createBasicBlock("omp.dispatch.body");
  Builder.CreateCondBr(BoolCondVal, LoopBody, ExitBlock);
  if (ExitBlock != LoopExit.getBlock()) {
    EmitBlock(ExitBlock);
    EmitBranchThroughCleanup(LoopExit);
  }
  EmitBlock(LoopBody);

  // Emit "IV = LB" (in case of static schedule, we have already calculated new
  // LB for loop condition and emitted it above).
  if (DynamicOrOrdered)
    EmitIgnoredExpr(LoopArgs.Init);

  // Create a block for the increment.
  JumpDest Continue = getJumpDestInCurrentScope("omp.dispatch.inc");
  BreakContinueStack.push_back(BreakContinue(LoopExit, Continue));

  // Generate !llvm.loop.parallel metadata for loads and stores for loops
  // with dynamic/guided scheduling and without ordered clause.
  if (!isOpenMPSimdDirective(S.getDirectiveKind()))
    LoopStack.setParallel(!IsMonotonic);
  else
    EmitOMPSimdInit(S, IsMonotonic);

  SourceLocation Loc = S.getBeginLoc();

  // when 'distribute' is not combined with a 'for':
  // while (idx <= UB) { BODY; ++idx; }
  // when 'distribute' is combined with a 'for'
  // (e.g. 'distribute parallel for')
  // while (idx <= UB) { <CodeGen rest of pragma>; idx += ST; }
  EmitOMPInnerLoop(
      S, LoopScope.requiresCleanups(), LoopArgs.Cond, LoopArgs.IncExpr,
      [&S, LoopExit, &CodeGenLoop](CodeGenFunction &CGF) {
        CodeGenLoop(CGF, S, LoopExit);
      },
      [IVSize, IVSigned, Loc, &CodeGenOrdered](CodeGenFunction &CGF) {
        CodeGenOrdered(CGF, Loc, IVSize, IVSigned);
      });

  EmitBlock(Continue.getBlock());
  BreakContinueStack.pop_back();
  if (!DynamicOrOrdered) {
    // Emit "LB = LB + Stride", "UB = UB + Stride".
    EmitIgnoredExpr(LoopArgs.NextLB);
    EmitIgnoredExpr(LoopArgs.NextUB);
  }

  EmitBranch(CondBlock);
  LoopStack.pop();
  // Emit the fall-through block.
  EmitBlock(LoopExit.getBlock());

  // Tell the runtime we are done.
  auto &&CodeGen = [DynamicOrOrdered, &S](CodeGenFunction &CGF) {
    if (!DynamicOrOrdered)
      CGF.CGM.getOpenMPRuntime().emitForStaticFinish(CGF, S.getEndLoc(),
                                                     S.getDirectiveKind());
  };
  OMPCancelStack.emitExit(*this, S.getDirectiveKind(), CodeGen);
}

void CodeGenFunction::EmitOMPForOuterLoop(
    const OpenMPScheduleTy &ScheduleKind, bool IsMonotonic,
    const OMPLoopDirective &S, OMPPrivateScope &LoopScope, bool Ordered,
    const OMPLoopArguments &LoopArgs,
    const CodeGenDispatchBoundsTy &CGDispatchBounds) {
  CGOpenMPRuntime &RT = CGM.getOpenMPRuntime();

  // Dynamic scheduling of the outer loop (dynamic, guided, auto, runtime).
  const bool DynamicOrOrdered =
      Ordered || RT.isDynamic(ScheduleKind.Schedule);

  assert((Ordered ||
          !RT.isStaticNonchunked(ScheduleKind.Schedule,
                                 LoopArgs.Chunk != nullptr)) &&
         "static non-chunked schedule does not need outer loop");

  // Emit outer loop.
  //
  // OpenMP [2.7.1, Loop Construct, Description, table 2-1]
  // When schedule(dynamic,chunk_size) is specified, the iterations are
  // distributed to threads in the team in chunks as the threads request them.
  // Each thread executes a chunk of iterations, then requests another chunk,
  // until no chunks remain to be distributed. Each chunk contains chunk_size
  // iterations, except for the last chunk to be distributed, which may have
  // fewer iterations. When no chunk_size is specified, it defaults to 1.
  //
  // When schedule(guided,chunk_size) is specified, the iterations are assigned
  // to threads in the team in chunks as the executing threads request them.
  // Each thread executes a chunk of iterations, then requests another chunk,
  // until no chunks remain to be assigned. For a chunk_size of 1, the size of
  // each chunk is proportional to the number of unassigned iterations divided
  // by the number of threads in the team, decreasing to 1. For a chunk_size
  // with value k (greater than 1), the size of each chunk is determined in the
  // same way, with the restriction that the chunks do not contain fewer than k
  // iterations (except for the last chunk to be assigned, which may have fewer
  // than k iterations).
  //
  // When schedule(auto) is specified, the decision regarding scheduling is
  // delegated to the compiler and/or runtime system. The programmer gives the
  // implementation the freedom to choose any possible mapping of iterations to
  // threads in the team.
  //
  // When schedule(runtime) is specified, the decision regarding scheduling is
  // deferred until run time, and the schedule and chunk size are taken from the
  // run-sched-var ICV. If the ICV is set to auto, the schedule is
  // implementation defined
  //
  // while(__kmpc_dispatch_next(&LB, &UB)) {
  //   idx = LB;
  //   while (idx <= UB) { BODY; ++idx;
  //   __kmpc_dispatch_fini_(4|8)[u](); // For ordered loops only.
  //   } // inner loop
  // }
  //
  // OpenMP [2.7.1, Loop Construct, Description, table 2-1]
  // When schedule(static, chunk_size) is specified, iterations are divided into
  // chunks of size chunk_size, and the chunks are assigned to the threads in
  // the team in a round-robin fashion in the order of the thread number.
  //
  // while(UB = min(UB, GlobalUB), idx = LB, idx < UB) {
  //   while (idx <= UB) { BODY; ++idx; } // inner loop
  //   LB = LB + ST;
  //   UB = UB + ST;
  // }
  //

  const Expr *IVExpr = S.getIterationVariable();
  const unsigned IVSize = getContext().getTypeSize(IVExpr->getType());
  const bool IVSigned = IVExpr->getType()->hasSignedIntegerRepresentation();

  if (DynamicOrOrdered) {
    const std::pair<llvm::Value *, llvm::Value *> DispatchBounds =
        CGDispatchBounds(*this, S, LoopArgs.LB, LoopArgs.UB);
    llvm::Value *LBVal = DispatchBounds.first;
    llvm::Value *UBVal = DispatchBounds.second;
    CGOpenMPRuntime::DispatchRTInput DipatchRTInputValues = {LBVal, UBVal,
                                                             LoopArgs.Chunk};
    RT.emitForDispatchInit(*this, S.getBeginLoc(), ScheduleKind, IVSize,
                           IVSigned, Ordered, DipatchRTInputValues);
  } else {
    CGOpenMPRuntime::StaticRTInput StaticInit(
        IVSize, IVSigned, Ordered, LoopArgs.IL, LoopArgs.LB, LoopArgs.UB,
        LoopArgs.ST, LoopArgs.Chunk);
    RT.emitForStaticInit(*this, S.getBeginLoc(), S.getDirectiveKind(),
                         ScheduleKind, StaticInit);
  }

  auto &&CodeGenOrdered = [Ordered](CodeGenFunction &CGF, SourceLocation Loc,
                                    const unsigned IVSize,
                                    const bool IVSigned) {
    if (Ordered) {
      CGF.CGM.getOpenMPRuntime().emitForOrderedIterationEnd(CGF, Loc, IVSize,
                                                            IVSigned);
    }
  };

  OMPLoopArguments OuterLoopArgs(LoopArgs.LB, LoopArgs.UB, LoopArgs.ST,
                                 LoopArgs.IL, LoopArgs.Chunk, LoopArgs.EUB);
  OuterLoopArgs.IncExpr = S.getInc();
  OuterLoopArgs.Init = S.getInit();
  OuterLoopArgs.Cond = S.getCond();
  OuterLoopArgs.NextLB = S.getNextLowerBound();
  OuterLoopArgs.NextUB = S.getNextUpperBound();
  EmitOMPOuterLoop(DynamicOrOrdered, IsMonotonic, S, LoopScope, OuterLoopArgs,
                   emitOMPLoopBodyWithStopPoint, CodeGenOrdered);
}

static void emitEmptyOrdered(CodeGenFunction &, SourceLocation Loc,
                             const unsigned IVSize, const bool IVSigned) {}

void CodeGenFunction::EmitOMPDistributeOuterLoop(
    OpenMPDistScheduleClauseKind ScheduleKind, const OMPLoopDirective &S,
    OMPPrivateScope &LoopScope, const OMPLoopArguments &LoopArgs,
    const CodeGenLoopTy &CodeGenLoopContent) {

  CGOpenMPRuntime &RT = CGM.getOpenMPRuntime();

  // Emit outer loop.
  // Same behavior as a OMPForOuterLoop, except that schedule cannot be
  // dynamic
  //

  const Expr *IVExpr = S.getIterationVariable();
  const unsigned IVSize = getContext().getTypeSize(IVExpr->getType());
  const bool IVSigned = IVExpr->getType()->hasSignedIntegerRepresentation();

  CGOpenMPRuntime::StaticRTInput StaticInit(
      IVSize, IVSigned, /* Ordered = */ false, LoopArgs.IL, LoopArgs.LB,
      LoopArgs.UB, LoopArgs.ST, LoopArgs.Chunk);
  RT.emitDistributeStaticInit(*this, S.getBeginLoc(), ScheduleKind, StaticInit);

  // for combined 'distribute' and 'for' the increment expression of distribute
  // is store in DistInc. For 'distribute' alone, it is in Inc.
  Expr *IncExpr;
  if (isOpenMPLoopBoundSharingDirective(S.getDirectiveKind()))
    IncExpr = S.getDistInc();
  else
    IncExpr = S.getInc();

  // this routine is shared by 'omp distribute parallel for' and
  // 'omp distribute': select the right EUB expression depending on the
  // directive
  OMPLoopArguments OuterLoopArgs;
  OuterLoopArgs.LB = LoopArgs.LB;
  OuterLoopArgs.UB = LoopArgs.UB;
  OuterLoopArgs.ST = LoopArgs.ST;
  OuterLoopArgs.IL = LoopArgs.IL;
  OuterLoopArgs.Chunk = LoopArgs.Chunk;
  OuterLoopArgs.EUB = isOpenMPLoopBoundSharingDirective(S.getDirectiveKind())
                          ? S.getCombinedEnsureUpperBound()
                          : S.getEnsureUpperBound();
  OuterLoopArgs.IncExpr = IncExpr;
  OuterLoopArgs.Init = isOpenMPLoopBoundSharingDirective(S.getDirectiveKind())
                           ? S.getCombinedInit()
                           : S.getInit();
  OuterLoopArgs.Cond = isOpenMPLoopBoundSharingDirective(S.getDirectiveKind())
                           ? S.getCombinedCond()
                           : S.getCond();
  OuterLoopArgs.NextLB = isOpenMPLoopBoundSharingDirective(S.getDirectiveKind())
                             ? S.getCombinedNextLowerBound()
                             : S.getNextLowerBound();
  OuterLoopArgs.NextUB = isOpenMPLoopBoundSharingDirective(S.getDirectiveKind())
                             ? S.getCombinedNextUpperBound()
                             : S.getNextUpperBound();

  EmitOMPOuterLoop(/* DynamicOrOrdered = */ false, /* IsMonotonic = */ false, S,
                   LoopScope, OuterLoopArgs, CodeGenLoopContent,
                   emitEmptyOrdered);
}

static std::pair<LValue, LValue>
emitDistributeParallelForInnerBounds(CodeGenFunction &CGF,
                                     const OMPExecutableDirective &S) {
  const OMPLoopDirective &LS = cast<OMPLoopDirective>(S);
  LValue LB =
      EmitOMPHelperVar(CGF, cast<DeclRefExpr>(LS.getLowerBoundVariable()));
  LValue UB =
      EmitOMPHelperVar(CGF, cast<DeclRefExpr>(LS.getUpperBoundVariable()));

  // When composing 'distribute' with 'for' (e.g. as in 'distribute
  // parallel for') we need to use the 'distribute'
  // chunk lower and upper bounds rather than the whole loop iteration
  // space. These are parameters to the outlined function for 'parallel'
  // and we copy the bounds of the previous schedule into the
  // the current ones.
  LValue PrevLB = CGF.EmitLValue(LS.getPrevLowerBoundVariable());
  LValue PrevUB = CGF.EmitLValue(LS.getPrevUpperBoundVariable());
  llvm::Value *PrevLBVal = CGF.EmitLoadOfScalar(
      PrevLB, LS.getPrevLowerBoundVariable()->getExprLoc());
  PrevLBVal = CGF.EmitScalarConversion(
      PrevLBVal, LS.getPrevLowerBoundVariable()->getType(),
      LS.getIterationVariable()->getType(),
      LS.getPrevLowerBoundVariable()->getExprLoc());
  llvm::Value *PrevUBVal = CGF.EmitLoadOfScalar(
      PrevUB, LS.getPrevUpperBoundVariable()->getExprLoc());
  PrevUBVal = CGF.EmitScalarConversion(
      PrevUBVal, LS.getPrevUpperBoundVariable()->getType(),
      LS.getIterationVariable()->getType(),
      LS.getPrevUpperBoundVariable()->getExprLoc());

  CGF.EmitStoreOfScalar(PrevLBVal, LB);
  CGF.EmitStoreOfScalar(PrevUBVal, UB);

  return {LB, UB};
}

/// if the 'for' loop has a dispatch schedule (e.g. dynamic, guided) then
/// we need to use the LB and UB expressions generated by the worksharing
/// code generation support, whereas in non combined situations we would
/// just emit 0 and the LastIteration expression
/// This function is necessary due to the difference of the LB and UB
/// types for the RT emission routines for 'for_static_init' and
/// 'for_dispatch_init'
static std::pair<llvm::Value *, llvm::Value *>
emitDistributeParallelForDispatchBounds(CodeGenFunction &CGF,
                                        const OMPExecutableDirective &S,
                                        Address LB, Address UB) {
  const OMPLoopDirective &LS = cast<OMPLoopDirective>(S);
  const Expr *IVExpr = LS.getIterationVariable();
  // when implementing a dynamic schedule for a 'for' combined with a
  // 'distribute' (e.g. 'distribute parallel for'), the 'for' loop
  // is not normalized as each team only executes its own assigned
  // distribute chunk
  QualType IteratorTy = IVExpr->getType();
  llvm::Value *LBVal =
      CGF.EmitLoadOfScalar(LB, /*Volatile=*/false, IteratorTy, S.getBeginLoc());
  llvm::Value *UBVal =
      CGF.EmitLoadOfScalar(UB, /*Volatile=*/false, IteratorTy, S.getBeginLoc());
  return {LBVal, UBVal};
}

static void emitDistributeParallelForDistributeInnerBoundParams(
    CodeGenFunction &CGF, const OMPExecutableDirective &S,
    llvm::SmallVectorImpl<llvm::Value *> &CapturedVars) {
  const auto &Dir = cast<OMPLoopDirective>(S);
  LValue LB =
      CGF.EmitLValue(cast<DeclRefExpr>(Dir.getCombinedLowerBoundVariable()));
  llvm::Value *LBCast = CGF.Builder.CreateIntCast(
      CGF.Builder.CreateLoad(LB.getAddress()), CGF.SizeTy, /*isSigned=*/false);
  CapturedVars.push_back(LBCast);
  LValue UB =
      CGF.EmitLValue(cast<DeclRefExpr>(Dir.getCombinedUpperBoundVariable()));

  llvm::Value *UBCast = CGF.Builder.CreateIntCast(
      CGF.Builder.CreateLoad(UB.getAddress()), CGF.SizeTy, /*isSigned=*/false);
  CapturedVars.push_back(UBCast);
}

static void
emitInnerParallelForWhenCombined(CodeGenFunction &CGF,
                                 const OMPLoopDirective &S,
                                 CodeGenFunction::JumpDest LoopExit) {
  auto &&CGInlinedWorksharingLoop = [&S](CodeGenFunction &CGF,
                                         PrePostActionTy &Action) {
    Action.Enter(CGF);
    bool HasCancel = false;
    if (!isOpenMPSimdDirective(S.getDirectiveKind())) {
      if (const auto *D = dyn_cast<OMPTeamsDistributeParallelForDirective>(&S))
        HasCancel = D->hasCancel();
      else if (const auto *D = dyn_cast<OMPDistributeParallelForDirective>(&S))
        HasCancel = D->hasCancel();
      else if (const auto *D =
                   dyn_cast<OMPTargetTeamsDistributeParallelForDirective>(&S))
        HasCancel = D->hasCancel();
    }
    CodeGenFunction::OMPCancelStackRAII CancelRegion(CGF, S.getDirectiveKind(),
                                                     HasCancel);
    CGF.EmitOMPWorksharingLoop(S, S.getPrevEnsureUpperBound(),
                               emitDistributeParallelForInnerBounds,
                               emitDistributeParallelForDispatchBounds);
  };

  emitCommonOMPParallelDirective(
      CGF, S,
      isOpenMPSimdDirective(S.getDirectiveKind()) ? OMPD_for_simd : OMPD_for,
      CGInlinedWorksharingLoop,
      emitDistributeParallelForDistributeInnerBoundParams);
}

void CodeGenFunction::EmitOMPDistributeParallelForDirective(
    const OMPDistributeParallelForDirective &S) {
  auto &&CodeGen = [&S](CodeGenFunction &CGF, PrePostActionTy &) {
    CGF.EmitOMPDistributeLoop(S, emitInnerParallelForWhenCombined,
                              S.getDistInc());
  };
  OMPLexicalScope Scope(*this, S, OMPD_parallel);
  CGM.getOpenMPRuntime().emitInlinedDirective(*this, OMPD_distribute, CodeGen);
}

void CodeGenFunction::EmitOMPDistributeParallelForSimdDirective(
    const OMPDistributeParallelForSimdDirective &S) {
  auto &&CodeGen = [&S](CodeGenFunction &CGF, PrePostActionTy &) {
    CGF.EmitOMPDistributeLoop(S, emitInnerParallelForWhenCombined,
                              S.getDistInc());
  };
  OMPLexicalScope Scope(*this, S, OMPD_parallel);
  CGM.getOpenMPRuntime().emitInlinedDirective(*this, OMPD_distribute, CodeGen);
}

void CodeGenFunction::EmitOMPDistributeSimdDirective(
    const OMPDistributeSimdDirective &S) {
  auto &&CodeGen = [&S](CodeGenFunction &CGF, PrePostActionTy &) {
    CGF.EmitOMPDistributeLoop(S, emitOMPLoopBodyWithStopPoint, S.getInc());
  };
  OMPLexicalScope Scope(*this, S, OMPD_unknown);
  CGM.getOpenMPRuntime().emitInlinedDirective(*this, OMPD_simd, CodeGen);
}

void CodeGenFunction::EmitOMPTargetSimdDeviceFunction(
    CodeGenModule &CGM, StringRef ParentName, const OMPTargetSimdDirective &S) {
  // Emit SPMD target parallel for region as a standalone region.
  auto &&CodeGen = [&S](CodeGenFunction &CGF, PrePostActionTy &Action) {
    emitOMPSimdRegion(CGF, S, Action);
  };
  llvm::Function *Fn;
  llvm::Constant *Addr;
  // Emit target region as a standalone region.
  CGM.getOpenMPRuntime().emitTargetOutlinedFunction(
      S, ParentName, Fn, Addr, /*IsOffloadEntry=*/true, CodeGen);
  assert(Fn && Addr && "Target device function emission failed.");
}

void CodeGenFunction::EmitOMPTargetSimdDirective(
    const OMPTargetSimdDirective &S) {
  auto &&CodeGen = [&S](CodeGenFunction &CGF, PrePostActionTy &Action) {
    emitOMPSimdRegion(CGF, S, Action);
  };
  emitCommonOMPTargetDirective(*this, S, CodeGen);
}

namespace {
  struct ScheduleKindModifiersTy {
    OpenMPScheduleClauseKind Kind;
    OpenMPScheduleClauseModifier M1;
    OpenMPScheduleClauseModifier M2;
    ScheduleKindModifiersTy(OpenMPScheduleClauseKind Kind,
                            OpenMPScheduleClauseModifier M1,
                            OpenMPScheduleClauseModifier M2)
        : Kind(Kind), M1(M1), M2(M2) {}
  };
} // namespace

bool CodeGenFunction::EmitOMPWorksharingLoop(
    const OMPLoopDirective &S, Expr *EUB,
    const CodeGenLoopBoundsTy &CodeGenLoopBounds,
    const CodeGenDispatchBoundsTy &CGDispatchBounds) {
  // Emit the loop iteration variable.
  const auto *IVExpr = cast<DeclRefExpr>(S.getIterationVariable());
  const auto *IVDecl = cast<VarDecl>(IVExpr->getDecl());
  EmitVarDecl(*IVDecl);

  // Emit the iterations count variable.
  // If it is not a variable, Sema decided to calculate iterations count on each
  // iteration (e.g., it is foldable into a constant).
  if (const auto *LIExpr = dyn_cast<DeclRefExpr>(S.getLastIteration())) {
    EmitVarDecl(*cast<VarDecl>(LIExpr->getDecl()));
    // Emit calculation of the iterations count.
    EmitIgnoredExpr(S.getCalcLastIteration());
  }

  CGOpenMPRuntime &RT = CGM.getOpenMPRuntime();

  bool HasLastprivateClause;
  // Check pre-condition.
  {
    OMPLoopScope PreInitScope(*this, S);
    // Skip the entire loop if we don't meet the precondition.
    // If the condition constant folds and can be elided, avoid emitting the
    // whole loop.
    bool CondConstant;
    llvm::BasicBlock *ContBlock = nullptr;
    if (ConstantFoldsToSimpleInteger(S.getPreCond(), CondConstant)) {
      if (!CondConstant)
        return false;
    } else {
      llvm::BasicBlock *ThenBlock = createBasicBlock("omp.precond.then");
      ContBlock = createBasicBlock("omp.precond.end");
      emitPreCond(*this, S, S.getPreCond(), ThenBlock, ContBlock,
                  getProfileCount(&S));
      EmitBlock(ThenBlock);
      incrementProfileCounter(&S);
    }

    RunCleanupsScope DoacrossCleanupScope(*this);
    bool Ordered = false;
    if (const auto *OrderedClause = S.getSingleClause<OMPOrderedClause>()) {
      if (OrderedClause->getNumForLoops())
        RT.emitDoacrossInit(*this, S, OrderedClause->getLoopNumIterations());
      else
        Ordered = true;
    }

    llvm::DenseSet<const Expr *> EmittedFinals;
    emitAlignedClause(*this, S);
    bool HasLinears = EmitOMPLinearClauseInit(S);
    // Emit helper vars inits.

    std::pair<LValue, LValue> Bounds = CodeGenLoopBounds(*this, S);
    LValue LB = Bounds.first;
    LValue UB = Bounds.second;
    LValue ST =
        EmitOMPHelperVar(*this, cast<DeclRefExpr>(S.getStrideVariable()));
    LValue IL =
        EmitOMPHelperVar(*this, cast<DeclRefExpr>(S.getIsLastIterVariable()));

    // Emit 'then' code.
    {
      OMPPrivateScope LoopScope(*this);
      if (EmitOMPFirstprivateClause(S, LoopScope) || HasLinears) {
        // Emit implicit barrier to synchronize threads and avoid data races on
        // initialization of firstprivate variables and post-update of
        // lastprivate variables.
        CGM.getOpenMPRuntime().emitBarrierCall(
            *this, S.getBeginLoc(), OMPD_unknown, /*EmitChecks=*/false,
            /*ForceSimpleCall=*/true);
      }
      EmitOMPPrivateClause(S, LoopScope);
      HasLastprivateClause = EmitOMPLastprivateClauseInit(S, LoopScope);
      EmitOMPReductionClauseInit(S, LoopScope);
      EmitOMPPrivateLoopCounters(S, LoopScope);
      EmitOMPLinearClause(S, LoopScope);
      (void)LoopScope.Privatize();

      // Detect the loop schedule kind and chunk.
      llvm::Value *Chunk = nullptr;
      OpenMPScheduleTy ScheduleKind;
      if (const auto *C = S.getSingleClause<OMPScheduleClause>()) {
        ScheduleKind.Schedule = C->getScheduleKind();
        ScheduleKind.M1 = C->getFirstScheduleModifier();
        ScheduleKind.M2 = C->getSecondScheduleModifier();
        if (const Expr *Ch = C->getChunkSize()) {
          Chunk = EmitScalarExpr(Ch);
          Chunk = EmitScalarConversion(Chunk, Ch->getType(),
                                       S.getIterationVariable()->getType(),
                                       S.getBeginLoc());
        }
      }
      const unsigned IVSize = getContext().getTypeSize(IVExpr->getType());
      const bool IVSigned = IVExpr->getType()->hasSignedIntegerRepresentation();
      // OpenMP 4.5, 2.7.1 Loop Construct, Description.
      // If the static schedule kind is specified or if the ordered clause is
      // specified, and if no monotonic modifier is specified, the effect will
      // be as if the monotonic modifier was specified.
      if (RT.isStaticNonchunked(ScheduleKind.Schedule,
                                /* Chunked */ Chunk != nullptr) &&
          !Ordered) {
        if (isOpenMPSimdDirective(S.getDirectiveKind()))
          EmitOMPSimdInit(S, /*IsMonotonic=*/true);
        // OpenMP [2.7.1, Loop Construct, Description, table 2-1]
        // When no chunk_size is specified, the iteration space is divided into
        // chunks that are approximately equal in size, and at most one chunk is
        // distributed to each thread. Note that the size of the chunks is
        // unspecified in this case.
        CGOpenMPRuntime::StaticRTInput StaticInit(
            IVSize, IVSigned, Ordered, IL.getAddress(), LB.getAddress(),
            UB.getAddress(), ST.getAddress());
        RT.emitForStaticInit(*this, S.getBeginLoc(), S.getDirectiveKind(),
                             ScheduleKind, StaticInit);
        JumpDest LoopExit =
            getJumpDestInCurrentScope(createBasicBlock("omp.loop.exit"));
        // UB = min(UB, GlobalUB);
        EmitIgnoredExpr(S.getEnsureUpperBound());
        // IV = LB;
        EmitIgnoredExpr(S.getInit());
        // while (idx <= UB) { BODY; ++idx; }
        EmitOMPInnerLoop(S, LoopScope.requiresCleanups(), S.getCond(),
                         S.getInc(),
                         [&S, LoopExit](CodeGenFunction &CGF) {
                           CGF.EmitOMPLoopBody(S, LoopExit);
                           CGF.EmitStopPoint(&S);
                         },
                         [](CodeGenFunction &) {});
        EmitBlock(LoopExit.getBlock());
        // Tell the runtime we are done.
        auto &&CodeGen = [&S](CodeGenFunction &CGF) {
          CGF.CGM.getOpenMPRuntime().emitForStaticFinish(CGF, S.getEndLoc(),
                                                         S.getDirectiveKind());
        };
        OMPCancelStack.emitExit(*this, S.getDirectiveKind(), CodeGen);
      } else {
        const bool IsMonotonic =
            Ordered || ScheduleKind.Schedule == OMPC_SCHEDULE_static ||
            ScheduleKind.Schedule == OMPC_SCHEDULE_unknown ||
            ScheduleKind.M1 == OMPC_SCHEDULE_MODIFIER_monotonic ||
            ScheduleKind.M2 == OMPC_SCHEDULE_MODIFIER_monotonic;
        // Emit the outer loop, which requests its work chunk [LB..UB] from
        // runtime and runs the inner loop to process it.
        const OMPLoopArguments LoopArguments(LB.getAddress(), UB.getAddress(),
                                             ST.getAddress(), IL.getAddress(),
                                             Chunk, EUB);
        EmitOMPForOuterLoop(ScheduleKind, IsMonotonic, S, LoopScope, Ordered,
                            LoopArguments, CGDispatchBounds);
      }
      if (isOpenMPSimdDirective(S.getDirectiveKind())) {
        EmitOMPSimdFinal(S, [IL, &S](CodeGenFunction &CGF) {
          return CGF.Builder.CreateIsNotNull(
              CGF.EmitLoadOfScalar(IL, S.getBeginLoc()));
        });
      }
      EmitOMPReductionClauseFinal(
          S, /*ReductionKind=*/isOpenMPSimdDirective(S.getDirectiveKind())
                 ? /*Parallel and Simd*/ OMPD_parallel_for_simd
                 : /*Parallel only*/ OMPD_parallel);
      // Emit post-update of the reduction variables if IsLastIter != 0.
      emitPostUpdateForReductionClause(
          *this, S, [IL, &S](CodeGenFunction &CGF) {
            return CGF.Builder.CreateIsNotNull(
                CGF.EmitLoadOfScalar(IL, S.getBeginLoc()));
          });
      // Emit final copy of the lastprivate variables if IsLastIter != 0.
      if (HasLastprivateClause)
        EmitOMPLastprivateClauseFinal(
            S, isOpenMPSimdDirective(S.getDirectiveKind()),
            Builder.CreateIsNotNull(EmitLoadOfScalar(IL, S.getBeginLoc())));
    }
    EmitOMPLinearClauseFinal(S, [IL, &S](CodeGenFunction &CGF) {
      return CGF.Builder.CreateIsNotNull(
          CGF.EmitLoadOfScalar(IL, S.getBeginLoc()));
    });
    DoacrossCleanupScope.ForceCleanup();
    // We're now done with the loop, so jump to the continuation block.
    if (ContBlock) {
      EmitBranch(ContBlock);
      EmitBlock(ContBlock, /*IsFinished=*/true);
    }
  }
  return HasLastprivateClause;
}

/// The following two functions generate expressions for the loop lower
/// and upper bounds in case of static and dynamic (dispatch) schedule
/// of the associated 'for' or 'distribute' loop.
static std::pair<LValue, LValue>
emitForLoopBounds(CodeGenFunction &CGF, const OMPExecutableDirective &S) {
  const auto &LS = cast<OMPLoopDirective>(S);
  LValue LB =
      EmitOMPHelperVar(CGF, cast<DeclRefExpr>(LS.getLowerBoundVariable()));
  LValue UB =
      EmitOMPHelperVar(CGF, cast<DeclRefExpr>(LS.getUpperBoundVariable()));
  return {LB, UB};
}

/// When dealing with dispatch schedules (e.g. dynamic, guided) we do not
/// consider the lower and upper bound expressions generated by the
/// worksharing loop support, but we use 0 and the iteration space size as
/// constants
static std::pair<llvm::Value *, llvm::Value *>
emitDispatchForLoopBounds(CodeGenFunction &CGF, const OMPExecutableDirective &S,
                          Address LB, Address UB) {
  const auto &LS = cast<OMPLoopDirective>(S);
  const Expr *IVExpr = LS.getIterationVariable();
  const unsigned IVSize = CGF.getContext().getTypeSize(IVExpr->getType());
  llvm::Value *LBVal = CGF.Builder.getIntN(IVSize, 0);
  llvm::Value *UBVal = CGF.EmitScalarExpr(LS.getLastIteration());
  return {LBVal, UBVal};
}

void CodeGenFunction::EmitOMPForDirective(const OMPForDirective &S) {
  bool HasLastprivates = false;
  auto &&CodeGen = [&S, &HasLastprivates](CodeGenFunction &CGF,
                                          PrePostActionTy &) {
    OMPCancelStackRAII CancelRegion(CGF, OMPD_for, S.hasCancel());
    HasLastprivates = CGF.EmitOMPWorksharingLoop(S, S.getEnsureUpperBound(),
                                                 emitForLoopBounds,
                                                 emitDispatchForLoopBounds);
  };
  {
    OMPLexicalScope Scope(*this, S, OMPD_unknown);
    CGM.getOpenMPRuntime().emitInlinedDirective(*this, OMPD_for, CodeGen,
                                                S.hasCancel());
  }

  // Emit an implicit barrier at the end.
  if (!S.getSingleClause<OMPNowaitClause>() || HasLastprivates)
    CGM.getOpenMPRuntime().emitBarrierCall(*this, S.getBeginLoc(), OMPD_for);
}

void CodeGenFunction::EmitOMPForSimdDirective(const OMPForSimdDirective &S) {
  bool HasLastprivates = false;
  auto &&CodeGen = [&S, &HasLastprivates](CodeGenFunction &CGF,
                                          PrePostActionTy &) {
    HasLastprivates = CGF.EmitOMPWorksharingLoop(S, S.getEnsureUpperBound(),
                                                 emitForLoopBounds,
                                                 emitDispatchForLoopBounds);
  };
  {
    OMPLexicalScope Scope(*this, S, OMPD_unknown);
    CGM.getOpenMPRuntime().emitInlinedDirective(*this, OMPD_simd, CodeGen);
  }

  // Emit an implicit barrier at the end.
  if (!S.getSingleClause<OMPNowaitClause>() || HasLastprivates)
    CGM.getOpenMPRuntime().emitBarrierCall(*this, S.getBeginLoc(), OMPD_for);
}

static LValue createSectionLVal(CodeGenFunction &CGF, QualType Ty,
                                const Twine &Name,
                                llvm::Value *Init = nullptr) {
  LValue LVal = CGF.MakeAddrLValue(CGF.CreateMemTemp(Ty, Name), Ty);
  if (Init)
    CGF.EmitStoreThroughLValue(RValue::get(Init), LVal, /*isInit*/ true);
  return LVal;
}

void CodeGenFunction::EmitSections(const OMPExecutableDirective &S) {
  const Stmt *CapturedStmt = S.getInnermostCapturedStmt()->getCapturedStmt();
  const auto *CS = dyn_cast<CompoundStmt>(CapturedStmt);
  bool HasLastprivates = false;
  auto &&CodeGen = [&S, CapturedStmt, CS,
                    &HasLastprivates](CodeGenFunction &CGF, PrePostActionTy &) {
    ASTContext &C = CGF.getContext();
    QualType KmpInt32Ty =
        C.getIntTypeForBitwidth(/*DestWidth=*/32, /*Signed=*/1);
    // Emit helper vars inits.
    LValue LB = createSectionLVal(CGF, KmpInt32Ty, ".omp.sections.lb.",
                                  CGF.Builder.getInt32(0));
    llvm::ConstantInt *GlobalUBVal = CS != nullptr
                                         ? CGF.Builder.getInt32(CS->size() - 1)
                                         : CGF.Builder.getInt32(0);
    LValue UB =
        createSectionLVal(CGF, KmpInt32Ty, ".omp.sections.ub.", GlobalUBVal);
    LValue ST = createSectionLVal(CGF, KmpInt32Ty, ".omp.sections.st.",
                                  CGF.Builder.getInt32(1));
    LValue IL = createSectionLVal(CGF, KmpInt32Ty, ".omp.sections.il.",
                                  CGF.Builder.getInt32(0));
    // Loop counter.
    LValue IV = createSectionLVal(CGF, KmpInt32Ty, ".omp.sections.iv.");
    OpaqueValueExpr IVRefExpr(S.getBeginLoc(), KmpInt32Ty, VK_LValue);
    CodeGenFunction::OpaqueValueMapping OpaqueIV(CGF, &IVRefExpr, IV);
    OpaqueValueExpr UBRefExpr(S.getBeginLoc(), KmpInt32Ty, VK_LValue);
    CodeGenFunction::OpaqueValueMapping OpaqueUB(CGF, &UBRefExpr, UB);
    // Generate condition for loop.
    BinaryOperator Cond(&IVRefExpr, &UBRefExpr, BO_LE, C.BoolTy, VK_RValue,
                        OK_Ordinary, S.getBeginLoc(), FPOptions());
    // Increment for loop counter.
    UnaryOperator Inc(&IVRefExpr, UO_PreInc, KmpInt32Ty, VK_RValue, OK_Ordinary,
                      S.getBeginLoc(), true);
    auto &&BodyGen = [CapturedStmt, CS, &S, &IV](CodeGenFunction &CGF) {
      // Iterate through all sections and emit a switch construct:
      // switch (IV) {
      //   case 0:
      //     <SectionStmt[0]>;
      //     break;
      // ...
      //   case <NumSection> - 1:
      //     <SectionStmt[<NumSection> - 1]>;
      //     break;
      // }
      // .omp.sections.exit:
      llvm::BasicBlock *ExitBB = CGF.createBasicBlock(".omp.sections.exit");
      llvm::SwitchInst *SwitchStmt =
          CGF.Builder.CreateSwitch(CGF.EmitLoadOfScalar(IV, S.getBeginLoc()),
                                   ExitBB, CS == nullptr ? 1 : CS->size());
      if (CS) {
        unsigned CaseNumber = 0;
        for (const Stmt *SubStmt : CS->children()) {
          auto CaseBB = CGF.createBasicBlock(".omp.sections.case");
          CGF.EmitBlock(CaseBB);
          SwitchStmt->addCase(CGF.Builder.getInt32(CaseNumber), CaseBB);
          CGF.EmitStmt(SubStmt);
          CGF.EmitBranch(ExitBB);
          ++CaseNumber;
        }
      } else {
        llvm::BasicBlock *CaseBB = CGF.createBasicBlock(".omp.sections.case");
        CGF.EmitBlock(CaseBB);
        SwitchStmt->addCase(CGF.Builder.getInt32(0), CaseBB);
        CGF.EmitStmt(CapturedStmt);
        CGF.EmitBranch(ExitBB);
      }
      CGF.EmitBlock(ExitBB, /*IsFinished=*/true);
    };

    CodeGenFunction::OMPPrivateScope LoopScope(CGF);
    if (CGF.EmitOMPFirstprivateClause(S, LoopScope)) {
      // Emit implicit barrier to synchronize threads and avoid data races on
      // initialization of firstprivate variables and post-update of lastprivate
      // variables.
      CGF.CGM.getOpenMPRuntime().emitBarrierCall(
          CGF, S.getBeginLoc(), OMPD_unknown, /*EmitChecks=*/false,
          /*ForceSimpleCall=*/true);
    }
    CGF.EmitOMPPrivateClause(S, LoopScope);
    HasLastprivates = CGF.EmitOMPLastprivateClauseInit(S, LoopScope);
    CGF.EmitOMPReductionClauseInit(S, LoopScope);
    (void)LoopScope.Privatize();

    // Emit static non-chunked loop.
    OpenMPScheduleTy ScheduleKind;
    ScheduleKind.Schedule = OMPC_SCHEDULE_static;
    CGOpenMPRuntime::StaticRTInput StaticInit(
        /*IVSize=*/32, /*IVSigned=*/true, /*Ordered=*/false, IL.getAddress(),
        LB.getAddress(), UB.getAddress(), ST.getAddress());
    CGF.CGM.getOpenMPRuntime().emitForStaticInit(
        CGF, S.getBeginLoc(), S.getDirectiveKind(), ScheduleKind, StaticInit);
    // UB = min(UB, GlobalUB);
    llvm::Value *UBVal = CGF.EmitLoadOfScalar(UB, S.getBeginLoc());
    llvm::Value *MinUBGlobalUB = CGF.Builder.CreateSelect(
        CGF.Builder.CreateICmpSLT(UBVal, GlobalUBVal), UBVal, GlobalUBVal);
    CGF.EmitStoreOfScalar(MinUBGlobalUB, UB);
    // IV = LB;
    CGF.EmitStoreOfScalar(CGF.EmitLoadOfScalar(LB, S.getBeginLoc()), IV);
    // while (idx <= UB) { BODY; ++idx; }
    CGF.EmitOMPInnerLoop(S, /*RequiresCleanup=*/false, &Cond, &Inc, BodyGen,
                         [](CodeGenFunction &) {});
    // Tell the runtime we are done.
    auto &&CodeGen = [&S](CodeGenFunction &CGF) {
      CGF.CGM.getOpenMPRuntime().emitForStaticFinish(CGF, S.getEndLoc(),
                                                     S.getDirectiveKind());
    };
    CGF.OMPCancelStack.emitExit(CGF, S.getDirectiveKind(), CodeGen);
    CGF.EmitOMPReductionClauseFinal(S, /*ReductionKind=*/OMPD_parallel);
    // Emit post-update of the reduction variables if IsLastIter != 0.
    emitPostUpdateForReductionClause(CGF, S, [IL, &S](CodeGenFunction &CGF) {
      return CGF.Builder.CreateIsNotNull(
          CGF.EmitLoadOfScalar(IL, S.getBeginLoc()));
    });

    // Emit final copy of the lastprivate variables if IsLastIter != 0.
    if (HasLastprivates)
      CGF.EmitOMPLastprivateClauseFinal(
          S, /*NoFinals=*/false,
          CGF.Builder.CreateIsNotNull(
              CGF.EmitLoadOfScalar(IL, S.getBeginLoc())));
  };

  bool HasCancel = false;
  if (auto *OSD = dyn_cast<OMPSectionsDirective>(&S))
    HasCancel = OSD->hasCancel();
  else if (auto *OPSD = dyn_cast<OMPParallelSectionsDirective>(&S))
    HasCancel = OPSD->hasCancel();
  OMPCancelStackRAII CancelRegion(*this, S.getDirectiveKind(), HasCancel);
  CGM.getOpenMPRuntime().emitInlinedDirective(*this, OMPD_sections, CodeGen,
                                              HasCancel);
  // Emit barrier for lastprivates only if 'sections' directive has 'nowait'
  // clause. Otherwise the barrier will be generated by the codegen for the
  // directive.
  if (HasLastprivates && S.getSingleClause<OMPNowaitClause>()) {
    // Emit implicit barrier to synchronize threads and avoid data races on
    // initialization of firstprivate variables.
    CGM.getOpenMPRuntime().emitBarrierCall(*this, S.getBeginLoc(),
                                           OMPD_unknown);
  }
}

void CodeGenFunction::EmitOMPSectionsDirective(const OMPSectionsDirective &S) {
  {
    OMPLexicalScope Scope(*this, S, OMPD_unknown);
    EmitSections(S);
  }
  // Emit an implicit barrier at the end.
  if (!S.getSingleClause<OMPNowaitClause>()) {
    CGM.getOpenMPRuntime().emitBarrierCall(*this, S.getBeginLoc(),
                                           OMPD_sections);
  }
}

void CodeGenFunction::EmitOMPSectionDirective(const OMPSectionDirective &S) {
  auto &&CodeGen = [&S](CodeGenFunction &CGF, PrePostActionTy &) {
    CGF.EmitStmt(S.getInnermostCapturedStmt()->getCapturedStmt());
  };
  OMPLexicalScope Scope(*this, S, OMPD_unknown);
  CGM.getOpenMPRuntime().emitInlinedDirective(*this, OMPD_section, CodeGen,
                                              S.hasCancel());
}

void CodeGenFunction::EmitOMPSingleDirective(const OMPSingleDirective &S) {
  llvm::SmallVector<const Expr *, 8> CopyprivateVars;
  llvm::SmallVector<const Expr *, 8> DestExprs;
  llvm::SmallVector<const Expr *, 8> SrcExprs;
  llvm::SmallVector<const Expr *, 8> AssignmentOps;
  // Check if there are any 'copyprivate' clauses associated with this
  // 'single' construct.
  // Build a list of copyprivate variables along with helper expressions
  // (<source>, <destination>, <destination>=<source> expressions)
  for (const auto *C : S.getClausesOfKind<OMPCopyprivateClause>()) {
    CopyprivateVars.append(C->varlists().begin(), C->varlists().end());
    DestExprs.append(C->destination_exprs().begin(),
                     C->destination_exprs().end());
    SrcExprs.append(C->source_exprs().begin(), C->source_exprs().end());
    AssignmentOps.append(C->assignment_ops().begin(),
                         C->assignment_ops().end());
  }
  // Emit code for 'single' region along with 'copyprivate' clauses
  auto &&CodeGen = [&S](CodeGenFunction &CGF, PrePostActionTy &Action) {
    Action.Enter(CGF);
    OMPPrivateScope SingleScope(CGF);
    (void)CGF.EmitOMPFirstprivateClause(S, SingleScope);
    CGF.EmitOMPPrivateClause(S, SingleScope);
    (void)SingleScope.Privatize();
    CGF.EmitStmt(S.getInnermostCapturedStmt()->getCapturedStmt());
  };
  {
    OMPLexicalScope Scope(*this, S, OMPD_unknown);
    CGM.getOpenMPRuntime().emitSingleRegion(*this, CodeGen, S.getBeginLoc(),
                                            CopyprivateVars, DestExprs,
                                            SrcExprs, AssignmentOps);
  }
  // Emit an implicit barrier at the end (to avoid data race on firstprivate
  // init or if no 'nowait' clause was specified and no 'copyprivate' clause).
  if (!S.getSingleClause<OMPNowaitClause>() && CopyprivateVars.empty()) {
    CGM.getOpenMPRuntime().emitBarrierCall(
        *this, S.getBeginLoc(),
        S.getSingleClause<OMPNowaitClause>() ? OMPD_unknown : OMPD_single);
  }
}

void CodeGenFunction::EmitOMPMasterDirective(const OMPMasterDirective &S) {
  auto &&CodeGen = [&S](CodeGenFunction &CGF, PrePostActionTy &Action) {
    Action.Enter(CGF);
    CGF.EmitStmt(S.getInnermostCapturedStmt()->getCapturedStmt());
  };
  OMPLexicalScope Scope(*this, S, OMPD_unknown);
  CGM.getOpenMPRuntime().emitMasterRegion(*this, CodeGen, S.getBeginLoc());
}

void CodeGenFunction::EmitOMPCriticalDirective(const OMPCriticalDirective &S) {
  auto &&CodeGen = [&S](CodeGenFunction &CGF, PrePostActionTy &Action) {
    Action.Enter(CGF);
    CGF.EmitStmt(S.getInnermostCapturedStmt()->getCapturedStmt());
  };
  const Expr *Hint = nullptr;
  if (const auto *HintClause = S.getSingleClause<OMPHintClause>())
    Hint = HintClause->getHint();
  OMPLexicalScope Scope(*this, S, OMPD_unknown);
  CGM.getOpenMPRuntime().emitCriticalRegion(*this,
                                            S.getDirectiveName().getAsString(),
                                            CodeGen, S.getBeginLoc(), Hint);
}

void CodeGenFunction::EmitOMPParallelForDirective(
    const OMPParallelForDirective &S) {
  // Emit directive as a combined directive that consists of two implicit
  // directives: 'parallel' with 'for' directive.
  auto &&CodeGen = [&S](CodeGenFunction &CGF, PrePostActionTy &Action) {
    Action.Enter(CGF);
    OMPCancelStackRAII CancelRegion(CGF, OMPD_parallel_for, S.hasCancel());
    CGF.EmitOMPWorksharingLoop(S, S.getEnsureUpperBound(), emitForLoopBounds,
                               emitDispatchForLoopBounds);
  };
  emitCommonOMPParallelDirective(*this, S, OMPD_for, CodeGen,
                                 emitEmptyBoundParameters);
}

void CodeGenFunction::EmitOMPParallelForSimdDirective(
    const OMPParallelForSimdDirective &S) {
  // Emit directive as a combined directive that consists of two implicit
  // directives: 'parallel' with 'for' directive.
  auto &&CodeGen = [&S](CodeGenFunction &CGF, PrePostActionTy &Action) {
    Action.Enter(CGF);
    CGF.EmitOMPWorksharingLoop(S, S.getEnsureUpperBound(), emitForLoopBounds,
                               emitDispatchForLoopBounds);
  };
  emitCommonOMPParallelDirective(*this, S, OMPD_simd, CodeGen,
                                 emitEmptyBoundParameters);
}

void CodeGenFunction::EmitOMPParallelSectionsDirective(
    const OMPParallelSectionsDirective &S) {
  // Emit directive as a combined directive that consists of two implicit
  // directives: 'parallel' with 'sections' directive.
  auto &&CodeGen = [&S](CodeGenFunction &CGF, PrePostActionTy &Action) {
    Action.Enter(CGF);
    CGF.EmitSections(S);
  };
  emitCommonOMPParallelDirective(*this, S, OMPD_sections, CodeGen,
                                 emitEmptyBoundParameters);
}

void CodeGenFunction::EmitOMPTaskBasedDirective(
    const OMPExecutableDirective &S, const OpenMPDirectiveKind CapturedRegion,
    const RegionCodeGenTy &BodyGen, const TaskGenTy &TaskGen,
    OMPTaskDataTy &Data) {
  // Emit outlined function for task construct.
  const CapturedStmt *CS = S.getCapturedStmt(CapturedRegion);
  auto I = CS->getCapturedDecl()->param_begin();
  auto PartId = std::next(I);
  auto TaskT = std::next(I, 4);
  // Check if the task is final
  if (const auto *Clause = S.getSingleClause<OMPFinalClause>()) {
    // If the condition constant folds and can be elided, try to avoid emitting
    // the condition and the dead arm of the if/else.
    const Expr *Cond = Clause->getCondition();
    bool CondConstant;
    if (ConstantFoldsToSimpleInteger(Cond, CondConstant))
      Data.Final.setInt(CondConstant);
    else
      Data.Final.setPointer(EvaluateExprAsBool(Cond));
  } else {
    // By default the task is not final.
    Data.Final.setInt(/*IntVal=*/false);
  }
  // Check if the task has 'priority' clause.
  if (const auto *Clause = S.getSingleClause<OMPPriorityClause>()) {
    const Expr *Prio = Clause->getPriority();
    Data.Priority.setInt(/*IntVal=*/true);
    Data.Priority.setPointer(EmitScalarConversion(
        EmitScalarExpr(Prio), Prio->getType(),
        getContext().getIntTypeForBitwidth(/*DestWidth=*/32, /*Signed=*/1),
        Prio->getExprLoc()));
  }
  // The first function argument for tasks is a thread id, the second one is a
  // part id (0 for tied tasks, >=0 for untied task).
  llvm::DenseSet<const VarDecl *> EmittedAsPrivate;
  // Get list of private variables.
  for (const auto *C : S.getClausesOfKind<OMPPrivateClause>()) {
    auto IRef = C->varlist_begin();
    for (const Expr *IInit : C->private_copies()) {
      const auto *OrigVD = cast<VarDecl>(cast<DeclRefExpr>(*IRef)->getDecl());
      if (EmittedAsPrivate.insert(OrigVD->getCanonicalDecl()).second) {
        Data.PrivateVars.push_back(*IRef);
        Data.PrivateCopies.push_back(IInit);
      }
      ++IRef;
    }
  }
  EmittedAsPrivate.clear();
  // Get list of firstprivate variables.
  for (const auto *C : S.getClausesOfKind<OMPFirstprivateClause>()) {
    auto IRef = C->varlist_begin();
    auto IElemInitRef = C->inits().begin();
    for (const Expr *IInit : C->private_copies()) {
      const auto *OrigVD = cast<VarDecl>(cast<DeclRefExpr>(*IRef)->getDecl());
      if (EmittedAsPrivate.insert(OrigVD->getCanonicalDecl()).second) {
        Data.FirstprivateVars.push_back(*IRef);
        Data.FirstprivateCopies.push_back(IInit);
        Data.FirstprivateInits.push_back(*IElemInitRef);
      }
      ++IRef;
      ++IElemInitRef;
    }
  }
  // Get list of lastprivate variables (for taskloops).
  llvm::DenseMap<const VarDecl *, const DeclRefExpr *> LastprivateDstsOrigs;
  for (const auto *C : S.getClausesOfKind<OMPLastprivateClause>()) {
    auto IRef = C->varlist_begin();
    auto ID = C->destination_exprs().begin();
    for (const Expr *IInit : C->private_copies()) {
      const auto *OrigVD = cast<VarDecl>(cast<DeclRefExpr>(*IRef)->getDecl());
      if (EmittedAsPrivate.insert(OrigVD->getCanonicalDecl()).second) {
        Data.LastprivateVars.push_back(*IRef);
        Data.LastprivateCopies.push_back(IInit);
      }
      LastprivateDstsOrigs.insert(
          {cast<VarDecl>(cast<DeclRefExpr>(*ID)->getDecl()),
           cast<DeclRefExpr>(*IRef)});
      ++IRef;
      ++ID;
    }
  }
  SmallVector<const Expr *, 4> LHSs;
  SmallVector<const Expr *, 4> RHSs;
  for (const auto *C : S.getClausesOfKind<OMPReductionClause>()) {
    auto IPriv = C->privates().begin();
    auto IRed = C->reduction_ops().begin();
    auto ILHS = C->lhs_exprs().begin();
    auto IRHS = C->rhs_exprs().begin();
    for (const Expr *Ref : C->varlists()) {
      Data.ReductionVars.emplace_back(Ref);
      Data.ReductionCopies.emplace_back(*IPriv);
      Data.ReductionOps.emplace_back(*IRed);
      LHSs.emplace_back(*ILHS);
      RHSs.emplace_back(*IRHS);
      std::advance(IPriv, 1);
      std::advance(IRed, 1);
      std::advance(ILHS, 1);
      std::advance(IRHS, 1);
    }
  }
  Data.Reductions = CGM.getOpenMPRuntime().emitTaskReductionInit(
      *this, S.getBeginLoc(), LHSs, RHSs, Data);
  // Build list of dependences.
  for (const auto *C : S.getClausesOfKind<OMPDependClause>())
    for (const Expr *IRef : C->varlists())
      Data.Dependences.emplace_back(C->getDependencyKind(), IRef);
  auto &&CodeGen = [&Data, &S, CS, &BodyGen, &LastprivateDstsOrigs,
                    CapturedRegion](CodeGenFunction &CGF,
                                    PrePostActionTy &Action) {
    // Set proper addresses for generated private copies.
    OMPPrivateScope Scope(CGF);
    if (!Data.PrivateVars.empty() || !Data.FirstprivateVars.empty() ||
        !Data.LastprivateVars.empty()) {
      enum { PrivatesParam = 2, CopyFnParam = 3 };
      llvm::Value *CopyFn = CGF.Builder.CreateLoad(
          CGF.GetAddrOfLocalVar(CS->getCapturedDecl()->getParam(CopyFnParam)));
      llvm::Value *PrivatesPtr = CGF.Builder.CreateLoad(CGF.GetAddrOfLocalVar(
          CS->getCapturedDecl()->getParam(PrivatesParam)));
      // Map privates.
      llvm::SmallVector<std::pair<const VarDecl *, Address>, 16> PrivatePtrs;
      llvm::SmallVector<llvm::Value *, 16> CallArgs;
      CallArgs.push_back(PrivatesPtr);
      for (const Expr *E : Data.PrivateVars) {
        const auto *VD = cast<VarDecl>(cast<DeclRefExpr>(E)->getDecl());
        Address PrivatePtr = CGF.CreateMemTemp(
            CGF.getContext().getPointerType(E->getType()), ".priv.ptr.addr");
        PrivatePtrs.emplace_back(VD, PrivatePtr);
        CallArgs.push_back(PrivatePtr.getPointer());
      }
      for (const Expr *E : Data.FirstprivateVars) {
        const auto *VD = cast<VarDecl>(cast<DeclRefExpr>(E)->getDecl());
        Address PrivatePtr =
            CGF.CreateMemTemp(CGF.getContext().getPointerType(E->getType()),
                              ".firstpriv.ptr.addr");
        PrivatePtrs.emplace_back(VD, PrivatePtr);
        CallArgs.push_back(PrivatePtr.getPointer());
      }
      for (const Expr *E : Data.LastprivateVars) {
        const auto *VD = cast<VarDecl>(cast<DeclRefExpr>(E)->getDecl());
        Address PrivatePtr =
            CGF.CreateMemTemp(CGF.getContext().getPointerType(E->getType()),
                              ".lastpriv.ptr.addr");
        PrivatePtrs.emplace_back(VD, PrivatePtr);
        CallArgs.push_back(PrivatePtr.getPointer());
      }
      CGF.CGM.getOpenMPRuntime().emitOutlinedFunctionCall(CGF, S.getBeginLoc(),
                                                          CopyFn, CallArgs);
      for (const auto &Pair : LastprivateDstsOrigs) {
        const auto *OrigVD = cast<VarDecl>(Pair.second->getDecl());
        DeclRefExpr DRE(
            const_cast<VarDecl *>(OrigVD),
            /*RefersToEnclosingVariableOrCapture=*/CGF.CapturedStmtInfo->lookup(
                OrigVD) != nullptr,
            Pair.second->getType(), VK_LValue, Pair.second->getExprLoc());
        Scope.addPrivate(Pair.first, [&CGF, &DRE]() {
          return CGF.EmitLValue(&DRE).getAddress();
        });
      }
      for (const auto &Pair : PrivatePtrs) {
        Address Replacement(CGF.Builder.CreateLoad(Pair.second),
                            CGF.getContext().getDeclAlign(Pair.first));
        Scope.addPrivate(Pair.first, [Replacement]() { return Replacement; });
      }
    }
    if (Data.Reductions) {
      OMPLexicalScope LexScope(CGF, S, CapturedRegion);
      ReductionCodeGen RedCG(Data.ReductionVars, Data.ReductionCopies,
                             Data.ReductionOps);
      llvm::Value *ReductionsPtr = CGF.Builder.CreateLoad(
          CGF.GetAddrOfLocalVar(CS->getCapturedDecl()->getParam(9)));
      for (unsigned Cnt = 0, E = Data.ReductionVars.size(); Cnt < E; ++Cnt) {
        RedCG.emitSharedLValue(CGF, Cnt);
        RedCG.emitAggregateType(CGF, Cnt);
        // FIXME: This must removed once the runtime library is fixed.
        // Emit required threadprivate variables for
        // initilizer/combiner/finalizer.
        CGF.CGM.getOpenMPRuntime().emitTaskReductionFixups(CGF, S.getBeginLoc(),
                                                           RedCG, Cnt);
        Address Replacement = CGF.CGM.getOpenMPRuntime().getTaskReductionItem(
            CGF, S.getBeginLoc(), ReductionsPtr, RedCG.getSharedLValue(Cnt));
        Replacement =
            Address(CGF.EmitScalarConversion(
                        Replacement.getPointer(), CGF.getContext().VoidPtrTy,
                        CGF.getContext().getPointerType(
                            Data.ReductionCopies[Cnt]->getType()),
                        Data.ReductionCopies[Cnt]->getExprLoc()),
                    Replacement.getAlignment());
        Replacement = RedCG.adjustPrivateAddress(CGF, Cnt, Replacement);
        Scope.addPrivate(RedCG.getBaseDecl(Cnt),
                         [Replacement]() { return Replacement; });
      }
    }
    // Privatize all private variables except for in_reduction items.
    (void)Scope.Privatize();
    SmallVector<const Expr *, 4> InRedVars;
    SmallVector<const Expr *, 4> InRedPrivs;
    SmallVector<const Expr *, 4> InRedOps;
    SmallVector<const Expr *, 4> TaskgroupDescriptors;
    for (const auto *C : S.getClausesOfKind<OMPInReductionClause>()) {
      auto IPriv = C->privates().begin();
      auto IRed = C->reduction_ops().begin();
      auto ITD = C->taskgroup_descriptors().begin();
      for (const Expr *Ref : C->varlists()) {
        InRedVars.emplace_back(Ref);
        InRedPrivs.emplace_back(*IPriv);
        InRedOps.emplace_back(*IRed);
        TaskgroupDescriptors.emplace_back(*ITD);
        std::advance(IPriv, 1);
        std::advance(IRed, 1);
        std::advance(ITD, 1);
      }
    }
    // Privatize in_reduction items here, because taskgroup descriptors must be
    // privatized earlier.
    OMPPrivateScope InRedScope(CGF);
    if (!InRedVars.empty()) {
      ReductionCodeGen RedCG(InRedVars, InRedPrivs, InRedOps);
      for (unsigned Cnt = 0, E = InRedVars.size(); Cnt < E; ++Cnt) {
        RedCG.emitSharedLValue(CGF, Cnt);
        RedCG.emitAggregateType(CGF, Cnt);
        // The taskgroup descriptor variable is always implicit firstprivate and
        // privatized already during procoessing of the firstprivates.
        // FIXME: This must removed once the runtime library is fixed.
        // Emit required threadprivate variables for
        // initilizer/combiner/finalizer.
        CGF.CGM.getOpenMPRuntime().emitTaskReductionFixups(CGF, S.getBeginLoc(),
                                                           RedCG, Cnt);
        llvm::Value *ReductionsPtr =
            CGF.EmitLoadOfScalar(CGF.EmitLValue(TaskgroupDescriptors[Cnt]),
                                 TaskgroupDescriptors[Cnt]->getExprLoc());
        Address Replacement = CGF.CGM.getOpenMPRuntime().getTaskReductionItem(
            CGF, S.getBeginLoc(), ReductionsPtr, RedCG.getSharedLValue(Cnt));
        Replacement = Address(
            CGF.EmitScalarConversion(
                Replacement.getPointer(), CGF.getContext().VoidPtrTy,
                CGF.getContext().getPointerType(InRedPrivs[Cnt]->getType()),
                InRedPrivs[Cnt]->getExprLoc()),
            Replacement.getAlignment());
        Replacement = RedCG.adjustPrivateAddress(CGF, Cnt, Replacement);
        InRedScope.addPrivate(RedCG.getBaseDecl(Cnt),
                              [Replacement]() { return Replacement; });
      }
    }
    (void)InRedScope.Privatize();

    Action.Enter(CGF);
    BodyGen(CGF);
  };
  llvm::Value *OutlinedFn = CGM.getOpenMPRuntime().emitTaskOutlinedFunction(
      S, *I, *PartId, *TaskT, S.getDirectiveKind(), CodeGen, Data.Tied,
      Data.NumberOfParts);
  OMPLexicalScope Scope(*this, S);
  TaskGen(*this, OutlinedFn, Data);
}

static ImplicitParamDecl *
createImplicitFirstprivateForType(ASTContext &C, OMPTaskDataTy &Data,
                                  QualType Ty, CapturedDecl *CD,
                                  SourceLocation Loc) {
  auto *OrigVD = ImplicitParamDecl::Create(C, CD, Loc, /*Id=*/nullptr, Ty,
                                           ImplicitParamDecl::Other);
  auto *OrigRef = DeclRefExpr::Create(
      C, NestedNameSpecifierLoc(), SourceLocation(), OrigVD,
      /*RefersToEnclosingVariableOrCapture=*/false, Loc, Ty, VK_LValue);
  auto *PrivateVD = ImplicitParamDecl::Create(C, CD, Loc, /*Id=*/nullptr, Ty,
                                              ImplicitParamDecl::Other);
  auto *PrivateRef = DeclRefExpr::Create(
      C, NestedNameSpecifierLoc(), SourceLocation(), PrivateVD,
      /*RefersToEnclosingVariableOrCapture=*/false, Loc, Ty, VK_LValue);
  QualType ElemType = C.getBaseElementType(Ty);
  auto *InitVD = ImplicitParamDecl::Create(C, CD, Loc, /*Id=*/nullptr, ElemType,
                                           ImplicitParamDecl::Other);
  auto *InitRef = DeclRefExpr::Create(
      C, NestedNameSpecifierLoc(), SourceLocation(), InitVD,
      /*RefersToEnclosingVariableOrCapture=*/false, Loc, ElemType, VK_LValue);
  PrivateVD->setInitStyle(VarDecl::CInit);
  PrivateVD->setInit(ImplicitCastExpr::Create(C, ElemType, CK_LValueToRValue,
                                              InitRef, /*BasePath=*/nullptr,
                                              VK_RValue));
  Data.FirstprivateVars.emplace_back(OrigRef);
  Data.FirstprivateCopies.emplace_back(PrivateRef);
  Data.FirstprivateInits.emplace_back(InitRef);
  return OrigVD;
}

void CodeGenFunction::EmitOMPTargetTaskBasedDirective(
    const OMPExecutableDirective &S, const RegionCodeGenTy &BodyGen,
    OMPTargetDataInfo &InputInfo) {
  // Emit outlined function for task construct.
  const CapturedStmt *CS = S.getCapturedStmt(OMPD_task);
  Address CapturedStruct = GenerateCapturedStmtArgument(*CS);
  QualType SharedsTy = getContext().getRecordType(CS->getCapturedRecordDecl());
  auto I = CS->getCapturedDecl()->param_begin();
  auto PartId = std::next(I);
  auto TaskT = std::next(I, 4);
  OMPTaskDataTy Data;
  // The task is not final.
  Data.Final.setInt(/*IntVal=*/false);
  // Get list of firstprivate variables.
  for (const auto *C : S.getClausesOfKind<OMPFirstprivateClause>()) {
    auto IRef = C->varlist_begin();
    auto IElemInitRef = C->inits().begin();
    for (auto *IInit : C->private_copies()) {
      Data.FirstprivateVars.push_back(*IRef);
      Data.FirstprivateCopies.push_back(IInit);
      Data.FirstprivateInits.push_back(*IElemInitRef);
      ++IRef;
      ++IElemInitRef;
    }
  }
  OMPPrivateScope TargetScope(*this);
  VarDecl *BPVD = nullptr;
  VarDecl *PVD = nullptr;
  VarDecl *SVD = nullptr;
  if (InputInfo.NumberOfTargetItems > 0) {
    auto *CD = CapturedDecl::Create(
        getContext(), getContext().getTranslationUnitDecl(), /*NumParams=*/0);
    llvm::APInt ArrSize(/*numBits=*/32, InputInfo.NumberOfTargetItems);
    QualType BaseAndPointersType = getContext().getConstantArrayType(
        getContext().VoidPtrTy, ArrSize, ArrayType::Normal,
        /*IndexTypeQuals=*/0);
    BPVD = createImplicitFirstprivateForType(
        getContext(), Data, BaseAndPointersType, CD, S.getBeginLoc());
    PVD = createImplicitFirstprivateForType(
        getContext(), Data, BaseAndPointersType, CD, S.getBeginLoc());
    QualType SizesType = getContext().getConstantArrayType(
        getContext().getSizeType(), ArrSize, ArrayType::Normal,
        /*IndexTypeQuals=*/0);
    SVD = createImplicitFirstprivateForType(getContext(), Data, SizesType, CD,
                                            S.getBeginLoc());
    TargetScope.addPrivate(
        BPVD, [&InputInfo]() { return InputInfo.BasePointersArray; });
    TargetScope.addPrivate(PVD,
                           [&InputInfo]() { return InputInfo.PointersArray; });
    TargetScope.addPrivate(SVD,
                           [&InputInfo]() { return InputInfo.SizesArray; });
  }
  (void)TargetScope.Privatize();
  // Build list of dependences.
  for (const auto *C : S.getClausesOfKind<OMPDependClause>())
    for (const Expr *IRef : C->varlists())
      Data.Dependences.emplace_back(C->getDependencyKind(), IRef);
  auto &&CodeGen = [&Data, &S, CS, &BodyGen, BPVD, PVD, SVD,
                    &InputInfo](CodeGenFunction &CGF, PrePostActionTy &Action) {
    // Set proper addresses for generated private copies.
    OMPPrivateScope Scope(CGF);
    if (!Data.FirstprivateVars.empty()) {
      enum { PrivatesParam = 2, CopyFnParam = 3 };
      llvm::Value *CopyFn = CGF.Builder.CreateLoad(
          CGF.GetAddrOfLocalVar(CS->getCapturedDecl()->getParam(CopyFnParam)));
      llvm::Value *PrivatesPtr = CGF.Builder.CreateLoad(CGF.GetAddrOfLocalVar(
          CS->getCapturedDecl()->getParam(PrivatesParam)));
      // Map privates.
      llvm::SmallVector<std::pair<const VarDecl *, Address>, 16> PrivatePtrs;
      llvm::SmallVector<llvm::Value *, 16> CallArgs;
      CallArgs.push_back(PrivatesPtr);
      for (const Expr *E : Data.FirstprivateVars) {
        const auto *VD = cast<VarDecl>(cast<DeclRefExpr>(E)->getDecl());
        Address PrivatePtr =
            CGF.CreateMemTemp(CGF.getContext().getPointerType(E->getType()),
                              ".firstpriv.ptr.addr");
        PrivatePtrs.emplace_back(VD, PrivatePtr);
        CallArgs.push_back(PrivatePtr.getPointer());
      }
      CGF.CGM.getOpenMPRuntime().emitOutlinedFunctionCall(CGF, S.getBeginLoc(),
                                                          CopyFn, CallArgs);
      for (const auto &Pair : PrivatePtrs) {
        Address Replacement(CGF.Builder.CreateLoad(Pair.second),
                            CGF.getContext().getDeclAlign(Pair.first));
        Scope.addPrivate(Pair.first, [Replacement]() { return Replacement; });
      }
    }
    // Privatize all private variables except for in_reduction items.
    (void)Scope.Privatize();
    if (InputInfo.NumberOfTargetItems > 0) {
      InputInfo.BasePointersArray = CGF.Builder.CreateConstArrayGEP(
          CGF.GetAddrOfLocalVar(BPVD), /*Index=*/0, CGF.getPointerSize());
      InputInfo.PointersArray = CGF.Builder.CreateConstArrayGEP(
          CGF.GetAddrOfLocalVar(PVD), /*Index=*/0, CGF.getPointerSize());
      InputInfo.SizesArray = CGF.Builder.CreateConstArrayGEP(
          CGF.GetAddrOfLocalVar(SVD), /*Index=*/0, CGF.getSizeSize());
    }

    Action.Enter(CGF);
    OMPLexicalScope LexScope(CGF, S, OMPD_task, /*EmitPreInitStmt=*/false);
    BodyGen(CGF);
  };
  llvm::Value *OutlinedFn = CGM.getOpenMPRuntime().emitTaskOutlinedFunction(
      S, *I, *PartId, *TaskT, S.getDirectiveKind(), CodeGen, /*Tied=*/true,
      Data.NumberOfParts);
  llvm::APInt TrueOrFalse(32, S.hasClausesOfKind<OMPNowaitClause>() ? 1 : 0);
  IntegerLiteral IfCond(getContext(), TrueOrFalse,
                        getContext().getIntTypeForBitwidth(32, /*Signed=*/0),
                        SourceLocation());

  CGM.getOpenMPRuntime().emitTaskCall(*this, S.getBeginLoc(), S, OutlinedFn,
                                      SharedsTy, CapturedStruct, &IfCond, Data);
}

void CodeGenFunction::EmitOMPTaskDirective(const OMPTaskDirective &S) {
  // Emit outlined function for task construct.
  const CapturedStmt *CS = S.getCapturedStmt(OMPD_task);
  Address CapturedStruct = GenerateCapturedStmtArgument(*CS);
  QualType SharedsTy = getContext().getRecordType(CS->getCapturedRecordDecl());
  const Expr *IfCond = nullptr;
  for (const auto *C : S.getClausesOfKind<OMPIfClause>()) {
    if (C->getNameModifier() == OMPD_unknown ||
        C->getNameModifier() == OMPD_task) {
      IfCond = C->getCondition();
      break;
    }
  }

  OMPTaskDataTy Data;
  // Check if we should emit tied or untied task.
  Data.Tied = !S.getSingleClause<OMPUntiedClause>();
  auto &&BodyGen = [CS](CodeGenFunction &CGF, PrePostActionTy &) {
    CGF.EmitStmt(CS->getCapturedStmt());
  };
  auto &&TaskGen = [&S, SharedsTy, CapturedStruct,
                    IfCond](CodeGenFunction &CGF, llvm::Value *OutlinedFn,
                            const OMPTaskDataTy &Data) {
    CGF.CGM.getOpenMPRuntime().emitTaskCall(CGF, S.getBeginLoc(), S, OutlinedFn,
                                            SharedsTy, CapturedStruct, IfCond,
                                            Data);
  };
  EmitOMPTaskBasedDirective(S, OMPD_task, BodyGen, TaskGen, Data);
}

void CodeGenFunction::EmitOMPTaskyieldDirective(
    const OMPTaskyieldDirective &S) {
  CGM.getOpenMPRuntime().emitTaskyieldCall(*this, S.getBeginLoc());
}

void CodeGenFunction::EmitOMPBarrierDirective(const OMPBarrierDirective &S) {
  CGM.getOpenMPRuntime().emitBarrierCall(*this, S.getBeginLoc(), OMPD_barrier);
}

void CodeGenFunction::EmitOMPTaskwaitDirective(const OMPTaskwaitDirective &S) {
  CGM.getOpenMPRuntime().emitTaskwaitCall(*this, S.getBeginLoc());
}

void CodeGenFunction::EmitOMPTaskgroupDirective(
    const OMPTaskgroupDirective &S) {
  auto &&CodeGen = [&S](CodeGenFunction &CGF, PrePostActionTy &Action) {
    Action.Enter(CGF);
    if (const Expr *E = S.getReductionRef()) {
      SmallVector<const Expr *, 4> LHSs;
      SmallVector<const Expr *, 4> RHSs;
      OMPTaskDataTy Data;
      for (const auto *C : S.getClausesOfKind<OMPTaskReductionClause>()) {
        auto IPriv = C->privates().begin();
        auto IRed = C->reduction_ops().begin();
        auto ILHS = C->lhs_exprs().begin();
        auto IRHS = C->rhs_exprs().begin();
        for (const Expr *Ref : C->varlists()) {
          Data.ReductionVars.emplace_back(Ref);
          Data.ReductionCopies.emplace_back(*IPriv);
          Data.ReductionOps.emplace_back(*IRed);
          LHSs.emplace_back(*ILHS);
          RHSs.emplace_back(*IRHS);
          std::advance(IPriv, 1);
          std::advance(IRed, 1);
          std::advance(ILHS, 1);
          std::advance(IRHS, 1);
        }
      }
      llvm::Value *ReductionDesc =
          CGF.CGM.getOpenMPRuntime().emitTaskReductionInit(CGF, S.getBeginLoc(),
                                                           LHSs, RHSs, Data);
      const auto *VD = cast<VarDecl>(cast<DeclRefExpr>(E)->getDecl());
      CGF.EmitVarDecl(*VD);
      CGF.EmitStoreOfScalar(ReductionDesc, CGF.GetAddrOfLocalVar(VD),
                            /*Volatile=*/false, E->getType());
    }
    CGF.EmitStmt(S.getInnermostCapturedStmt()->getCapturedStmt());
  };
  OMPLexicalScope Scope(*this, S, OMPD_unknown);
  CGM.getOpenMPRuntime().emitTaskgroupRegion(*this, CodeGen, S.getBeginLoc());
}

void CodeGenFunction::EmitOMPFlushDirective(const OMPFlushDirective &S) {
  CGM.getOpenMPRuntime().emitFlush(
      *this,
      [&S]() -> ArrayRef<const Expr *> {
        if (const auto *FlushClause = S.getSingleClause<OMPFlushClause>())
          return llvm::makeArrayRef(FlushClause->varlist_begin(),
                                    FlushClause->varlist_end());
        return llvm::None;
      }(),
      S.getBeginLoc());
}

void CodeGenFunction::EmitOMPDistributeLoop(const OMPLoopDirective &S,
                                            const CodeGenLoopTy &CodeGenLoop,
                                            Expr *IncExpr) {
  // Emit the loop iteration variable.
  const auto *IVExpr = cast<DeclRefExpr>(S.getIterationVariable());
  const auto *IVDecl = cast<VarDecl>(IVExpr->getDecl());
  EmitVarDecl(*IVDecl);

  // Emit the iterations count variable.
  // If it is not a variable, Sema decided to calculate iterations count on each
  // iteration (e.g., it is foldable into a constant).
  if (const auto *LIExpr = dyn_cast<DeclRefExpr>(S.getLastIteration())) {
    EmitVarDecl(*cast<VarDecl>(LIExpr->getDecl()));
    // Emit calculation of the iterations count.
    EmitIgnoredExpr(S.getCalcLastIteration());
  }

  CGOpenMPRuntime &RT = CGM.getOpenMPRuntime();

  bool HasLastprivateClause = false;
  // Check pre-condition.
  {
    OMPLoopScope PreInitScope(*this, S);
    // Skip the entire loop if we don't meet the precondition.
    // If the condition constant folds and can be elided, avoid emitting the
    // whole loop.
    bool CondConstant;
    llvm::BasicBlock *ContBlock = nullptr;
    if (ConstantFoldsToSimpleInteger(S.getPreCond(), CondConstant)) {
      if (!CondConstant)
        return;
    } else {
      llvm::BasicBlock *ThenBlock = createBasicBlock("omp.precond.then");
      ContBlock = createBasicBlock("omp.precond.end");
      emitPreCond(*this, S, S.getPreCond(), ThenBlock, ContBlock,
                  getProfileCount(&S));
      EmitBlock(ThenBlock);
      incrementProfileCounter(&S);
    }

    emitAlignedClause(*this, S);
    // Emit 'then' code.
    {
      // Emit helper vars inits.

      LValue LB = EmitOMPHelperVar(
          *this, cast<DeclRefExpr>(
                     (isOpenMPLoopBoundSharingDirective(S.getDirectiveKind())
                          ? S.getCombinedLowerBoundVariable()
                          : S.getLowerBoundVariable())));
      LValue UB = EmitOMPHelperVar(
          *this, cast<DeclRefExpr>(
                     (isOpenMPLoopBoundSharingDirective(S.getDirectiveKind())
                          ? S.getCombinedUpperBoundVariable()
                          : S.getUpperBoundVariable())));
      LValue ST =
          EmitOMPHelperVar(*this, cast<DeclRefExpr>(S.getStrideVariable()));
      LValue IL =
          EmitOMPHelperVar(*this, cast<DeclRefExpr>(S.getIsLastIterVariable()));

      OMPPrivateScope LoopScope(*this);
      if (EmitOMPFirstprivateClause(S, LoopScope)) {
        // Emit implicit barrier to synchronize threads and avoid data races
        // on initialization of firstprivate variables and post-update of
        // lastprivate variables.
        CGM.getOpenMPRuntime().emitBarrierCall(
            *this, S.getBeginLoc(), OMPD_unknown, /*EmitChecks=*/false,
            /*ForceSimpleCall=*/true);
      }
      EmitOMPPrivateClause(S, LoopScope);
      if (isOpenMPSimdDirective(S.getDirectiveKind()) &&
          !isOpenMPParallelDirective(S.getDirectiveKind()) &&
          !isOpenMPTeamsDirective(S.getDirectiveKind()))
        EmitOMPReductionClauseInit(S, LoopScope);
      HasLastprivateClause = EmitOMPLastprivateClauseInit(S, LoopScope);
      EmitOMPPrivateLoopCounters(S, LoopScope);
      (void)LoopScope.Privatize();

      // Detect the distribute schedule kind and chunk.
      llvm::Value *Chunk = nullptr;
      OpenMPDistScheduleClauseKind ScheduleKind = OMPC_DIST_SCHEDULE_unknown;
      if (const auto *C = S.getSingleClause<OMPDistScheduleClause>()) {
        ScheduleKind = C->getDistScheduleKind();
        if (const Expr *Ch = C->getChunkSize()) {
          Chunk = EmitScalarExpr(Ch);
          Chunk = EmitScalarConversion(Chunk, Ch->getType(),
                                       S.getIterationVariable()->getType(),
                                       S.getBeginLoc());
        }
      }
      const unsigned IVSize = getContext().getTypeSize(IVExpr->getType());
      const bool IVSigned = IVExpr->getType()->hasSignedIntegerRepresentation();

      // OpenMP [2.10.8, distribute Construct, Description]
      // If dist_schedule is specified, kind must be static. If specified,
      // iterations are divided into chunks of size chunk_size, chunks are
      // assigned to the teams of the league in a round-robin fashion in the
      // order of the team number. When no chunk_size is specified, the
      // iteration space is divided into chunks that are approximately equal
      // in size, and at most one chunk is distributed to each team of the
      // league. The size of the chunks is unspecified in this case.
      if (RT.isStaticNonchunked(ScheduleKind,
                                /* Chunked */ Chunk != nullptr)) {
        if (isOpenMPSimdDirective(S.getDirectiveKind()))
          EmitOMPSimdInit(S, /*IsMonotonic=*/true);
        CGOpenMPRuntime::StaticRTInput StaticInit(
            IVSize, IVSigned, /* Ordered = */ false, IL.getAddress(),
            LB.getAddress(), UB.getAddress(), ST.getAddress());
        RT.emitDistributeStaticInit(*this, S.getBeginLoc(), ScheduleKind,
                                    StaticInit);
        JumpDest LoopExit =
            getJumpDestInCurrentScope(createBasicBlock("omp.loop.exit"));
        // UB = min(UB, GlobalUB);
        EmitIgnoredExpr(isOpenMPLoopBoundSharingDirective(S.getDirectiveKind())
                            ? S.getCombinedEnsureUpperBound()
                            : S.getEnsureUpperBound());
        // IV = LB;
        EmitIgnoredExpr(isOpenMPLoopBoundSharingDirective(S.getDirectiveKind())
                            ? S.getCombinedInit()
                            : S.getInit());

        const Expr *Cond =
            isOpenMPLoopBoundSharingDirective(S.getDirectiveKind())
                ? S.getCombinedCond()
                : S.getCond();

        // for distribute alone,  codegen
        // while (idx <= UB) { BODY; ++idx; }
        // when combined with 'for' (e.g. as in 'distribute parallel for')
        // while (idx <= UB) { <CodeGen rest of pragma>; idx += ST; }
        EmitOMPInnerLoop(S, LoopScope.requiresCleanups(), Cond, IncExpr,
                         [&S, LoopExit, &CodeGenLoop](CodeGenFunction &CGF) {
                           CodeGenLoop(CGF, S, LoopExit);
                         },
                         [](CodeGenFunction &) {});
        EmitBlock(LoopExit.getBlock());
        // Tell the runtime we are done.
        RT.emitForStaticFinish(*this, S.getBeginLoc(), S.getDirectiveKind());
      } else {
        // Emit the outer loop, which requests its work chunk [LB..UB] from
        // runtime and runs the inner loop to process it.
        const OMPLoopArguments LoopArguments = {
            LB.getAddress(), UB.getAddress(), ST.getAddress(), IL.getAddress(),
            Chunk};
        EmitOMPDistributeOuterLoop(ScheduleKind, S, LoopScope, LoopArguments,
                                   CodeGenLoop);
      }
      if (isOpenMPSimdDirective(S.getDirectiveKind())) {
        EmitOMPSimdFinal(S, [IL, &S](CodeGenFunction &CGF) {
          return CGF.Builder.CreateIsNotNull(
              CGF.EmitLoadOfScalar(IL, S.getBeginLoc()));
        });
      }
      if (isOpenMPSimdDirective(S.getDirectiveKind()) &&
          !isOpenMPParallelDirective(S.getDirectiveKind()) &&
          !isOpenMPTeamsDirective(S.getDirectiveKind())) {
        OpenMPDirectiveKind ReductionKind = OMPD_unknown;
        if (isOpenMPParallelDirective(S.getDirectiveKind()) &&
            isOpenMPSimdDirective(S.getDirectiveKind())) {
          ReductionKind = OMPD_parallel_for_simd;
        } else if (isOpenMPParallelDirective(S.getDirectiveKind())) {
          ReductionKind = OMPD_parallel_for;
        } else if (isOpenMPSimdDirective(S.getDirectiveKind())) {
          ReductionKind = OMPD_simd;
        } else if (!isOpenMPTeamsDirective(S.getDirectiveKind()) &&
                   S.hasClausesOfKind<OMPReductionClause>()) {
          llvm_unreachable(
              "No reduction clauses is allowed in distribute directive.");
        }
        EmitOMPReductionClauseFinal(S, ReductionKind);
        // Emit post-update of the reduction variables if IsLastIter != 0.
        emitPostUpdateForReductionClause(
            *this, S, [IL, &S](CodeGenFunction &CGF) {
              return CGF.Builder.CreateIsNotNull(
                  CGF.EmitLoadOfScalar(IL, S.getBeginLoc()));
            });
      }
      // Emit final copy of the lastprivate variables if IsLastIter != 0.
      if (HasLastprivateClause) {
        EmitOMPLastprivateClauseFinal(
            S, /*NoFinals=*/false,
            Builder.CreateIsNotNull(EmitLoadOfScalar(IL, S.getBeginLoc())));
      }
    }

    // We're now done with the loop, so jump to the continuation block.
    if (ContBlock) {
      EmitBranch(ContBlock);
      EmitBlock(ContBlock, true);
    }
  }
}

void CodeGenFunction::EmitOMPDistributeDirective(
    const OMPDistributeDirective &S) {
  auto &&CodeGen = [&S](CodeGenFunction &CGF, PrePostActionTy &) {
    CGF.EmitOMPDistributeLoop(S, emitOMPLoopBodyWithStopPoint, S.getInc());
  };
  OMPLexicalScope Scope(*this, S, OMPD_unknown);
  CGM.getOpenMPRuntime().emitInlinedDirective(*this, OMPD_distribute, CodeGen);
}

static llvm::Function *emitOutlinedOrderedFunction(CodeGenModule &CGM,
                                                   const CapturedStmt *S) {
  CodeGenFunction CGF(CGM, /*suppressNewContext=*/true);
  CodeGenFunction::CGCapturedStmtInfo CapStmtInfo;
  CGF.CapturedStmtInfo = &CapStmtInfo;
  llvm::Function *Fn = CGF.GenerateOpenMPCapturedStmtFunction(*S);
  Fn->setDoesNotRecurse();
  return Fn;
}

void CodeGenFunction::EmitOMPOrderedDirective(const OMPOrderedDirective &S) {
  if (S.hasClausesOfKind<OMPDependClause>()) {
    assert(!S.getAssociatedStmt() &&
           "No associated statement must be in ordered depend construct.");
    for (const auto *DC : S.getClausesOfKind<OMPDependClause>())
      CGM.getOpenMPRuntime().emitDoacrossOrdered(*this, DC);
    return;
  }
  const auto *C = S.getSingleClause<OMPSIMDClause>();
  auto &&CodeGen = [&S, C, this](CodeGenFunction &CGF,
                                 PrePostActionTy &Action) {
    const CapturedStmt *CS = S.getInnermostCapturedStmt();
    if (C) {
      llvm::SmallVector<llvm::Value *, 16> CapturedVars;
      CGF.GenerateOpenMPCapturedVars(*CS, CapturedVars);
      llvm::Function *OutlinedFn = emitOutlinedOrderedFunction(CGM, CS);
      CGM.getOpenMPRuntime().emitOutlinedFunctionCall(CGF, S.getBeginLoc(),
                                                      OutlinedFn, CapturedVars);
    } else {
      Action.Enter(CGF);
      CGF.EmitStmt(CS->getCapturedStmt());
    }
  };
  OMPLexicalScope Scope(*this, S, OMPD_unknown);
  CGM.getOpenMPRuntime().emitOrderedRegion(*this, CodeGen, S.getBeginLoc(), !C);
}

static llvm::Value *convertToScalarValue(CodeGenFunction &CGF, RValue Val,
                                         QualType SrcType, QualType DestType,
                                         SourceLocation Loc) {
  assert(CGF.hasScalarEvaluationKind(DestType) &&
         "DestType must have scalar evaluation kind.");
  assert(!Val.isAggregate() && "Must be a scalar or complex.");
  return Val.isScalar() ? CGF.EmitScalarConversion(Val.getScalarVal(), SrcType,
                                                   DestType, Loc)
                        : CGF.EmitComplexToScalarConversion(
                              Val.getComplexVal(), SrcType, DestType, Loc);
}

static CodeGenFunction::ComplexPairTy
convertToComplexValue(CodeGenFunction &CGF, RValue Val, QualType SrcType,
                      QualType DestType, SourceLocation Loc) {
  assert(CGF.getEvaluationKind(DestType) == TEK_Complex &&
         "DestType must have complex evaluation kind.");
  CodeGenFunction::ComplexPairTy ComplexVal;
  if (Val.isScalar()) {
    // Convert the input element to the element type of the complex.
    QualType DestElementType =
        DestType->castAs<ComplexType>()->getElementType();
    llvm::Value *ScalarVal = CGF.EmitScalarConversion(
        Val.getScalarVal(), SrcType, DestElementType, Loc);
    ComplexVal = CodeGenFunction::ComplexPairTy(
        ScalarVal, llvm::Constant::getNullValue(ScalarVal->getType()));
  } else {
    assert(Val.isComplex() && "Must be a scalar or complex.");
    QualType SrcElementType = SrcType->castAs<ComplexType>()->getElementType();
    QualType DestElementType =
        DestType->castAs<ComplexType>()->getElementType();
    ComplexVal.first = CGF.EmitScalarConversion(
        Val.getComplexVal().first, SrcElementType, DestElementType, Loc);
    ComplexVal.second = CGF.EmitScalarConversion(
        Val.getComplexVal().second, SrcElementType, DestElementType, Loc);
  }
  return ComplexVal;
}

static void emitSimpleAtomicStore(CodeGenFunction &CGF, bool IsSeqCst,
                                  LValue LVal, RValue RVal) {
  if (LVal.isGlobalReg()) {
    CGF.EmitStoreThroughGlobalRegLValue(RVal, LVal);
  } else {
    CGF.EmitAtomicStore(RVal, LVal,
                        IsSeqCst ? llvm::AtomicOrdering::SequentiallyConsistent
                                 : llvm::AtomicOrdering::Monotonic,
                        LVal.isVolatile(), /*IsInit=*/false);
  }
}

void CodeGenFunction::emitOMPSimpleStore(LValue LVal, RValue RVal,
                                         QualType RValTy, SourceLocation Loc) {
  switch (getEvaluationKind(LVal.getType())) {
  case TEK_Scalar:
    EmitStoreThroughLValue(RValue::get(convertToScalarValue(
                               *this, RVal, RValTy, LVal.getType(), Loc)),
                           LVal);
    break;
  case TEK_Complex:
    EmitStoreOfComplex(
        convertToComplexValue(*this, RVal, RValTy, LVal.getType(), Loc), LVal,
        /*isInit=*/false);
    break;
  case TEK_Aggregate:
    llvm_unreachable("Must be a scalar or complex.");
  }
}

static void emitOMPAtomicReadExpr(CodeGenFunction &CGF, bool IsSeqCst,
                                  const Expr *X, const Expr *V,
                                  SourceLocation Loc) {
  // v = x;
  assert(V->isLValue() && "V of 'omp atomic read' is not lvalue");
  assert(X->isLValue() && "X of 'omp atomic read' is not lvalue");
  LValue XLValue = CGF.EmitLValue(X);
  LValue VLValue = CGF.EmitLValue(V);
  RValue Res = XLValue.isGlobalReg()
                   ? CGF.EmitLoadOfLValue(XLValue, Loc)
                   : CGF.EmitAtomicLoad(
                         XLValue, Loc,
                         IsSeqCst ? llvm::AtomicOrdering::SequentiallyConsistent
                                  : llvm::AtomicOrdering::Monotonic,
                         XLValue.isVolatile());
  // OpenMP, 2.12.6, atomic Construct
  // Any atomic construct with a seq_cst clause forces the atomically
  // performed operation to include an implicit flush operation without a
  // list.
  if (IsSeqCst)
    CGF.CGM.getOpenMPRuntime().emitFlush(CGF, llvm::None, Loc);
  CGF.emitOMPSimpleStore(VLValue, Res, X->getType().getNonReferenceType(), Loc);
}

static void emitOMPAtomicWriteExpr(CodeGenFunction &CGF, bool IsSeqCst,
                                   const Expr *X, const Expr *E,
                                   SourceLocation Loc) {
  // x = expr;
  assert(X->isLValue() && "X of 'omp atomic write' is not lvalue");
  emitSimpleAtomicStore(CGF, IsSeqCst, CGF.EmitLValue(X), CGF.EmitAnyExpr(E));
  // OpenMP, 2.12.6, atomic Construct
  // Any atomic construct with a seq_cst clause forces the atomically
  // performed operation to include an implicit flush operation without a
  // list.
  if (IsSeqCst)
    CGF.CGM.getOpenMPRuntime().emitFlush(CGF, llvm::None, Loc);
}

static std::pair<bool, RValue> emitOMPAtomicRMW(CodeGenFunction &CGF, LValue X,
                                                RValue Update,
                                                BinaryOperatorKind BO,
                                                llvm::AtomicOrdering AO,
                                                bool IsXLHSInRHSPart) {
  ASTContext &Context = CGF.getContext();
  // Allow atomicrmw only if 'x' and 'update' are integer values, lvalue for 'x'
  // expression is simple and atomic is allowed for the given type for the
  // target platform.
  if (BO == BO_Comma || !Update.isScalar() ||
      !Update.getScalarVal()->getType()->isIntegerTy() ||
      !X.isSimple() || (!isa<llvm::ConstantInt>(Update.getScalarVal()) &&
                        (Update.getScalarVal()->getType() !=
                         X.getAddress().getElementType())) ||
      !X.getAddress().getElementType()->isIntegerTy() ||
      !Context.getTargetInfo().hasBuiltinAtomic(
          Context.getTypeSize(X.getType()), Context.toBits(X.getAlignment())))
    return std::make_pair(false, RValue::get(nullptr));

  llvm::AtomicRMWInst::BinOp RMWOp;
  switch (BO) {
  case BO_Add:
    RMWOp = llvm::AtomicRMWInst::Add;
    break;
  case BO_Sub:
    if (!IsXLHSInRHSPart)
      return std::make_pair(false, RValue::get(nullptr));
    RMWOp = llvm::AtomicRMWInst::Sub;
    break;
  case BO_And:
    RMWOp = llvm::AtomicRMWInst::And;
    break;
  case BO_Or:
    RMWOp = llvm::AtomicRMWInst::Or;
    break;
  case BO_Xor:
    RMWOp = llvm::AtomicRMWInst::Xor;
    break;
  case BO_LT:
    RMWOp = X.getType()->hasSignedIntegerRepresentation()
                ? (IsXLHSInRHSPart ? llvm::AtomicRMWInst::Min
                                   : llvm::AtomicRMWInst::Max)
                : (IsXLHSInRHSPart ? llvm::AtomicRMWInst::UMin
                                   : llvm::AtomicRMWInst::UMax);
    break;
  case BO_GT:
    RMWOp = X.getType()->hasSignedIntegerRepresentation()
                ? (IsXLHSInRHSPart ? llvm::AtomicRMWInst::Max
                                   : llvm::AtomicRMWInst::Min)
                : (IsXLHSInRHSPart ? llvm::AtomicRMWInst::UMax
                                   : llvm::AtomicRMWInst::UMin);
    break;
  case BO_Assign:
    RMWOp = llvm::AtomicRMWInst::Xchg;
    break;
  case BO_Mul:
  case BO_Div:
  case BO_Rem:
  case BO_Shl:
  case BO_Shr:
  case BO_LAnd:
  case BO_LOr:
    return std::make_pair(false, RValue::get(nullptr));
  case BO_PtrMemD:
  case BO_PtrMemI:
  case BO_LE:
  case BO_GE:
  case BO_EQ:
  case BO_NE:
  case BO_Cmp:
  case BO_AddAssign:
  case BO_SubAssign:
  case BO_AndAssign:
  case BO_OrAssign:
  case BO_XorAssign:
  case BO_MulAssign:
  case BO_DivAssign:
  case BO_RemAssign:
  case BO_ShlAssign:
  case BO_ShrAssign:
  case BO_Comma:
    llvm_unreachable("Unsupported atomic update operation");
  }
  llvm::Value *UpdateVal = Update.getScalarVal();
  if (auto *IC = dyn_cast<llvm::ConstantInt>(UpdateVal)) {
    UpdateVal = CGF.Builder.CreateIntCast(
        IC, X.getAddress().getElementType(),
        X.getType()->hasSignedIntegerRepresentation());
  }
  llvm::Value *Res =
      CGF.Builder.CreateAtomicRMW(RMWOp, X.getPointer(), UpdateVal, AO);
  return std::make_pair(true, RValue::get(Res));
}

std::pair<bool, RValue> CodeGenFunction::EmitOMPAtomicSimpleUpdateExpr(
    LValue X, RValue E, BinaryOperatorKind BO, bool IsXLHSInRHSPart,
    llvm::AtomicOrdering AO, SourceLocation Loc,
    const llvm::function_ref<RValue(RValue)> CommonGen) {
  // Update expressions are allowed to have the following forms:
  // x binop= expr; -> xrval + expr;
  // x++, ++x -> xrval + 1;
  // x--, --x -> xrval - 1;
  // x = x binop expr; -> xrval binop expr
  // x = expr Op x; - > expr binop xrval;
  auto Res = emitOMPAtomicRMW(*this, X, E, BO, AO, IsXLHSInRHSPart);
  if (!Res.first) {
    if (X.isGlobalReg()) {
      // Emit an update expression: 'xrval' binop 'expr' or 'expr' binop
      // 'xrval'.
      EmitStoreThroughLValue(CommonGen(EmitLoadOfLValue(X, Loc)), X);
    } else {
      // Perform compare-and-swap procedure.
      EmitAtomicUpdate(X, AO, CommonGen, X.getType().isVolatileQualified());
    }
  }
  return Res;
}

static void emitOMPAtomicUpdateExpr(CodeGenFunction &CGF, bool IsSeqCst,
                                    const Expr *X, const Expr *E,
                                    const Expr *UE, bool IsXLHSInRHSPart,
                                    SourceLocation Loc) {
  assert(isa<BinaryOperator>(UE->IgnoreImpCasts()) &&
         "Update expr in 'atomic update' must be a binary operator.");
  const auto *BOUE = cast<BinaryOperator>(UE->IgnoreImpCasts());
  // Update expressions are allowed to have the following forms:
  // x binop= expr; -> xrval + expr;
  // x++, ++x -> xrval + 1;
  // x--, --x -> xrval - 1;
  // x = x binop expr; -> xrval binop expr
  // x = expr Op x; - > expr binop xrval;
  assert(X->isLValue() && "X of 'omp atomic update' is not lvalue");
  LValue XLValue = CGF.EmitLValue(X);
  RValue ExprRValue = CGF.EmitAnyExpr(E);
  llvm::AtomicOrdering AO = IsSeqCst
                                ? llvm::AtomicOrdering::SequentiallyConsistent
                                : llvm::AtomicOrdering::Monotonic;
  const auto *LHS = cast<OpaqueValueExpr>(BOUE->getLHS()->IgnoreImpCasts());
  const auto *RHS = cast<OpaqueValueExpr>(BOUE->getRHS()->IgnoreImpCasts());
  const OpaqueValueExpr *XRValExpr = IsXLHSInRHSPart ? LHS : RHS;
  const OpaqueValueExpr *ERValExpr = IsXLHSInRHSPart ? RHS : LHS;
  auto &&Gen = [&CGF, UE, ExprRValue, XRValExpr, ERValExpr](RValue XRValue) {
    CodeGenFunction::OpaqueValueMapping MapExpr(CGF, ERValExpr, ExprRValue);
    CodeGenFunction::OpaqueValueMapping MapX(CGF, XRValExpr, XRValue);
    return CGF.EmitAnyExpr(UE);
  };
  (void)CGF.EmitOMPAtomicSimpleUpdateExpr(
      XLValue, ExprRValue, BOUE->getOpcode(), IsXLHSInRHSPart, AO, Loc, Gen);
  // OpenMP, 2.12.6, atomic Construct
  // Any atomic construct with a seq_cst clause forces the atomically
  // performed operation to include an implicit flush operation without a
  // list.
  if (IsSeqCst)
    CGF.CGM.getOpenMPRuntime().emitFlush(CGF, llvm::None, Loc);
}

static RValue convertToType(CodeGenFunction &CGF, RValue Value,
                            QualType SourceType, QualType ResType,
                            SourceLocation Loc) {
  switch (CGF.getEvaluationKind(ResType)) {
  case TEK_Scalar:
    return RValue::get(
        convertToScalarValue(CGF, Value, SourceType, ResType, Loc));
  case TEK_Complex: {
    auto Res = convertToComplexValue(CGF, Value, SourceType, ResType, Loc);
    return RValue::getComplex(Res.first, Res.second);
  }
  case TEK_Aggregate:
    break;
  }
  llvm_unreachable("Must be a scalar or complex.");
}

static void emitOMPAtomicCaptureExpr(CodeGenFunction &CGF, bool IsSeqCst,
                                     bool IsPostfixUpdate, const Expr *V,
                                     const Expr *X, const Expr *E,
                                     const Expr *UE, bool IsXLHSInRHSPart,
                                     SourceLocation Loc) {
  assert(X->isLValue() && "X of 'omp atomic capture' is not lvalue");
  assert(V->isLValue() && "V of 'omp atomic capture' is not lvalue");
  RValue NewVVal;
  LValue VLValue = CGF.EmitLValue(V);
  LValue XLValue = CGF.EmitLValue(X);
  RValue ExprRValue = CGF.EmitAnyExpr(E);
  llvm::AtomicOrdering AO = IsSeqCst
                                ? llvm::AtomicOrdering::SequentiallyConsistent
                                : llvm::AtomicOrdering::Monotonic;
  QualType NewVValType;
  if (UE) {
    // 'x' is updated with some additional value.
    assert(isa<BinaryOperator>(UE->IgnoreImpCasts()) &&
           "Update expr in 'atomic capture' must be a binary operator.");
    const auto *BOUE = cast<BinaryOperator>(UE->IgnoreImpCasts());
    // Update expressions are allowed to have the following forms:
    // x binop= expr; -> xrval + expr;
    // x++, ++x -> xrval + 1;
    // x--, --x -> xrval - 1;
    // x = x binop expr; -> xrval binop expr
    // x = expr Op x; - > expr binop xrval;
    const auto *LHS = cast<OpaqueValueExpr>(BOUE->getLHS()->IgnoreImpCasts());
    const auto *RHS = cast<OpaqueValueExpr>(BOUE->getRHS()->IgnoreImpCasts());
    const OpaqueValueExpr *XRValExpr = IsXLHSInRHSPart ? LHS : RHS;
    NewVValType = XRValExpr->getType();
    const OpaqueValueExpr *ERValExpr = IsXLHSInRHSPart ? RHS : LHS;
    auto &&Gen = [&CGF, &NewVVal, UE, ExprRValue, XRValExpr, ERValExpr,
                  IsPostfixUpdate](RValue XRValue) {
      CodeGenFunction::OpaqueValueMapping MapExpr(CGF, ERValExpr, ExprRValue);
      CodeGenFunction::OpaqueValueMapping MapX(CGF, XRValExpr, XRValue);
      RValue Res = CGF.EmitAnyExpr(UE);
      NewVVal = IsPostfixUpdate ? XRValue : Res;
      return Res;
    };
    auto Res = CGF.EmitOMPAtomicSimpleUpdateExpr(
        XLValue, ExprRValue, BOUE->getOpcode(), IsXLHSInRHSPart, AO, Loc, Gen);
    if (Res.first) {
      // 'atomicrmw' instruction was generated.
      if (IsPostfixUpdate) {
        // Use old value from 'atomicrmw'.
        NewVVal = Res.second;
      } else {
        // 'atomicrmw' does not provide new value, so evaluate it using old
        // value of 'x'.
        CodeGenFunction::OpaqueValueMapping MapExpr(CGF, ERValExpr, ExprRValue);
        CodeGenFunction::OpaqueValueMapping MapX(CGF, XRValExpr, Res.second);
        NewVVal = CGF.EmitAnyExpr(UE);
      }
    }
  } else {
    // 'x' is simply rewritten with some 'expr'.
    NewVValType = X->getType().getNonReferenceType();
    ExprRValue = convertToType(CGF, ExprRValue, E->getType(),
                               X->getType().getNonReferenceType(), Loc);
    auto &&Gen = [&NewVVal, ExprRValue](RValue XRValue) {
      NewVVal = XRValue;
      return ExprRValue;
    };
    // Try to perform atomicrmw xchg, otherwise simple exchange.
    auto Res = CGF.EmitOMPAtomicSimpleUpdateExpr(
        XLValue, ExprRValue, /*BO=*/BO_Assign, /*IsXLHSInRHSPart=*/false, AO,
        Loc, Gen);
    if (Res.first) {
      // 'atomicrmw' instruction was generated.
      NewVVal = IsPostfixUpdate ? Res.second : ExprRValue;
    }
  }
  // Emit post-update store to 'v' of old/new 'x' value.
  CGF.emitOMPSimpleStore(VLValue, NewVVal, NewVValType, Loc);
  // OpenMP, 2.12.6, atomic Construct
  // Any atomic construct with a seq_cst clause forces the atomically
  // performed operation to include an implicit flush operation without a
  // list.
  if (IsSeqCst)
    CGF.CGM.getOpenMPRuntime().emitFlush(CGF, llvm::None, Loc);
}

static void emitOMPAtomicExpr(CodeGenFunction &CGF, OpenMPClauseKind Kind,
                              bool IsSeqCst, bool IsPostfixUpdate,
                              const Expr *X, const Expr *V, const Expr *E,
                              const Expr *UE, bool IsXLHSInRHSPart,
                              SourceLocation Loc) {
  switch (Kind) {
  case OMPC_read:
    emitOMPAtomicReadExpr(CGF, IsSeqCst, X, V, Loc);
    break;
  case OMPC_write:
    emitOMPAtomicWriteExpr(CGF, IsSeqCst, X, E, Loc);
    break;
  case OMPC_unknown:
  case OMPC_update:
    emitOMPAtomicUpdateExpr(CGF, IsSeqCst, X, E, UE, IsXLHSInRHSPart, Loc);
    break;
  case OMPC_capture:
    emitOMPAtomicCaptureExpr(CGF, IsSeqCst, IsPostfixUpdate, V, X, E, UE,
                             IsXLHSInRHSPart, Loc);
    break;
  case OMPC_if:
  case OMPC_final:
  case OMPC_num_threads:
  case OMPC_private:
  case OMPC_firstprivate:
  case OMPC_lastprivate:
  case OMPC_reduction:
  case OMPC_task_reduction:
  case OMPC_in_reduction:
  case OMPC_safelen:
  case OMPC_simdlen:
  case OMPC_collapse:
  case OMPC_default:
  case OMPC_seq_cst:
  case OMPC_shared:
  case OMPC_linear:
  case OMPC_aligned:
  case OMPC_copyin:
  case OMPC_copyprivate:
  case OMPC_flush:
  case OMPC_proc_bind:
  case OMPC_schedule:
  case OMPC_ordered:
  case OMPC_nowait:
  case OMPC_untied:
  case OMPC_threadprivate:
  case OMPC_depend:
  case OMPC_mergeable:
  case OMPC_device:
  case OMPC_threads:
  case OMPC_simd:
  case OMPC_map:
  case OMPC_num_teams:
  case OMPC_thread_limit:
  case OMPC_priority:
  case OMPC_grainsize:
  case OMPC_nogroup:
  case OMPC_num_tasks:
  case OMPC_hint:
  case OMPC_dist_schedule:
  case OMPC_defaultmap:
  case OMPC_uniform:
  case OMPC_to:
  case OMPC_from:
  case OMPC_use_device_ptr:
  case OMPC_is_device_ptr:
    llvm_unreachable("Clause is not allowed in 'omp atomic'.");
  }
}

void CodeGenFunction::EmitOMPAtomicDirective(const OMPAtomicDirective &S) {
  bool IsSeqCst = S.getSingleClause<OMPSeqCstClause>();
  OpenMPClauseKind Kind = OMPC_unknown;
  for (const OMPClause *C : S.clauses()) {
    // Find first clause (skip seq_cst clause, if it is first).
    if (C->getClauseKind() != OMPC_seq_cst) {
      Kind = C->getClauseKind();
      break;
    }
  }

  const Stmt *CS = S.getInnermostCapturedStmt()->IgnoreContainers();
  if (const auto *EWC = dyn_cast<ExprWithCleanups>(CS))
    enterFullExpression(EWC);
  // Processing for statements under 'atomic capture'.
  if (const auto *Compound = dyn_cast<CompoundStmt>(CS)) {
    for (const Stmt *C : Compound->body()) {
      if (const auto *EWC = dyn_cast<ExprWithCleanups>(C))
        enterFullExpression(EWC);
    }
  }

  auto &&CodeGen = [&S, Kind, IsSeqCst, CS](CodeGenFunction &CGF,
                                            PrePostActionTy &) {
    CGF.EmitStopPoint(CS);
    emitOMPAtomicExpr(CGF, Kind, IsSeqCst, S.isPostfixUpdate(), S.getX(),
                      S.getV(), S.getExpr(), S.getUpdateExpr(),
                      S.isXLHSInRHSPart(), S.getBeginLoc());
  };
  OMPLexicalScope Scope(*this, S, OMPD_unknown);
  CGM.getOpenMPRuntime().emitInlinedDirective(*this, OMPD_atomic, CodeGen);
}

static void emitCommonOMPTargetDirective(CodeGenFunction &CGF,
                                         const OMPExecutableDirective &S,
                                         const RegionCodeGenTy &CodeGen) {
  assert(isOpenMPTargetExecutionDirective(S.getDirectiveKind()));
  CodeGenModule &CGM = CGF.CGM;

  // On device emit this construct as inlined code.
  if (CGM.getLangOpts().OpenMPIsDevice) {
    OMPLexicalScope Scope(CGF, S, OMPD_target);
    CGM.getOpenMPRuntime().emitInlinedDirective(
        CGF, OMPD_target, [&S](CodeGenFunction &CGF, PrePostActionTy &) {
          CGF.EmitStmt(S.getInnermostCapturedStmt()->getCapturedStmt());
        });
    return;
  }

  llvm::Function *Fn = nullptr;
  llvm::Constant *FnID = nullptr;

  const Expr *IfCond = nullptr;
  // Check for the at most one if clause associated with the target region.
  for (const auto *C : S.getClausesOfKind<OMPIfClause>()) {
    if (C->getNameModifier() == OMPD_unknown ||
        C->getNameModifier() == OMPD_target) {
      IfCond = C->getCondition();
      break;
    }
  }

  // Check if we have any device clause associated with the directive.
  const Expr *Device = nullptr;
  if (auto *C = S.getSingleClause<OMPDeviceClause>())
    Device = C->getDevice();

  // Check if we have an if clause whose conditional always evaluates to false
  // or if we do not have any targets specified. If so the target region is not
  // an offload entry point.
  bool IsOffloadEntry = true;
  if (IfCond) {
    bool Val;
    if (CGF.ConstantFoldsToSimpleInteger(IfCond, Val) && !Val)
      IsOffloadEntry = false;
  }
  if (CGM.getLangOpts().OMPTargetTriples.empty())
    IsOffloadEntry = false;

  assert(CGF.CurFuncDecl && "No parent declaration for target region!");
  StringRef ParentName;
  // In case we have Ctors/Dtors we use the complete type variant to produce
  // the mangling of the device outlined kernel.
  if (const auto *D = dyn_cast<CXXConstructorDecl>(CGF.CurFuncDecl))
    ParentName = CGM.getMangledName(GlobalDecl(D, Ctor_Complete));
  else if (const auto *D = dyn_cast<CXXDestructorDecl>(CGF.CurFuncDecl))
    ParentName = CGM.getMangledName(GlobalDecl(D, Dtor_Complete));
  else
    ParentName =
        CGM.getMangledName(GlobalDecl(cast<FunctionDecl>(CGF.CurFuncDecl)));

  // Emit target region as a standalone region.
  CGM.getOpenMPRuntime().emitTargetOutlinedFunction(S, ParentName, Fn, FnID,
                                                    IsOffloadEntry, CodeGen);
  OMPLexicalScope Scope(CGF, S, OMPD_task);
  CGM.getOpenMPRuntime().emitTargetCall(CGF, S, Fn, FnID, IfCond, Device);
}

static void emitTargetRegion(CodeGenFunction &CGF, const OMPTargetDirective &S,
                             PrePostActionTy &Action) {
  Action.Enter(CGF);
  CodeGenFunction::OMPPrivateScope PrivateScope(CGF);
  (void)CGF.EmitOMPFirstprivateClause(S, PrivateScope);
  CGF.EmitOMPPrivateClause(S, PrivateScope);
  (void)PrivateScope.Privatize();

  CGF.EmitStmt(S.getCapturedStmt(OMPD_target)->getCapturedStmt());
}

void CodeGenFunction::EmitOMPTargetDeviceFunction(CodeGenModule &CGM,
                                                  StringRef ParentName,
                                                  const OMPTargetDirective &S) {
  auto &&CodeGen = [&S](CodeGenFunction &CGF, PrePostActionTy &Action) {
    emitTargetRegion(CGF, S, Action);
  };
  llvm::Function *Fn;
  llvm::Constant *Addr;
  // Emit target region as a standalone region.
  CGM.getOpenMPRuntime().emitTargetOutlinedFunction(
      S, ParentName, Fn, Addr, /*IsOffloadEntry=*/true, CodeGen);
  assert(Fn && Addr && "Target device function emission failed.");
}

void CodeGenFunction::EmitOMPTargetDirective(const OMPTargetDirective &S) {
  auto &&CodeGen = [&S](CodeGenFunction &CGF, PrePostActionTy &Action) {
    emitTargetRegion(CGF, S, Action);
  };
  emitCommonOMPTargetDirective(*this, S, CodeGen);
}

static void emitCommonOMPTeamsDirective(CodeGenFunction &CGF,
                                        const OMPExecutableDirective &S,
                                        OpenMPDirectiveKind InnermostKind,
                                        const RegionCodeGenTy &CodeGen) {
  const CapturedStmt *CS = S.getCapturedStmt(OMPD_teams);
  llvm::Value *OutlinedFn =
      CGF.CGM.getOpenMPRuntime().emitTeamsOutlinedFunction(
          S, *CS->getCapturedDecl()->param_begin(), InnermostKind, CodeGen);

  const auto *NT = S.getSingleClause<OMPNumTeamsClause>();
  const auto *TL = S.getSingleClause<OMPThreadLimitClause>();
  if (NT || TL) {
    const Expr *NumTeams = NT ? NT->getNumTeams() : nullptr;
    const Expr *ThreadLimit = TL ? TL->getThreadLimit() : nullptr;

    CGF.CGM.getOpenMPRuntime().emitNumTeamsClause(CGF, NumTeams, ThreadLimit,
                                                  S.getBeginLoc());
  }

  OMPTeamsScope Scope(CGF, S);
  llvm::SmallVector<llvm::Value *, 16> CapturedVars;
  CGF.GenerateOpenMPCapturedVars(*CS, CapturedVars);
  CGF.CGM.getOpenMPRuntime().emitTeamsCall(CGF, S, S.getBeginLoc(), OutlinedFn,
                                           CapturedVars);
}

void CodeGenFunction::EmitOMPTeamsDirective(const OMPTeamsDirective &S) {
  // Emit teams region as a standalone region.
  auto &&CodeGen = [&S](CodeGenFunction &CGF, PrePostActionTy &Action) {
    Action.Enter(CGF);
    OMPPrivateScope PrivateScope(CGF);
    (void)CGF.EmitOMPFirstprivateClause(S, PrivateScope);
    CGF.EmitOMPPrivateClause(S, PrivateScope);
    CGF.EmitOMPReductionClauseInit(S, PrivateScope);
    (void)PrivateScope.Privatize();
    CGF.EmitStmt(S.getCapturedStmt(OMPD_teams)->getCapturedStmt());
    CGF.EmitOMPReductionClauseFinal(S, /*ReductionKind=*/OMPD_teams);
  };
  emitCommonOMPTeamsDirective(*this, S, OMPD_distribute, CodeGen);
  emitPostUpdateForReductionClause(*this, S,
                                   [](CodeGenFunction &) { return nullptr; });
}

static void emitTargetTeamsRegion(CodeGenFunction &CGF, PrePostActionTy &Action,
                                  const OMPTargetTeamsDirective &S) {
  auto *CS = S.getCapturedStmt(OMPD_teams);
  Action.Enter(CGF);
  // Emit teams region as a standalone region.
  auto &&CodeGen = [&S, CS](CodeGenFunction &CGF, PrePostActionTy &Action) {
    Action.Enter(CGF);
    CodeGenFunction::OMPPrivateScope PrivateScope(CGF);
    (void)CGF.EmitOMPFirstprivateClause(S, PrivateScope);
    CGF.EmitOMPPrivateClause(S, PrivateScope);
    CGF.EmitOMPReductionClauseInit(S, PrivateScope);
    (void)PrivateScope.Privatize();
    CGF.EmitStmt(CS->getCapturedStmt());
    CGF.EmitOMPReductionClauseFinal(S, /*ReductionKind=*/OMPD_teams);
  };
  emitCommonOMPTeamsDirective(CGF, S, OMPD_teams, CodeGen);
  emitPostUpdateForReductionClause(CGF, S,
                                   [](CodeGenFunction &) { return nullptr; });
}

void CodeGenFunction::EmitOMPTargetTeamsDeviceFunction(
    CodeGenModule &CGM, StringRef ParentName,
    const OMPTargetTeamsDirective &S) {
  auto &&CodeGen = [&S](CodeGenFunction &CGF, PrePostActionTy &Action) {
    emitTargetTeamsRegion(CGF, Action, S);
  };
  llvm::Function *Fn;
  llvm::Constant *Addr;
  // Emit target region as a standalone region.
  CGM.getOpenMPRuntime().emitTargetOutlinedFunction(
      S, ParentName, Fn, Addr, /*IsOffloadEntry=*/true, CodeGen);
  assert(Fn && Addr && "Target device function emission failed.");
}

void CodeGenFunction::EmitOMPTargetTeamsDirective(
    const OMPTargetTeamsDirective &S) {
  auto &&CodeGen = [&S](CodeGenFunction &CGF, PrePostActionTy &Action) {
    emitTargetTeamsRegion(CGF, Action, S);
  };
  emitCommonOMPTargetDirective(*this, S, CodeGen);
}

static void
emitTargetTeamsDistributeRegion(CodeGenFunction &CGF, PrePostActionTy &Action,
                                const OMPTargetTeamsDistributeDirective &S) {
  Action.Enter(CGF);
  auto &&CodeGenDistribute = [&S](CodeGenFunction &CGF, PrePostActionTy &) {
    CGF.EmitOMPDistributeLoop(S, emitOMPLoopBodyWithStopPoint, S.getInc());
  };

  // Emit teams region as a standalone region.
  auto &&CodeGen = [&S, &CodeGenDistribute](CodeGenFunction &CGF,
                                            PrePostActionTy &Action) {
    Action.Enter(CGF);
    CodeGenFunction::OMPPrivateScope PrivateScope(CGF);
    CGF.EmitOMPReductionClauseInit(S, PrivateScope);
    (void)PrivateScope.Privatize();
    CGF.CGM.getOpenMPRuntime().emitInlinedDirective(CGF, OMPD_distribute,
                                                    CodeGenDistribute);
    CGF.EmitOMPReductionClauseFinal(S, /*ReductionKind=*/OMPD_teams);
  };
  emitCommonOMPTeamsDirective(CGF, S, OMPD_distribute, CodeGen);
  emitPostUpdateForReductionClause(CGF, S,
                                   [](CodeGenFunction &) { return nullptr; });
}

void CodeGenFunction::EmitOMPTargetTeamsDistributeDeviceFunction(
    CodeGenModule &CGM, StringRef ParentName,
    const OMPTargetTeamsDistributeDirective &S) {
  auto &&CodeGen = [&S](CodeGenFunction &CGF, PrePostActionTy &Action) {
    emitTargetTeamsDistributeRegion(CGF, Action, S);
  };
  llvm::Function *Fn;
  llvm::Constant *Addr;
  // Emit target region as a standalone region.
  CGM.getOpenMPRuntime().emitTargetOutlinedFunction(
      S, ParentName, Fn, Addr, /*IsOffloadEntry=*/true, CodeGen);
  assert(Fn && Addr && "Target device function emission failed.");
}

void CodeGenFunction::EmitOMPTargetTeamsDistributeDirective(
    const OMPTargetTeamsDistributeDirective &S) {
  auto &&CodeGen = [&S](CodeGenFunction &CGF, PrePostActionTy &Action) {
    emitTargetTeamsDistributeRegion(CGF, Action, S);
  };
  emitCommonOMPTargetDirective(*this, S, CodeGen);
}

static void emitTargetTeamsDistributeSimdRegion(
    CodeGenFunction &CGF, PrePostActionTy &Action,
    const OMPTargetTeamsDistributeSimdDirective &S) {
  Action.Enter(CGF);
  auto &&CodeGenDistribute = [&S](CodeGenFunction &CGF, PrePostActionTy &) {
    CGF.EmitOMPDistributeLoop(S, emitOMPLoopBodyWithStopPoint, S.getInc());
  };

  // Emit teams region as a standalone region.
  auto &&CodeGen = [&S, &CodeGenDistribute](CodeGenFunction &CGF,
                                            PrePostActionTy &Action) {
    Action.Enter(CGF);
    CodeGenFunction::OMPPrivateScope PrivateScope(CGF);
    CGF.EmitOMPReductionClauseInit(S, PrivateScope);
    (void)PrivateScope.Privatize();
    CGF.CGM.getOpenMPRuntime().emitInlinedDirective(CGF, OMPD_distribute,
                                                    CodeGenDistribute);
    CGF.EmitOMPReductionClauseFinal(S, /*ReductionKind=*/OMPD_teams);
  };
  emitCommonOMPTeamsDirective(CGF, S, OMPD_distribute_simd, CodeGen);
  emitPostUpdateForReductionClause(CGF, S,
                                   [](CodeGenFunction &) { return nullptr; });
}

void CodeGenFunction::EmitOMPTargetTeamsDistributeSimdDeviceFunction(
    CodeGenModule &CGM, StringRef ParentName,
    const OMPTargetTeamsDistributeSimdDirective &S) {
  auto &&CodeGen = [&S](CodeGenFunction &CGF, PrePostActionTy &Action) {
    emitTargetTeamsDistributeSimdRegion(CGF, Action, S);
  };
  llvm::Function *Fn;
  llvm::Constant *Addr;
  // Emit target region as a standalone region.
  CGM.getOpenMPRuntime().emitTargetOutlinedFunction(
      S, ParentName, Fn, Addr, /*IsOffloadEntry=*/true, CodeGen);
  assert(Fn && Addr && "Target device function emission failed.");
}

void CodeGenFunction::EmitOMPTargetTeamsDistributeSimdDirective(
    const OMPTargetTeamsDistributeSimdDirective &S) {
  auto &&CodeGen = [&S](CodeGenFunction &CGF, PrePostActionTy &Action) {
    emitTargetTeamsDistributeSimdRegion(CGF, Action, S);
  };
  emitCommonOMPTargetDirective(*this, S, CodeGen);
}

void CodeGenFunction::EmitOMPTeamsDistributeDirective(
    const OMPTeamsDistributeDirective &S) {

  auto &&CodeGenDistribute = [&S](CodeGenFunction &CGF, PrePostActionTy &) {
    CGF.EmitOMPDistributeLoop(S, emitOMPLoopBodyWithStopPoint, S.getInc());
  };

  // Emit teams region as a standalone region.
  auto &&CodeGen = [&S, &CodeGenDistribute](CodeGenFunction &CGF,
                                            PrePostActionTy &Action) {
    Action.Enter(CGF);
    OMPPrivateScope PrivateScope(CGF);
    CGF.EmitOMPReductionClauseInit(S, PrivateScope);
    (void)PrivateScope.Privatize();
    CGF.CGM.getOpenMPRuntime().emitInlinedDirective(CGF, OMPD_distribute,
                                                    CodeGenDistribute);
    CGF.EmitOMPReductionClauseFinal(S, /*ReductionKind=*/OMPD_teams);
  };
  emitCommonOMPTeamsDirective(*this, S, OMPD_distribute, CodeGen);
  emitPostUpdateForReductionClause(*this, S,
                                   [](CodeGenFunction &) { return nullptr; });
}

void CodeGenFunction::EmitOMPTeamsDistributeSimdDirective(
    const OMPTeamsDistributeSimdDirective &S) {
  auto &&CodeGenDistribute = [&S](CodeGenFunction &CGF, PrePostActionTy &) {
    CGF.EmitOMPDistributeLoop(S, emitOMPLoopBodyWithStopPoint, S.getInc());
  };

  // Emit teams region as a standalone region.
  auto &&CodeGen = [&S, &CodeGenDistribute](CodeGenFunction &CGF,
                                            PrePostActionTy &Action) {
    Action.Enter(CGF);
    OMPPrivateScope PrivateScope(CGF);
    CGF.EmitOMPReductionClauseInit(S, PrivateScope);
    (void)PrivateScope.Privatize();
    CGF.CGM.getOpenMPRuntime().emitInlinedDirective(CGF, OMPD_simd,
                                                    CodeGenDistribute);
    CGF.EmitOMPReductionClauseFinal(S, /*ReductionKind=*/OMPD_teams);
  };
  emitCommonOMPTeamsDirective(*this, S, OMPD_distribute_simd, CodeGen);
  emitPostUpdateForReductionClause(*this, S,
                                   [](CodeGenFunction &) { return nullptr; });
}

void CodeGenFunction::EmitOMPTeamsDistributeParallelForDirective(
    const OMPTeamsDistributeParallelForDirective &S) {
  auto &&CodeGenDistribute = [&S](CodeGenFunction &CGF, PrePostActionTy &) {
    CGF.EmitOMPDistributeLoop(S, emitInnerParallelForWhenCombined,
                              S.getDistInc());
  };

  // Emit teams region as a standalone region.
  auto &&CodeGen = [&S, &CodeGenDistribute](CodeGenFunction &CGF,
                                            PrePostActionTy &Action) {
    Action.Enter(CGF);
    OMPPrivateScope PrivateScope(CGF);
    CGF.EmitOMPReductionClauseInit(S, PrivateScope);
    (void)PrivateScope.Privatize();
    CGF.CGM.getOpenMPRuntime().emitInlinedDirective(CGF, OMPD_distribute,
                                                    CodeGenDistribute);
    CGF.EmitOMPReductionClauseFinal(S, /*ReductionKind=*/OMPD_teams);
  };
  emitCommonOMPTeamsDirective(*this, S, OMPD_distribute_parallel_for, CodeGen);
  emitPostUpdateForReductionClause(*this, S,
                                   [](CodeGenFunction &) { return nullptr; });
}

void CodeGenFunction::EmitOMPTeamsDistributeParallelForSimdDirective(
    const OMPTeamsDistributeParallelForSimdDirective &S) {
  auto &&CodeGenDistribute = [&S](CodeGenFunction &CGF, PrePostActionTy &) {
    CGF.EmitOMPDistributeLoop(S, emitInnerParallelForWhenCombined,
                              S.getDistInc());
  };

  // Emit teams region as a standalone region.
  auto &&CodeGen = [&S, &CodeGenDistribute](CodeGenFunction &CGF,
                                            PrePostActionTy &Action) {
    Action.Enter(CGF);
    OMPPrivateScope PrivateScope(CGF);
    CGF.EmitOMPReductionClauseInit(S, PrivateScope);
    (void)PrivateScope.Privatize();
    CGF.CGM.getOpenMPRuntime().emitInlinedDirective(
        CGF, OMPD_distribute, CodeGenDistribute, /*HasCancel=*/false);
    CGF.EmitOMPReductionClauseFinal(S, /*ReductionKind=*/OMPD_teams);
  };
  emitCommonOMPTeamsDirective(*this, S, OMPD_distribute_parallel_for, CodeGen);
  emitPostUpdateForReductionClause(*this, S,
                                   [](CodeGenFunction &) { return nullptr; });
}

static void emitTargetTeamsDistributeParallelForRegion(
    CodeGenFunction &CGF, const OMPTargetTeamsDistributeParallelForDirective &S,
    PrePostActionTy &Action) {
  Action.Enter(CGF);
  auto &&CodeGenDistribute = [&S](CodeGenFunction &CGF, PrePostActionTy &) {
    CGF.EmitOMPDistributeLoop(S, emitInnerParallelForWhenCombined,
                              S.getDistInc());
  };

  // Emit teams region as a standalone region.
  auto &&CodeGenTeams = [&S, &CodeGenDistribute](CodeGenFunction &CGF,
                                                 PrePostActionTy &Action) {
    Action.Enter(CGF);
    CodeGenFunction::OMPPrivateScope PrivateScope(CGF);
    CGF.EmitOMPReductionClauseInit(S, PrivateScope);
    (void)PrivateScope.Privatize();
    CGF.CGM.getOpenMPRuntime().emitInlinedDirective(
        CGF, OMPD_distribute, CodeGenDistribute, /*HasCancel=*/false);
    CGF.EmitOMPReductionClauseFinal(S, /*ReductionKind=*/OMPD_teams);
  };

  emitCommonOMPTeamsDirective(CGF, S, OMPD_distribute_parallel_for,
                              CodeGenTeams);
  emitPostUpdateForReductionClause(CGF, S,
                                   [](CodeGenFunction &) { return nullptr; });
}

void CodeGenFunction::EmitOMPTargetTeamsDistributeParallelForDeviceFunction(
    CodeGenModule &CGM, StringRef ParentName,
    const OMPTargetTeamsDistributeParallelForDirective &S) {
  // Emit SPMD target teams distribute parallel for region as a standalone
  // region.
  auto &&CodeGen = [&S](CodeGenFunction &CGF, PrePostActionTy &Action) {
    emitTargetTeamsDistributeParallelForRegion(CGF, S, Action);
  };
  llvm::Function *Fn;
  llvm::Constant *Addr;
  // Emit target region as a standalone region.
  CGM.getOpenMPRuntime().emitTargetOutlinedFunction(
      S, ParentName, Fn, Addr, /*IsOffloadEntry=*/true, CodeGen);
  assert(Fn && Addr && "Target device function emission failed.");
}

void CodeGenFunction::EmitOMPTargetTeamsDistributeParallelForDirective(
    const OMPTargetTeamsDistributeParallelForDirective &S) {
  auto &&CodeGen = [&S](CodeGenFunction &CGF, PrePostActionTy &Action) {
    emitTargetTeamsDistributeParallelForRegion(CGF, S, Action);
  };
  emitCommonOMPTargetDirective(*this, S, CodeGen);
}

static void emitTargetTeamsDistributeParallelForSimdRegion(
    CodeGenFunction &CGF,
    const OMPTargetTeamsDistributeParallelForSimdDirective &S,
    PrePostActionTy &Action) {
  Action.Enter(CGF);
  auto &&CodeGenDistribute = [&S](CodeGenFunction &CGF, PrePostActionTy &) {
    CGF.EmitOMPDistributeLoop(S, emitInnerParallelForWhenCombined,
                              S.getDistInc());
  };

  // Emit teams region as a standalone region.
  auto &&CodeGenTeams = [&S, &CodeGenDistribute](CodeGenFunction &CGF,
                                                 PrePostActionTy &Action) {
    Action.Enter(CGF);
    CodeGenFunction::OMPPrivateScope PrivateScope(CGF);
    CGF.EmitOMPReductionClauseInit(S, PrivateScope);
    (void)PrivateScope.Privatize();
    CGF.CGM.getOpenMPRuntime().emitInlinedDirective(
        CGF, OMPD_distribute, CodeGenDistribute, /*HasCancel=*/false);
    CGF.EmitOMPReductionClauseFinal(S, /*ReductionKind=*/OMPD_teams);
  };

  emitCommonOMPTeamsDirective(CGF, S, OMPD_distribute_parallel_for_simd,
                              CodeGenTeams);
  emitPostUpdateForReductionClause(CGF, S,
                                   [](CodeGenFunction &) { return nullptr; });
}

void CodeGenFunction::EmitOMPTargetTeamsDistributeParallelForSimdDeviceFunction(
    CodeGenModule &CGM, StringRef ParentName,
    const OMPTargetTeamsDistributeParallelForSimdDirective &S) {
  // Emit SPMD target teams distribute parallel for simd region as a standalone
  // region.
  auto &&CodeGen = [&S](CodeGenFunction &CGF, PrePostActionTy &Action) {
    emitTargetTeamsDistributeParallelForSimdRegion(CGF, S, Action);
  };
  llvm::Function *Fn;
  llvm::Constant *Addr;
  // Emit target region as a standalone region.
  CGM.getOpenMPRuntime().emitTargetOutlinedFunction(
      S, ParentName, Fn, Addr, /*IsOffloadEntry=*/true, CodeGen);
  assert(Fn && Addr && "Target device function emission failed.");
}

void CodeGenFunction::EmitOMPTargetTeamsDistributeParallelForSimdDirective(
    const OMPTargetTeamsDistributeParallelForSimdDirective &S) {
  auto &&CodeGen = [&S](CodeGenFunction &CGF, PrePostActionTy &Action) {
    emitTargetTeamsDistributeParallelForSimdRegion(CGF, S, Action);
  };
  emitCommonOMPTargetDirective(*this, S, CodeGen);
}

void CodeGenFunction::EmitOMPCancellationPointDirective(
    const OMPCancellationPointDirective &S) {
  CGM.getOpenMPRuntime().emitCancellationPointCall(*this, S.getBeginLoc(),
                                                   S.getCancelRegion());
}

void CodeGenFunction::EmitOMPCancelDirective(const OMPCancelDirective &S) {
  const Expr *IfCond = nullptr;
  for (const auto *C : S.getClausesOfKind<OMPIfClause>()) {
    if (C->getNameModifier() == OMPD_unknown ||
        C->getNameModifier() == OMPD_cancel) {
      IfCond = C->getCondition();
      break;
    }
  }
  CGM.getOpenMPRuntime().emitCancelCall(*this, S.getBeginLoc(), IfCond,
                                        S.getCancelRegion());
}

CodeGenFunction::JumpDest
CodeGenFunction::getOMPCancelDestination(OpenMPDirectiveKind Kind) {
  if (Kind == OMPD_parallel || Kind == OMPD_task ||
      Kind == OMPD_target_parallel)
    return ReturnBlock;
  assert(Kind == OMPD_for || Kind == OMPD_section || Kind == OMPD_sections ||
         Kind == OMPD_parallel_sections || Kind == OMPD_parallel_for ||
         Kind == OMPD_distribute_parallel_for ||
         Kind == OMPD_target_parallel_for ||
         Kind == OMPD_teams_distribute_parallel_for ||
         Kind == OMPD_target_teams_distribute_parallel_for);
  return OMPCancelStack.getExitBlock();
}

void CodeGenFunction::EmitOMPUseDevicePtrClause(
    const OMPClause &NC, OMPPrivateScope &PrivateScope,
    const llvm::DenseMap<const ValueDecl *, Address> &CaptureDeviceAddrMap) {
  const auto &C = cast<OMPUseDevicePtrClause>(NC);
  auto OrigVarIt = C.varlist_begin();
  auto InitIt = C.inits().begin();
  for (const Expr *PvtVarIt : C.private_copies()) {
    const auto *OrigVD = cast<VarDecl>(cast<DeclRefExpr>(*OrigVarIt)->getDecl());
    const auto *InitVD = cast<VarDecl>(cast<DeclRefExpr>(*InitIt)->getDecl());
    const auto *PvtVD = cast<VarDecl>(cast<DeclRefExpr>(PvtVarIt)->getDecl());

    // In order to identify the right initializer we need to match the
    // declaration used by the mapping logic. In some cases we may get
    // OMPCapturedExprDecl that refers to the original declaration.
    const ValueDecl *MatchingVD = OrigVD;
    if (const auto *OED = dyn_cast<OMPCapturedExprDecl>(MatchingVD)) {
      // OMPCapturedExprDecl are used to privative fields of the current
      // structure.
      const auto *ME = cast<MemberExpr>(OED->getInit());
      assert(isa<CXXThisExpr>(ME->getBase()) &&
             "Base should be the current struct!");
      MatchingVD = ME->getMemberDecl();
    }

    // If we don't have information about the current list item, move on to
    // the next one.
    auto InitAddrIt = CaptureDeviceAddrMap.find(MatchingVD);
    if (InitAddrIt == CaptureDeviceAddrMap.end())
      continue;

    bool IsRegistered = PrivateScope.addPrivate(OrigVD, [this, OrigVD,
                                                         InitAddrIt, InitVD,
                                                         PvtVD]() {
      // Initialize the temporary initialization variable with the address we
      // get from the runtime library. We have to cast the source address
      // because it is always a void *. References are materialized in the
      // privatization scope, so the initialization here disregards the fact
      // the original variable is a reference.
      QualType AddrQTy =
          getContext().getPointerType(OrigVD->getType().getNonReferenceType());
      llvm::Type *AddrTy = ConvertTypeForMem(AddrQTy);
      Address InitAddr = Builder.CreateBitCast(InitAddrIt->second, AddrTy);
      setAddrOfLocalVar(InitVD, InitAddr);

      // Emit private declaration, it will be initialized by the value we
      // declaration we just added to the local declarations map.
      EmitDecl(*PvtVD);

      // The initialization variables reached its purpose in the emission
      // of the previous declaration, so we don't need it anymore.
      LocalDeclMap.erase(InitVD);

      // Return the address of the private variable.
      return GetAddrOfLocalVar(PvtVD);
    });
    assert(IsRegistered && "firstprivate var already registered as private");
    // Silence the warning about unused variable.
    (void)IsRegistered;

    ++OrigVarIt;
    ++InitIt;
  }
}

// Generate the instructions for '#pragma omp target data' directive.
void CodeGenFunction::EmitOMPTargetDataDirective(
    const OMPTargetDataDirective &S) {
  CGOpenMPRuntime::TargetDataInfo Info(/*RequiresDevicePointerInfo=*/true);

  // Create a pre/post action to signal the privatization of the device pointer.
  // This action can be replaced by the OpenMP runtime code generation to
  // deactivate privatization.
  bool PrivatizeDevicePointers = false;
  class DevicePointerPrivActionTy : public PrePostActionTy {
    bool &PrivatizeDevicePointers;

  public:
    explicit DevicePointerPrivActionTy(bool &PrivatizeDevicePointers)
        : PrePostActionTy(), PrivatizeDevicePointers(PrivatizeDevicePointers) {}
    void Enter(CodeGenFunction &CGF) override {
      PrivatizeDevicePointers = true;
    }
  };
  DevicePointerPrivActionTy PrivAction(PrivatizeDevicePointers);

  auto &&CodeGen = [&S, &Info, &PrivatizeDevicePointers](
                       CodeGenFunction &CGF, PrePostActionTy &Action) {
    auto &&InnermostCodeGen = [&S](CodeGenFunction &CGF, PrePostActionTy &) {
      CGF.EmitStmt(S.getInnermostCapturedStmt()->getCapturedStmt());
    };

    // Codegen that selects whether to generate the privatization code or not.
    auto &&PrivCodeGen = [&S, &Info, &PrivatizeDevicePointers,
                          &InnermostCodeGen](CodeGenFunction &CGF,
                                             PrePostActionTy &Action) {
      RegionCodeGenTy RCG(InnermostCodeGen);
      PrivatizeDevicePointers = false;

      // Call the pre-action to change the status of PrivatizeDevicePointers if
      // needed.
      Action.Enter(CGF);

      if (PrivatizeDevicePointers) {
        OMPPrivateScope PrivateScope(CGF);
        // Emit all instances of the use_device_ptr clause.
        for (const auto *C : S.getClausesOfKind<OMPUseDevicePtrClause>())
          CGF.EmitOMPUseDevicePtrClause(*C, PrivateScope,
                                        Info.CaptureDeviceAddrMap);
        (void)PrivateScope.Privatize();
        RCG(CGF);
      } else {
        RCG(CGF);
      }
    };

    // Forward the provided action to the privatization codegen.
    RegionCodeGenTy PrivRCG(PrivCodeGen);
    PrivRCG.setAction(Action);

    // Notwithstanding the body of the region is emitted as inlined directive,
    // we don't use an inline scope as changes in the references inside the
    // region are expected to be visible outside, so we do not privative them.
    OMPLexicalScope Scope(CGF, S);
    CGF.CGM.getOpenMPRuntime().emitInlinedDirective(CGF, OMPD_target_data,
                                                    PrivRCG);
  };

  RegionCodeGenTy RCG(CodeGen);

  // If we don't have target devices, don't bother emitting the data mapping
  // code.
  if (CGM.getLangOpts().OMPTargetTriples.empty()) {
    RCG(*this);
    return;
  }

  // Check if we have any if clause associated with the directive.
  const Expr *IfCond = nullptr;
  if (const auto *C = S.getSingleClause<OMPIfClause>())
    IfCond = C->getCondition();

  // Check if we have any device clause associated with the directive.
  const Expr *Device = nullptr;
  if (const auto *C = S.getSingleClause<OMPDeviceClause>())
    Device = C->getDevice();

  // Set the action to signal privatization of device pointers.
  RCG.setAction(PrivAction);

  // Emit region code.
  CGM.getOpenMPRuntime().emitTargetDataCalls(*this, S, IfCond, Device, RCG,
                                             Info);
}

void CodeGenFunction::EmitOMPTargetEnterDataDirective(
    const OMPTargetEnterDataDirective &S) {
  // If we don't have target devices, don't bother emitting the data mapping
  // code.
  if (CGM.getLangOpts().OMPTargetTriples.empty())
    return;

  // Check if we have any if clause associated with the directive.
  const Expr *IfCond = nullptr;
  if (const auto *C = S.getSingleClause<OMPIfClause>())
    IfCond = C->getCondition();

  // Check if we have any device clause associated with the directive.
  const Expr *Device = nullptr;
  if (const auto *C = S.getSingleClause<OMPDeviceClause>())
    Device = C->getDevice();

  OMPLexicalScope Scope(*this, S, OMPD_task);
  CGM.getOpenMPRuntime().emitTargetDataStandAloneCall(*this, S, IfCond, Device);
}

void CodeGenFunction::EmitOMPTargetExitDataDirective(
    const OMPTargetExitDataDirective &S) {
  // If we don't have target devices, don't bother emitting the data mapping
  // code.
  if (CGM.getLangOpts().OMPTargetTriples.empty())
    return;

  // Check if we have any if clause associated with the directive.
  const Expr *IfCond = nullptr;
  if (const auto *C = S.getSingleClause<OMPIfClause>())
    IfCond = C->getCondition();

  // Check if we have any device clause associated with the directive.
  const Expr *Device = nullptr;
  if (const auto *C = S.getSingleClause<OMPDeviceClause>())
    Device = C->getDevice();

  OMPLexicalScope Scope(*this, S, OMPD_task);
  CGM.getOpenMPRuntime().emitTargetDataStandAloneCall(*this, S, IfCond, Device);
}

static void emitTargetParallelRegion(CodeGenFunction &CGF,
                                     const OMPTargetParallelDirective &S,
                                     PrePostActionTy &Action) {
  // Get the captured statement associated with the 'parallel' region.
  const CapturedStmt *CS = S.getCapturedStmt(OMPD_parallel);
  Action.Enter(CGF);
  auto &&CodeGen = [&S, CS](CodeGenFunction &CGF, PrePostActionTy &Action) {
    Action.Enter(CGF);
    CodeGenFunction::OMPPrivateScope PrivateScope(CGF);
    (void)CGF.EmitOMPFirstprivateClause(S, PrivateScope);
    CGF.EmitOMPPrivateClause(S, PrivateScope);
    CGF.EmitOMPReductionClauseInit(S, PrivateScope);
    (void)PrivateScope.Privatize();
    // TODO: Add support for clauses.
    CGF.EmitStmt(CS->getCapturedStmt());
    CGF.EmitOMPReductionClauseFinal(S, /*ReductionKind=*/OMPD_parallel);
  };
  emitCommonOMPParallelDirective(CGF, S, OMPD_parallel, CodeGen,
                                 emitEmptyBoundParameters);
  emitPostUpdateForReductionClause(CGF, S,
                                   [](CodeGenFunction &) { return nullptr; });
}

void CodeGenFunction::EmitOMPTargetParallelDeviceFunction(
    CodeGenModule &CGM, StringRef ParentName,
    const OMPTargetParallelDirective &S) {
  auto &&CodeGen = [&S](CodeGenFunction &CGF, PrePostActionTy &Action) {
    emitTargetParallelRegion(CGF, S, Action);
  };
  llvm::Function *Fn;
  llvm::Constant *Addr;
  // Emit target region as a standalone region.
  CGM.getOpenMPRuntime().emitTargetOutlinedFunction(
      S, ParentName, Fn, Addr, /*IsOffloadEntry=*/true, CodeGen);
  assert(Fn && Addr && "Target device function emission failed.");
}

void CodeGenFunction::EmitOMPTargetParallelDirective(
    const OMPTargetParallelDirective &S) {
  auto &&CodeGen = [&S](CodeGenFunction &CGF, PrePostActionTy &Action) {
    emitTargetParallelRegion(CGF, S, Action);
  };
  emitCommonOMPTargetDirective(*this, S, CodeGen);
}

static void emitTargetParallelForRegion(CodeGenFunction &CGF,
                                        const OMPTargetParallelForDirective &S,
                                        PrePostActionTy &Action) {
  Action.Enter(CGF);
  // Emit directive as a combined directive that consists of two implicit
  // directives: 'parallel' with 'for' directive.
  auto &&CodeGen = [&S](CodeGenFunction &CGF, PrePostActionTy &Action) {
    Action.Enter(CGF);
    CodeGenFunction::OMPCancelStackRAII CancelRegion(
        CGF, OMPD_target_parallel_for, S.hasCancel());
    CGF.EmitOMPWorksharingLoop(S, S.getEnsureUpperBound(), emitForLoopBounds,
                               emitDispatchForLoopBounds);
  };
  emitCommonOMPParallelDirective(CGF, S, OMPD_for, CodeGen,
                                 emitEmptyBoundParameters);
}

void CodeGenFunction::EmitOMPTargetParallelForDeviceFunction(
    CodeGenModule &CGM, StringRef ParentName,
    const OMPTargetParallelForDirective &S) {
  // Emit SPMD target parallel for region as a standalone region.
  auto &&CodeGen = [&S](CodeGenFunction &CGF, PrePostActionTy &Action) {
    emitTargetParallelForRegion(CGF, S, Action);
  };
  llvm::Function *Fn;
  llvm::Constant *Addr;
  // Emit target region as a standalone region.
  CGM.getOpenMPRuntime().emitTargetOutlinedFunction(
      S, ParentName, Fn, Addr, /*IsOffloadEntry=*/true, CodeGen);
  assert(Fn && Addr && "Target device function emission failed.");
}

void CodeGenFunction::EmitOMPTargetParallelForDirective(
    const OMPTargetParallelForDirective &S) {
  auto &&CodeGen = [&S](CodeGenFunction &CGF, PrePostActionTy &Action) {
    emitTargetParallelForRegion(CGF, S, Action);
  };
  emitCommonOMPTargetDirective(*this, S, CodeGen);
}

static void
emitTargetParallelForSimdRegion(CodeGenFunction &CGF,
                                const OMPTargetParallelForSimdDirective &S,
                                PrePostActionTy &Action) {
  Action.Enter(CGF);
  // Emit directive as a combined directive that consists of two implicit
  // directives: 'parallel' with 'for' directive.
  auto &&CodeGen = [&S](CodeGenFunction &CGF, PrePostActionTy &Action) {
    Action.Enter(CGF);
    CGF.EmitOMPWorksharingLoop(S, S.getEnsureUpperBound(), emitForLoopBounds,
                               emitDispatchForLoopBounds);
  };
  emitCommonOMPParallelDirective(CGF, S, OMPD_simd, CodeGen,
                                 emitEmptyBoundParameters);
}

void CodeGenFunction::EmitOMPTargetParallelForSimdDeviceFunction(
    CodeGenModule &CGM, StringRef ParentName,
    const OMPTargetParallelForSimdDirective &S) {
  // Emit SPMD target parallel for region as a standalone region.
  auto &&CodeGen = [&S](CodeGenFunction &CGF, PrePostActionTy &Action) {
    emitTargetParallelForSimdRegion(CGF, S, Action);
  };
  llvm::Function *Fn;
  llvm::Constant *Addr;
  // Emit target region as a standalone region.
  CGM.getOpenMPRuntime().emitTargetOutlinedFunction(
      S, ParentName, Fn, Addr, /*IsOffloadEntry=*/true, CodeGen);
  assert(Fn && Addr && "Target device function emission failed.");
}

void CodeGenFunction::EmitOMPTargetParallelForSimdDirective(
    const OMPTargetParallelForSimdDirective &S) {
  auto &&CodeGen = [&S](CodeGenFunction &CGF, PrePostActionTy &Action) {
    emitTargetParallelForSimdRegion(CGF, S, Action);
  };
  emitCommonOMPTargetDirective(*this, S, CodeGen);
}

/// Emit a helper variable and return corresponding lvalue.
static void mapParam(CodeGenFunction &CGF, const DeclRefExpr *Helper,
                     const ImplicitParamDecl *PVD,
                     CodeGenFunction::OMPPrivateScope &Privates) {
  const auto *VDecl = cast<VarDecl>(Helper->getDecl());
  Privates.addPrivate(VDecl,
                      [&CGF, PVD]() { return CGF.GetAddrOfLocalVar(PVD); });
}

void CodeGenFunction::EmitOMPTaskLoopBasedDirective(const OMPLoopDirective &S) {
  assert(isOpenMPTaskLoopDirective(S.getDirectiveKind()));
  // Emit outlined function for task construct.
  const CapturedStmt *CS = S.getCapturedStmt(OMPD_taskloop);
  Address CapturedStruct = GenerateCapturedStmtArgument(*CS);
  QualType SharedsTy = getContext().getRecordType(CS->getCapturedRecordDecl());
  const Expr *IfCond = nullptr;
  for (const auto *C : S.getClausesOfKind<OMPIfClause>()) {
    if (C->getNameModifier() == OMPD_unknown ||
        C->getNameModifier() == OMPD_taskloop) {
      IfCond = C->getCondition();
      break;
    }
  }

  OMPTaskDataTy Data;
  // Check if taskloop must be emitted without taskgroup.
  Data.Nogroup = S.getSingleClause<OMPNogroupClause>();
  // TODO: Check if we should emit tied or untied task.
  Data.Tied = true;
  // Set scheduling for taskloop
  if (const auto* Clause = S.getSingleClause<OMPGrainsizeClause>()) {
    // grainsize clause
    Data.Schedule.setInt(/*IntVal=*/false);
    Data.Schedule.setPointer(EmitScalarExpr(Clause->getGrainsize()));
  } else if (const auto* Clause = S.getSingleClause<OMPNumTasksClause>()) {
    // num_tasks clause
    Data.Schedule.setInt(/*IntVal=*/true);
    Data.Schedule.setPointer(EmitScalarExpr(Clause->getNumTasks()));
  }

  auto &&BodyGen = [CS, &S](CodeGenFunction &CGF, PrePostActionTy &) {
    // if (PreCond) {
    //   for (IV in 0..LastIteration) BODY;
    //   <Final counter/linear vars updates>;
    // }
    //

    // Emit: if (PreCond) - begin.
    // If the condition constant folds and can be elided, avoid emitting the
    // whole loop.
    bool CondConstant;
    llvm::BasicBlock *ContBlock = nullptr;
    OMPLoopScope PreInitScope(CGF, S);
    if (CGF.ConstantFoldsToSimpleInteger(S.getPreCond(), CondConstant)) {
      if (!CondConstant)
        return;
    } else {
      llvm::BasicBlock *ThenBlock = CGF.createBasicBlock("taskloop.if.then");
      ContBlock = CGF.createBasicBlock("taskloop.if.end");
      emitPreCond(CGF, S, S.getPreCond(), ThenBlock, ContBlock,
                  CGF.getProfileCount(&S));
      CGF.EmitBlock(ThenBlock);
      CGF.incrementProfileCounter(&S);
    }

    if (isOpenMPSimdDirective(S.getDirectiveKind()))
      CGF.EmitOMPSimdInit(S);

    OMPPrivateScope LoopScope(CGF);
    // Emit helper vars inits.
    enum { LowerBound = 5, UpperBound, Stride, LastIter };
    auto *I = CS->getCapturedDecl()->param_begin();
    auto *LBP = std::next(I, LowerBound);
    auto *UBP = std::next(I, UpperBound);
    auto *STP = std::next(I, Stride);
    auto *LIP = std::next(I, LastIter);
    mapParam(CGF, cast<DeclRefExpr>(S.getLowerBoundVariable()), *LBP,
             LoopScope);
    mapParam(CGF, cast<DeclRefExpr>(S.getUpperBoundVariable()), *UBP,
             LoopScope);
    mapParam(CGF, cast<DeclRefExpr>(S.getStrideVariable()), *STP, LoopScope);
    mapParam(CGF, cast<DeclRefExpr>(S.getIsLastIterVariable()), *LIP,
             LoopScope);
    CGF.EmitOMPPrivateLoopCounters(S, LoopScope);
    bool HasLastprivateClause = CGF.EmitOMPLastprivateClauseInit(S, LoopScope);
    (void)LoopScope.Privatize();
    // Emit the loop iteration variable.
    const Expr *IVExpr = S.getIterationVariable();
    const auto *IVDecl = cast<VarDecl>(cast<DeclRefExpr>(IVExpr)->getDecl());
    CGF.EmitVarDecl(*IVDecl);
    CGF.EmitIgnoredExpr(S.getInit());

    // Emit the iterations count variable.
    // If it is not a variable, Sema decided to calculate iterations count on
    // each iteration (e.g., it is foldable into a constant).
    if (const auto *LIExpr = dyn_cast<DeclRefExpr>(S.getLastIteration())) {
      CGF.EmitVarDecl(*cast<VarDecl>(LIExpr->getDecl()));
      // Emit calculation of the iterations count.
      CGF.EmitIgnoredExpr(S.getCalcLastIteration());
    }

    CGF.EmitOMPInnerLoop(S, LoopScope.requiresCleanups(), S.getCond(),
                         S.getInc(),
                         [&S](CodeGenFunction &CGF) {
                           CGF.EmitOMPLoopBody(S, JumpDest());
                           CGF.EmitStopPoint(&S);
                         },
                         [](CodeGenFunction &) {});
    // Emit: if (PreCond) - end.
    if (ContBlock) {
      CGF.EmitBranch(ContBlock);
      CGF.EmitBlock(ContBlock, true);
    }
    // Emit final copy of the lastprivate variables if IsLastIter != 0.
    if (HasLastprivateClause) {
      CGF.EmitOMPLastprivateClauseFinal(
          S, isOpenMPSimdDirective(S.getDirectiveKind()),
          CGF.Builder.CreateIsNotNull(CGF.EmitLoadOfScalar(
              CGF.GetAddrOfLocalVar(*LIP), /*Volatile=*/false,
              (*LIP)->getType(), S.getBeginLoc())));
    }
  };
  auto &&TaskGen = [&S, SharedsTy, CapturedStruct,
                    IfCond](CodeGenFunction &CGF, llvm::Value *OutlinedFn,
                            const OMPTaskDataTy &Data) {
    auto &&CodeGen = [&S, OutlinedFn, SharedsTy, CapturedStruct, IfCond,
                      &Data](CodeGenFunction &CGF, PrePostActionTy &) {
      OMPLoopScope PreInitScope(CGF, S);
      CGF.CGM.getOpenMPRuntime().emitTaskLoopCall(CGF, S.getBeginLoc(), S,
                                                  OutlinedFn, SharedsTy,
                                                  CapturedStruct, IfCond, Data);
    };
    CGF.CGM.getOpenMPRuntime().emitInlinedDirective(CGF, OMPD_taskloop,
                                                    CodeGen);
  };
  if (Data.Nogroup) {
    EmitOMPTaskBasedDirective(S, OMPD_taskloop, BodyGen, TaskGen, Data);
  } else {
    CGM.getOpenMPRuntime().emitTaskgroupRegion(
        *this,
        [&S, &BodyGen, &TaskGen, &Data](CodeGenFunction &CGF,
                                        PrePostActionTy &Action) {
          Action.Enter(CGF);
          CGF.EmitOMPTaskBasedDirective(S, OMPD_taskloop, BodyGen, TaskGen,
                                        Data);
        },
        S.getBeginLoc());
  }
}

void CodeGenFunction::EmitOMPTaskLoopDirective(const OMPTaskLoopDirective &S) {
  EmitOMPTaskLoopBasedDirective(S);
}

void CodeGenFunction::EmitOMPTaskLoopSimdDirective(
    const OMPTaskLoopSimdDirective &S) {
  EmitOMPTaskLoopBasedDirective(S);
}

// Generate the instructions for '#pragma omp target update' directive.
void CodeGenFunction::EmitOMPTargetUpdateDirective(
    const OMPTargetUpdateDirective &S) {
  // If we don't have target devices, don't bother emitting the data mapping
  // code.
  if (CGM.getLangOpts().OMPTargetTriples.empty())
    return;

  // Check if we have any if clause associated with the directive.
  const Expr *IfCond = nullptr;
  if (const auto *C = S.getSingleClause<OMPIfClause>())
    IfCond = C->getCondition();

  // Check if we have any device clause associated with the directive.
  const Expr *Device = nullptr;
  if (const auto *C = S.getSingleClause<OMPDeviceClause>())
    Device = C->getDevice();

  OMPLexicalScope Scope(*this, S, OMPD_task);
  CGM.getOpenMPRuntime().emitTargetDataStandAloneCall(*this, S, IfCond, Device);
}

void CodeGenFunction::EmitSimpleOMPExecutableDirective(
    const OMPExecutableDirective &D) {
  if (!D.hasAssociatedStmt() || !D.getAssociatedStmt())
    return;
  auto &&CodeGen = [&D](CodeGenFunction &CGF, PrePostActionTy &Action) {
    if (isOpenMPSimdDirective(D.getDirectiveKind())) {
      emitOMPSimdRegion(CGF, cast<OMPLoopDirective>(D), Action);
    } else {
      if (const auto *LD = dyn_cast<OMPLoopDirective>(&D)) {
        for (const Expr *E : LD->counters()) {
          if (const auto *VD = dyn_cast<OMPCapturedExprDecl>(
                  cast<DeclRefExpr>(E)->getDecl())) {
            // Emit only those that were not explicitly referenced in clauses.
            if (!CGF.LocalDeclMap.count(VD))
              CGF.EmitVarDecl(*VD);
          }
        }
        for (const auto *C : D.getClausesOfKind<OMPOrderedClause>()) {
          if (!C->getNumForLoops())
            continue;
          for (unsigned I = LD->getCollapsedNumber(),
                        E = C->getLoopNumIterations().size();
               I < E; ++I) {
            if (const auto *VD = dyn_cast<OMPCapturedExprDecl>(
                    cast<DeclRefExpr>(C->getLoopCunter(I))->getDecl())) {
              // Emit only those that were not explicitly referenced in clauses.
              if (!CGF.LocalDeclMap.count(VD))
                CGF.EmitVarDecl(*VD);
            }
          }
        }
      }
      CGF.EmitStmt(D.getInnermostCapturedStmt()->getCapturedStmt());
    }
  };
  OMPSimdLexicalScope Scope(*this, D);
  CGM.getOpenMPRuntime().emitInlinedDirective(
      *this,
      isOpenMPSimdDirective(D.getDirectiveKind()) ? OMPD_simd
                                                  : D.getDirectiveKind(),
      CodeGen);
}
<|MERGE_RESOLUTION|>--- conflicted
+++ resolved
@@ -1377,18 +1377,11 @@
   // Emit inits for the linear variables.
   bool HasLinears = false;
   for (const auto *C : D.getClausesOfKind<OMPLinearClause>()) {
-<<<<<<< HEAD
-    for (auto *Init : C->inits()) {
-      HasLinears = true;
-      auto *VD = cast<VarDecl>(cast<DeclRefExpr>(Init)->getDecl());
-      if (auto *Ref = dyn_cast<DeclRefExpr>(VD->getInit()->IgnoreImpCasts())) {
-=======
     for (const Expr *Init : C->inits()) {
       HasLinears = true;
       const auto *VD = cast<VarDecl>(cast<DeclRefExpr>(Init)->getDecl());
       if (const auto *Ref =
               dyn_cast<DeclRefExpr>(VD->getInit()->IgnoreImpCasts())) {
->>>>>>> 905c5892
         AutoVarEmission Emission = EmitAutoVarAlloca(*VD);
         const auto *OrigVD = cast<VarDecl>(Ref->getDecl());
         DeclRefExpr DRE(const_cast<VarDecl *>(OrigVD),
@@ -1735,42 +1728,6 @@
 
   CGF.EmitOMPSimdInit(S);
 
-<<<<<<< HEAD
-    emitAlignedClause(CGF, S);
-    (void)CGF.EmitOMPLinearClauseInit(S);
-    {
-      OMPPrivateScope LoopScope(CGF);
-      CGF.EmitOMPPrivateLoopCounters(S, LoopScope);
-      CGF.EmitOMPLinearClause(S, LoopScope);
-      CGF.EmitOMPPrivateClause(S, LoopScope);
-      CGF.EmitOMPReductionClauseInit(S, LoopScope);
-      bool HasLastprivateClause =
-          CGF.EmitOMPLastprivateClauseInit(S, LoopScope);
-      (void)LoopScope.Privatize();
-      CGF.EmitOMPInnerLoop(S, LoopScope.requiresCleanups(), S.getCond(),
-                           S.getInc(),
-                           [&S](CodeGenFunction &CGF) {
-                             CGF.EmitOMPLoopBody(S, JumpDest());
-                             CGF.EmitStopPoint(&S);
-                           },
-                           [](CodeGenFunction &) {});
-      CGF.EmitOMPSimdFinal(
-          S, [](CodeGenFunction &) -> llvm::Value * { return nullptr; });
-      // Emit final copy of the lastprivate variables at the end of loops.
-      if (HasLastprivateClause)
-        CGF.EmitOMPLastprivateClauseFinal(S, /*NoFinals=*/true);
-      CGF.EmitOMPReductionClauseFinal(S, /*ReductionKind=*/OMPD_simd);
-      emitPostUpdateForReductionClause(
-          CGF, S, [](CodeGenFunction &) -> llvm::Value * { return nullptr; });
-    }
-    CGF.EmitOMPLinearClauseFinal(
-        S, [](CodeGenFunction &) -> llvm::Value * { return nullptr; });
-    // Emit: if (PreCond) - end.
-    if (ContBlock) {
-      CGF.EmitBranch(ContBlock);
-      CGF.EmitBlock(ContBlock, true);
-    }
-=======
   emitAlignedClause(CGF, S);
   (void)CGF.EmitOMPLinearClauseInit(S);
   {
@@ -1807,7 +1764,6 @@
 void CodeGenFunction::EmitOMPSimdDirective(const OMPSimdDirective &S) {
   auto &&CodeGen = [&S](CodeGenFunction &CGF, PrePostActionTy &Action) {
     emitOMPSimdRegion(CGF, S, Action);
->>>>>>> 905c5892
   };
   OMPLexicalScope Scope(*this, S, OMPD_unknown);
   CGM.getOpenMPRuntime().emitInlinedDirective(*this, OMPD_simd, CodeGen);
