--- conflicted
+++ resolved
@@ -12,46 +12,29 @@
 
 // RUN: %clang --autocomplete=-fsyn | FileCheck %s -check-prefix=FSYN
 // FSYN: -fsyntax-only
-<<<<<<< HEAD
-// RUN: %clang --autocomplete=-std= | FileCheck %s -check-prefix=STD
-=======
 // RUN: %clang --autocomplete=-std | FileCheck %s -check-prefix=STD
->>>>>>> 905c5892
 // STD: -std= Language standard to compile for
 // RUN: %clang --autocomplete=foo | FileCheck %s -check-prefix=FOO
 // FOO-NOT: foo
 // RUN: %clang --autocomplete=-stdlib=,l | FileCheck %s -check-prefix=STDLIB
 // STDLIB: libc++
 // STDLIB-NEXT: libstdc++
-<<<<<<< HEAD
-// RUN: %clang --autocomplete=-stdlib=, | FileCheck %s -check-prefix=STDLIBALL
-=======
 // RUN: %clang --autocomplete=-stdlib= | FileCheck %s -check-prefix=STDLIBALL
->>>>>>> 905c5892
 // STDLIBALL: libc++
 // STDLIBALL-NEXT: libstdc++
 // STDLIBALL-NEXT: platform
 // RUN: %clang --autocomplete=-meabi,d | FileCheck %s -check-prefix=MEABI
 // MEABI: default
-<<<<<<< HEAD
-// RUN: %clang --autocomplete=-meabi, | FileCheck %s -check-prefix=MEABIALL
-=======
 // RUN: %clang --autocomplete=-meabi | FileCheck %s -check-prefix=MEABIALL
->>>>>>> 905c5892
 // MEABIALL: 4
 // MEABIALL-NEXT: 5
 // MEABIALL-NEXT: default
 // MEABIALL-NEXT: gnu
 // RUN: %clang --autocomplete=-cl-std=,CL2 | FileCheck %s -check-prefix=CLSTD
 // CLSTD: CL2.0
-<<<<<<< HEAD
-// RUN: %clang --autocomplete=-cl-std=, | FileCheck %s -check-prefix=CLSTDALL
-// CLSTDALL: cl
-=======
 // RUN: %clang --autocomplete=-cl-std= | FileCheck %s -check-prefix=CLSTDALL
 // CLSTDALL: c++
 // CLSTDALL-NEXT: cl
->>>>>>> 905c5892
 // CLSTDALL-NEXT: CL
 // CLSTDALL-NEXT: cl1.1
 // CLSTDALL-NEXT: CL1.1
@@ -61,11 +44,7 @@
 // CLSTDALL-NEXT: CL2.0
 // RUN: %clang --autocomplete=-fno-sanitize-coverage=,f | FileCheck %s -check-prefix=FNOSANICOVER
 // FNOSANICOVER: func
-<<<<<<< HEAD
-// RUN: %clang --autocomplete=-fno-sanitize-coverage=, | FileCheck %s -check-prefix=FNOSANICOVERALL
-=======
 // RUN: %clang --autocomplete=-fno-sanitize-coverage= | FileCheck %s -check-prefix=FNOSANICOVERALL
->>>>>>> 905c5892
 // FNOSANICOVERALL: 8bit-counters
 // FNOSANICOVERALL-NEXT: bb
 // FNOSANICOVERALL-NEXT: edge
@@ -79,33 +58,6 @@
 // FNOSANICOVERALL-NEXT: trace-gep
 // FNOSANICOVERALL-NEXT: trace-pc
 // FNOSANICOVERALL-NEXT: trace-pc-guard
-<<<<<<< HEAD
-// RUN: %clang --autocomplete=-ffp-contract=, | FileCheck %s -check-prefix=FFPALL
-// FFPALL: fast
-// FFPALL-NEXT: off
-// FFPALL-NEXT: on
-// RUN: %clang --autocomplete=-flto=, | FileCheck %s -check-prefix=FLTOALL
-// FLTOALL: full
-// FLTOALL-NEXT: thin
-// RUN: %clang --autocomplete=-fveclib=, | FileCheck %s -check-prefix=FVECLIBALL
-// FVECLIBALL: Accelerate
-// FVECLIBALL-NEXT: none
-// FVECLIBALL-NEXT: SVML
-// RUN: %clang --autocomplete=-fshow-overloads=, | FileCheck %s -check-prefix=FSOVERALL
-// FSOVERALL: all
-// FSOVERALL-NEXT: best
-// RUN: %clang --autocomplete=-fvisibility=, | FileCheck %s -check-prefix=FVISIBILITYALL
-// FVISIBILITYALL: default
-// FVISIBILITYALL-NEXT: hidden
-// RUN: %clang --autocomplete=-mfloat-abi=, | FileCheck %s -check-prefix=MFLOATABIALL
-// MFLOATABIALL: hard
-// MFLOATABIALL-NEXT: soft
-// MFLOATABIALL-NEXT: softfp
-// RUN: %clang --autocomplete=-mthread-model, | FileCheck %s -check-prefix=MTHREADMODELALL
-// MTHREADMODELALL: posix
-// MTHREADMODELALL-NEXT: single
-// RUN: %clang --autocomplete=-mrelocation-model, | FileCheck %s -check-prefix=MRELOCMODELALL
-=======
 // RUN: %clang --autocomplete=-ffp-contract= | FileCheck %s -check-prefix=FFPALL
 // FFPALL: fast
 // FFPALL-NEXT: off
@@ -131,15 +83,12 @@
 // MTHREADMODELALL: posix
 // MTHREADMODELALL-NEXT: single
 // RUN: %clang --autocomplete=-mrelocation-model | FileCheck %s -check-prefix=MRELOCMODELALL
->>>>>>> 905c5892
 // MRELOCMODELALL: dynamic-no-pic
 // MRELOCMODELALL-NEXT: pic
 // MRELOCMODELALL-NEXT: ropi
 // MRELOCMODELALL-NEXT: ropi-rwpi
 // MRELOCMODELALL-NEXT: rwpi
 // MRELOCMODELALL-NEXT: static
-<<<<<<< HEAD
-=======
 // RUN: %clang --autocomplete=-Wma | FileCheck %s -check-prefix=WARNING
 // WARNING: -Wmacro-redefined
 // WARNING-NEXT: -Wmain
@@ -155,27 +104,14 @@
 // STDVAL: c99
 //
 // Clang shouldn't autocomplete CC1 options unless -cc1 or -Xclang were provided
->>>>>>> 905c5892
 // RUN: %clang --autocomplete=-mrelocation-mode | FileCheck %s -check-prefix=MRELOCMODEL_CLANG
 // MRELOCMODEL_CLANG-NOT: -mrelocation-model
 // RUN: %clang --autocomplete=-Xclang,-mrelocation-mode | FileCheck %s -check-prefix=MRELOCMODEL_CC1
 // RUN: %clang --autocomplete=-cc1,-mrelocation-mode | FileCheck %s -check-prefix=MRELOCMODEL_CC1
 // MRELOCMODEL_CC1: -mrelocation-model
-<<<<<<< HEAD
-// RUN: %clang --autocomplete=-Wma | FileCheck %s -check-prefix=WARNING
-// WARNING: -Wmacro-redefined
-// WARNING-NEXT: -Wmain
-// WARNING-NEXT: -Wmain-return-type
-// WARNING-NEXT: -Wmalformed-warning-check
-// WARNING-NEXT: -Wmany-braces-around-scalar-init
-// WARNING-NEXT: -Wmax-unsigned-zero
-// RUN: %clang --autocomplete=-Wno-invalid-pp- | FileCheck %s -check-prefix=NOWARNING
-// NOWARNING: -Wno-invalid-pp-token
-=======
 // Make sure it ignores passed flags unlesss they are -Xclang or -cc1
 // RUN: %clang --autocomplete=foo,bar,,-fsyn | FileCheck %s -check-prefix=FSYN-CORON
 // FSYN-CORON: -fsyntax-only
 // Check if they can autocomplete values with coron
 // RUN: %clang --autocomplete=foo,bar,,,-fno-sanitize-coverage=,f | FileCheck %s -check-prefix=FNOSANICOVER-CORON
-// FNOSANICOVER-CORON: func
->>>>>>> 905c5892
+// FNOSANICOVER-CORON: func