--- conflicted
+++ resolved
@@ -405,28 +405,10 @@
 
   RegionBindingsRef bind(RegionBindingsConstRef B, Loc LV, SVal V);
 
-<<<<<<< HEAD
-  // BindDefault is only used to initialize a region with a default value.
-  StoreRef BindDefault(Store store, const MemRegion *R, SVal V) override {
-    // FIXME: The offsets of empty bases can be tricky because of
-    // of the so called "empty base class optimization".
-    // If a base class has been optimized out
-    // we should not try to create a binding, otherwise we should.
-    // Unfortunately, at the moment ASTRecordLayout doesn't expose
-    // the actual sizes of the empty bases
-    // and trying to infer them from offsets/alignments
-    // seems to be error-prone and non-trivial because of the trailing padding.
-    // As a temporary mitigation we don't create bindings for empty bases.
-    if (R->getKind() == MemRegion::CXXBaseObjectRegionKind &&
-        cast<CXXBaseObjectRegion>(R)->getDecl()->isEmpty())
-      return StoreRef(store, *this);
-
-=======
   // BindDefaultInitial is only used to initialize a region with
   // a default value.
   StoreRef BindDefaultInitial(Store store, const MemRegion *R,
                               SVal V) override {
->>>>>>> 905c5892
     RegionBindingsRef B = getRegionBindings(store);
     // Use other APIs when you have to wipe the region that was initialized
     // earlier.
