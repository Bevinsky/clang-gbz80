--- conflicted
+++ resolved
@@ -211,6 +211,7 @@
   class FunctionScopeInfo;
   class LambdaScopeInfo;
   class PossiblyUnreachableDiag;
+  class SemaPPCallbacks;
   class TemplateDeductionInfo;
 }
 
@@ -394,11 +395,12 @@
       llvm::StringRef StackSlotLabel;
       ValueType Value;
       SourceLocation PragmaLocation;
-      Slot(llvm::StringRef StackSlotLabel,
-           ValueType Value,
-           SourceLocation PragmaLocation)
-        : StackSlotLabel(StackSlotLabel), Value(Value),
-          PragmaLocation(PragmaLocation) {}
+      SourceLocation PragmaPushLocation;
+      Slot(llvm::StringRef StackSlotLabel, ValueType Value,
+           SourceLocation PragmaLocation, SourceLocation PragmaPushLocation)
+          : StackSlotLabel(StackSlotLabel), Value(Value),
+            PragmaLocation(PragmaLocation),
+            PragmaPushLocation(PragmaPushLocation) {}
     };
     void Act(SourceLocation PragmaLocation,
              PragmaMsStackAction Action,
@@ -429,6 +431,8 @@
     explicit PragmaStack(const ValueType &Default)
         : DefaultValue(Default), CurrentValue(Default) {}
 
+    bool hasValue() const { return CurrentValue != DefaultValue; }
+
     SmallVector<Slot, 2> Stack;
     ValueType DefaultValue; // Value used for PSK_Reset action.
     ValueType CurrentValue;
@@ -450,8 +454,6 @@
   // Sentinel to represent when the stack is set to mac68k alignment.
   static const unsigned kMac68kAlignmentSentinel = ~0U;
   PragmaStack<unsigned> PackStack;
-<<<<<<< HEAD
-=======
   // The current #pragma pack values and locations at each #include.
   struct PackIncludeState {
     unsigned CurrentValue;
@@ -459,7 +461,6 @@
     bool HasNonDefaultValue, ShouldWarnOnInclude;
   };
   SmallVector<PackIncludeState, 8> PackIncludeStack;
->>>>>>> 905c5892
   // Segment #pragmas.
   PragmaStack<StringLiteral *> DataSegStack;
   PragmaStack<StringLiteral *> BSSSegStack;
@@ -8299,6 +8300,15 @@
   /// ActOnPragmaPack - Called on well formed \#pragma pack(...).
   void ActOnPragmaPack(SourceLocation PragmaLoc, PragmaMsStackAction Action,
                        StringRef SlotLabel, Expr *Alignment);
+
+  enum class PragmaPackDiagnoseKind {
+    NonDefaultStateAtInclude,
+    ChangedStateAtExit
+  };
+
+  void DiagnoseNonDefaultPragmaPack(PragmaPackDiagnoseKind Kind,
+                                    SourceLocation IncludeLoc);
+  void DiagnoseUnterminatedPragmaPack();
 
   /// ActOnPragmaMSStruct - Called on well formed \#pragma ms_struct [on|off].
   void ActOnPragmaMSStruct(PragmaMSStructKind Kind);
@@ -10549,15 +10559,12 @@
 
   IdentifierInfo *Ident_NSError = nullptr;
 
-<<<<<<< HEAD
-=======
   /// The handler for the FileChanged preprocessor events.
   ///
   /// Used for diagnostics that implement custom semantic analysis for #include
   /// directives, like -Wpragma-pack.
   sema::SemaPPCallbacks *SemaPPCallbackHandler;
 
->>>>>>> 905c5892
 protected:
   friend class Parser;
   friend class InitializationSequence;
