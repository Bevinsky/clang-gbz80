/*===---- avx512fintrin.h - AVX512F intrinsics -----------------------------===
 *
 * Permission is hereby granted, free of charge, to any person obtaining a copy
 * of this software and associated documentation files (the "Software"), to deal
 * in the Software without restriction, including without limitation the rights
 * to use, copy, modify, merge, publish, distribute, sublicense, and/or sell
 * copies of the Software, and to permit persons to whom the Software is
 * furnished to do so, subject to the following conditions:
 *
 * The above copyright notice and this permission notice shall be included in
 * all copies or substantial portions of the Software.
 *
 * THE SOFTWARE IS PROVIDED "AS IS", WITHOUT WARRANTY OF ANY KIND, EXPRESS OR
 * IMPLIED, INCLUDING BUT NOT LIMITED TO THE WARRANTIES OF MERCHANTABILITY,
 * FITNESS FOR A PARTICULAR PURPOSE AND NONINFRINGEMENT. IN NO EVENT SHALL THE
 * AUTHORS OR COPYRIGHT HOLDERS BE LIABLE FOR ANY CLAIM, DAMAGES OR OTHER
 * LIABILITY, WHETHER IN AN ACTION OF CONTRACT, TORT OR OTHERWISE, ARISING FROM,
 * OUT OF OR IN CONNECTION WITH THE SOFTWARE OR THE USE OR OTHER DEALINGS IN
 * THE SOFTWARE.
 *
 *===-----------------------------------------------------------------------===
 */
#ifndef __IMMINTRIN_H
#error "Never use <avx512fintrin.h> directly; include <immintrin.h> instead."
#endif

#ifndef __AVX512FINTRIN_H
#define __AVX512FINTRIN_H

typedef char __v64qi __attribute__((__vector_size__(64)));
typedef short __v32hi __attribute__((__vector_size__(64)));
typedef double __v8df __attribute__((__vector_size__(64)));
typedef float __v16sf __attribute__((__vector_size__(64)));
typedef long long __v8di __attribute__((__vector_size__(64)));
typedef int __v16si __attribute__((__vector_size__(64)));

/* Unsigned types */
typedef unsigned char __v64qu __attribute__((__vector_size__(64)));
typedef unsigned short __v32hu __attribute__((__vector_size__(64)));
typedef unsigned long long __v8du __attribute__((__vector_size__(64)));
typedef unsigned int __v16su __attribute__((__vector_size__(64)));

typedef float __m512 __attribute__((__vector_size__(64)));
typedef double __m512d __attribute__((__vector_size__(64)));
typedef long long __m512i __attribute__((__vector_size__(64)));

typedef unsigned char __mmask8;
typedef unsigned short __mmask16;

/* Rounding mode macros.  */
#define _MM_FROUND_TO_NEAREST_INT   0x00
#define _MM_FROUND_TO_NEG_INF       0x01
#define _MM_FROUND_TO_POS_INF       0x02
#define _MM_FROUND_TO_ZERO          0x03
#define _MM_FROUND_CUR_DIRECTION    0x04

/* Constants for integer comparison predicates */
typedef enum {
    _MM_CMPINT_EQ,      /* Equal */
    _MM_CMPINT_LT,      /* Less than */
    _MM_CMPINT_LE,      /* Less than or Equal */
    _MM_CMPINT_UNUSED,
    _MM_CMPINT_NE,      /* Not Equal */
    _MM_CMPINT_NLT,     /* Not Less than */
#define _MM_CMPINT_GE   _MM_CMPINT_NLT  /* Greater than or Equal */
    _MM_CMPINT_NLE      /* Not Less than or Equal */
#define _MM_CMPINT_GT   _MM_CMPINT_NLE  /* Greater than */
} _MM_CMPINT_ENUM;

typedef enum
{
  _MM_PERM_AAAA = 0x00, _MM_PERM_AAAB = 0x01, _MM_PERM_AAAC = 0x02,
  _MM_PERM_AAAD = 0x03, _MM_PERM_AABA = 0x04, _MM_PERM_AABB = 0x05,
  _MM_PERM_AABC = 0x06, _MM_PERM_AABD = 0x07, _MM_PERM_AACA = 0x08,
  _MM_PERM_AACB = 0x09, _MM_PERM_AACC = 0x0A, _MM_PERM_AACD = 0x0B,
  _MM_PERM_AADA = 0x0C, _MM_PERM_AADB = 0x0D, _MM_PERM_AADC = 0x0E,
  _MM_PERM_AADD = 0x0F, _MM_PERM_ABAA = 0x10, _MM_PERM_ABAB = 0x11,
  _MM_PERM_ABAC = 0x12, _MM_PERM_ABAD = 0x13, _MM_PERM_ABBA = 0x14,
  _MM_PERM_ABBB = 0x15, _MM_PERM_ABBC = 0x16, _MM_PERM_ABBD = 0x17,
  _MM_PERM_ABCA = 0x18, _MM_PERM_ABCB = 0x19, _MM_PERM_ABCC = 0x1A,
  _MM_PERM_ABCD = 0x1B, _MM_PERM_ABDA = 0x1C, _MM_PERM_ABDB = 0x1D,
  _MM_PERM_ABDC = 0x1E, _MM_PERM_ABDD = 0x1F, _MM_PERM_ACAA = 0x20,
  _MM_PERM_ACAB = 0x21, _MM_PERM_ACAC = 0x22, _MM_PERM_ACAD = 0x23,
  _MM_PERM_ACBA = 0x24, _MM_PERM_ACBB = 0x25, _MM_PERM_ACBC = 0x26,
  _MM_PERM_ACBD = 0x27, _MM_PERM_ACCA = 0x28, _MM_PERM_ACCB = 0x29,
  _MM_PERM_ACCC = 0x2A, _MM_PERM_ACCD = 0x2B, _MM_PERM_ACDA = 0x2C,
  _MM_PERM_ACDB = 0x2D, _MM_PERM_ACDC = 0x2E, _MM_PERM_ACDD = 0x2F,
  _MM_PERM_ADAA = 0x30, _MM_PERM_ADAB = 0x31, _MM_PERM_ADAC = 0x32,
  _MM_PERM_ADAD = 0x33, _MM_PERM_ADBA = 0x34, _MM_PERM_ADBB = 0x35,
  _MM_PERM_ADBC = 0x36, _MM_PERM_ADBD = 0x37, _MM_PERM_ADCA = 0x38,
  _MM_PERM_ADCB = 0x39, _MM_PERM_ADCC = 0x3A, _MM_PERM_ADCD = 0x3B,
  _MM_PERM_ADDA = 0x3C, _MM_PERM_ADDB = 0x3D, _MM_PERM_ADDC = 0x3E,
  _MM_PERM_ADDD = 0x3F, _MM_PERM_BAAA = 0x40, _MM_PERM_BAAB = 0x41,
  _MM_PERM_BAAC = 0x42, _MM_PERM_BAAD = 0x43, _MM_PERM_BABA = 0x44,
  _MM_PERM_BABB = 0x45, _MM_PERM_BABC = 0x46, _MM_PERM_BABD = 0x47,
  _MM_PERM_BACA = 0x48, _MM_PERM_BACB = 0x49, _MM_PERM_BACC = 0x4A,
  _MM_PERM_BACD = 0x4B, _MM_PERM_BADA = 0x4C, _MM_PERM_BADB = 0x4D,
  _MM_PERM_BADC = 0x4E, _MM_PERM_BADD = 0x4F, _MM_PERM_BBAA = 0x50,
  _MM_PERM_BBAB = 0x51, _MM_PERM_BBAC = 0x52, _MM_PERM_BBAD = 0x53,
  _MM_PERM_BBBA = 0x54, _MM_PERM_BBBB = 0x55, _MM_PERM_BBBC = 0x56,
  _MM_PERM_BBBD = 0x57, _MM_PERM_BBCA = 0x58, _MM_PERM_BBCB = 0x59,
  _MM_PERM_BBCC = 0x5A, _MM_PERM_BBCD = 0x5B, _MM_PERM_BBDA = 0x5C,
  _MM_PERM_BBDB = 0x5D, _MM_PERM_BBDC = 0x5E, _MM_PERM_BBDD = 0x5F,
  _MM_PERM_BCAA = 0x60, _MM_PERM_BCAB = 0x61, _MM_PERM_BCAC = 0x62,
  _MM_PERM_BCAD = 0x63, _MM_PERM_BCBA = 0x64, _MM_PERM_BCBB = 0x65,
  _MM_PERM_BCBC = 0x66, _MM_PERM_BCBD = 0x67, _MM_PERM_BCCA = 0x68,
  _MM_PERM_BCCB = 0x69, _MM_PERM_BCCC = 0x6A, _MM_PERM_BCCD = 0x6B,
  _MM_PERM_BCDA = 0x6C, _MM_PERM_BCDB = 0x6D, _MM_PERM_BCDC = 0x6E,
  _MM_PERM_BCDD = 0x6F, _MM_PERM_BDAA = 0x70, _MM_PERM_BDAB = 0x71,
  _MM_PERM_BDAC = 0x72, _MM_PERM_BDAD = 0x73, _MM_PERM_BDBA = 0x74,
  _MM_PERM_BDBB = 0x75, _MM_PERM_BDBC = 0x76, _MM_PERM_BDBD = 0x77,
  _MM_PERM_BDCA = 0x78, _MM_PERM_BDCB = 0x79, _MM_PERM_BDCC = 0x7A,
  _MM_PERM_BDCD = 0x7B, _MM_PERM_BDDA = 0x7C, _MM_PERM_BDDB = 0x7D,
  _MM_PERM_BDDC = 0x7E, _MM_PERM_BDDD = 0x7F, _MM_PERM_CAAA = 0x80,
  _MM_PERM_CAAB = 0x81, _MM_PERM_CAAC = 0x82, _MM_PERM_CAAD = 0x83,
  _MM_PERM_CABA = 0x84, _MM_PERM_CABB = 0x85, _MM_PERM_CABC = 0x86,
  _MM_PERM_CABD = 0x87, _MM_PERM_CACA = 0x88, _MM_PERM_CACB = 0x89,
  _MM_PERM_CACC = 0x8A, _MM_PERM_CACD = 0x8B, _MM_PERM_CADA = 0x8C,
  _MM_PERM_CADB = 0x8D, _MM_PERM_CADC = 0x8E, _MM_PERM_CADD = 0x8F,
  _MM_PERM_CBAA = 0x90, _MM_PERM_CBAB = 0x91, _MM_PERM_CBAC = 0x92,
  _MM_PERM_CBAD = 0x93, _MM_PERM_CBBA = 0x94, _MM_PERM_CBBB = 0x95,
  _MM_PERM_CBBC = 0x96, _MM_PERM_CBBD = 0x97, _MM_PERM_CBCA = 0x98,
  _MM_PERM_CBCB = 0x99, _MM_PERM_CBCC = 0x9A, _MM_PERM_CBCD = 0x9B,
  _MM_PERM_CBDA = 0x9C, _MM_PERM_CBDB = 0x9D, _MM_PERM_CBDC = 0x9E,
  _MM_PERM_CBDD = 0x9F, _MM_PERM_CCAA = 0xA0, _MM_PERM_CCAB = 0xA1,
  _MM_PERM_CCAC = 0xA2, _MM_PERM_CCAD = 0xA3, _MM_PERM_CCBA = 0xA4,
  _MM_PERM_CCBB = 0xA5, _MM_PERM_CCBC = 0xA6, _MM_PERM_CCBD = 0xA7,
  _MM_PERM_CCCA = 0xA8, _MM_PERM_CCCB = 0xA9, _MM_PERM_CCCC = 0xAA,
  _MM_PERM_CCCD = 0xAB, _MM_PERM_CCDA = 0xAC, _MM_PERM_CCDB = 0xAD,
  _MM_PERM_CCDC = 0xAE, _MM_PERM_CCDD = 0xAF, _MM_PERM_CDAA = 0xB0,
  _MM_PERM_CDAB = 0xB1, _MM_PERM_CDAC = 0xB2, _MM_PERM_CDAD = 0xB3,
  _MM_PERM_CDBA = 0xB4, _MM_PERM_CDBB = 0xB5, _MM_PERM_CDBC = 0xB6,
  _MM_PERM_CDBD = 0xB7, _MM_PERM_CDCA = 0xB8, _MM_PERM_CDCB = 0xB9,
  _MM_PERM_CDCC = 0xBA, _MM_PERM_CDCD = 0xBB, _MM_PERM_CDDA = 0xBC,
  _MM_PERM_CDDB = 0xBD, _MM_PERM_CDDC = 0xBE, _MM_PERM_CDDD = 0xBF,
  _MM_PERM_DAAA = 0xC0, _MM_PERM_DAAB = 0xC1, _MM_PERM_DAAC = 0xC2,
  _MM_PERM_DAAD = 0xC3, _MM_PERM_DABA = 0xC4, _MM_PERM_DABB = 0xC5,
  _MM_PERM_DABC = 0xC6, _MM_PERM_DABD = 0xC7, _MM_PERM_DACA = 0xC8,
  _MM_PERM_DACB = 0xC9, _MM_PERM_DACC = 0xCA, _MM_PERM_DACD = 0xCB,
  _MM_PERM_DADA = 0xCC, _MM_PERM_DADB = 0xCD, _MM_PERM_DADC = 0xCE,
  _MM_PERM_DADD = 0xCF, _MM_PERM_DBAA = 0xD0, _MM_PERM_DBAB = 0xD1,
  _MM_PERM_DBAC = 0xD2, _MM_PERM_DBAD = 0xD3, _MM_PERM_DBBA = 0xD4,
  _MM_PERM_DBBB = 0xD5, _MM_PERM_DBBC = 0xD6, _MM_PERM_DBBD = 0xD7,
  _MM_PERM_DBCA = 0xD8, _MM_PERM_DBCB = 0xD9, _MM_PERM_DBCC = 0xDA,
  _MM_PERM_DBCD = 0xDB, _MM_PERM_DBDA = 0xDC, _MM_PERM_DBDB = 0xDD,
  _MM_PERM_DBDC = 0xDE, _MM_PERM_DBDD = 0xDF, _MM_PERM_DCAA = 0xE0,
  _MM_PERM_DCAB = 0xE1, _MM_PERM_DCAC = 0xE2, _MM_PERM_DCAD = 0xE3,
  _MM_PERM_DCBA = 0xE4, _MM_PERM_DCBB = 0xE5, _MM_PERM_DCBC = 0xE6,
  _MM_PERM_DCBD = 0xE7, _MM_PERM_DCCA = 0xE8, _MM_PERM_DCCB = 0xE9,
  _MM_PERM_DCCC = 0xEA, _MM_PERM_DCCD = 0xEB, _MM_PERM_DCDA = 0xEC,
  _MM_PERM_DCDB = 0xED, _MM_PERM_DCDC = 0xEE, _MM_PERM_DCDD = 0xEF,
  _MM_PERM_DDAA = 0xF0, _MM_PERM_DDAB = 0xF1, _MM_PERM_DDAC = 0xF2,
  _MM_PERM_DDAD = 0xF3, _MM_PERM_DDBA = 0xF4, _MM_PERM_DDBB = 0xF5,
  _MM_PERM_DDBC = 0xF6, _MM_PERM_DDBD = 0xF7, _MM_PERM_DDCA = 0xF8,
  _MM_PERM_DDCB = 0xF9, _MM_PERM_DDCC = 0xFA, _MM_PERM_DDCD = 0xFB,
  _MM_PERM_DDDA = 0xFC, _MM_PERM_DDDB = 0xFD, _MM_PERM_DDDC = 0xFE,
  _MM_PERM_DDDD = 0xFF
} _MM_PERM_ENUM;

typedef enum
{
  _MM_MANT_NORM_1_2,    /* interval [1, 2)      */
  _MM_MANT_NORM_p5_2,   /* interval [0.5, 2)    */
  _MM_MANT_NORM_p5_1,   /* interval [0.5, 1)    */
  _MM_MANT_NORM_p75_1p5   /* interval [0.75, 1.5) */
} _MM_MANTISSA_NORM_ENUM;

typedef enum
{
  _MM_MANT_SIGN_src,    /* sign = sign(SRC)     */
  _MM_MANT_SIGN_zero,   /* sign = 0             */
  _MM_MANT_SIGN_nan   /* DEST = NaN if sign(SRC) = 1 */
} _MM_MANTISSA_SIGN_ENUM;

/* Define the default attributes for the functions in this file. */
#define __DEFAULT_FN_ATTRS512 __attribute__((__always_inline__, __nodebug__, __target__("avx512f"), __min_vector_width__(512)))
#define __DEFAULT_FN_ATTRS128 __attribute__((__always_inline__, __nodebug__, __target__("avx512f"), __min_vector_width__(128)))

/* Create vectors with repeated elements */

static  __inline __m512i __DEFAULT_FN_ATTRS512
_mm512_setzero_si512(void)
{
  return __extension__ (__m512i)(__v8di){ 0, 0, 0, 0, 0, 0, 0, 0 };
}

#define _mm512_setzero_epi32 _mm512_setzero_si512

static __inline__ __m512d __DEFAULT_FN_ATTRS512
_mm512_undefined_pd(void)
{
  return (__m512d)__builtin_ia32_undef512();
}

static __inline__ __m512 __DEFAULT_FN_ATTRS512
_mm512_undefined(void)
{
  return (__m512)__builtin_ia32_undef512();
}

static __inline__ __m512 __DEFAULT_FN_ATTRS512
_mm512_undefined_ps(void)
{
  return (__m512)__builtin_ia32_undef512();
}

static __inline__ __m512i __DEFAULT_FN_ATTRS512
_mm512_undefined_epi32(void)
{
  return (__m512i)__builtin_ia32_undef512();
}

static __inline__ __m512i __DEFAULT_FN_ATTRS512
_mm512_broadcastd_epi32 (__m128i __A)
{
  return (__m512i)__builtin_shufflevector((__v4si) __A, (__v4si) __A,
                                          0, 0, 0, 0, 0, 0, 0, 0, 0, 0, 0, 0, 0, 0, 0, 0);
}

static __inline__ __m512i __DEFAULT_FN_ATTRS512
_mm512_mask_broadcastd_epi32 (__m512i __O, __mmask16 __M, __m128i __A)
{
  return (__m512i)__builtin_ia32_selectd_512(__M,
                                             (__v16si) _mm512_broadcastd_epi32(__A),
                                             (__v16si) __O);
}

static __inline__ __m512i __DEFAULT_FN_ATTRS512
_mm512_maskz_broadcastd_epi32 (__mmask16 __M, __m128i __A)
{
  return (__m512i)__builtin_ia32_selectd_512(__M,
                                             (__v16si) _mm512_broadcastd_epi32(__A),
                                             (__v16si) _mm512_setzero_si512());
}

static __inline__ __m512i __DEFAULT_FN_ATTRS512
_mm512_broadcastq_epi64 (__m128i __A)
{
  return (__m512i)__builtin_shufflevector((__v2di) __A, (__v2di) __A,
                                          0, 0, 0, 0, 0, 0, 0, 0);
}

static __inline__ __m512i __DEFAULT_FN_ATTRS512
_mm512_mask_broadcastq_epi64 (__m512i __O, __mmask8 __M, __m128i __A)
{
  return (__m512i)__builtin_ia32_selectq_512(__M,
                                             (__v8di) _mm512_broadcastq_epi64(__A),
                                             (__v8di) __O);

}

static __inline__ __m512i __DEFAULT_FN_ATTRS512
_mm512_maskz_broadcastq_epi64 (__mmask8 __M, __m128i __A)
{
  return (__m512i)__builtin_ia32_selectq_512(__M,
                                             (__v8di) _mm512_broadcastq_epi64(__A),
                                             (__v8di) _mm512_setzero_si512());
}

<<<<<<< HEAD
static __inline __m512i __DEFAULT_FN_ATTRS
_mm512_maskz_set1_epi32(__mmask16 __M, int __A)
{
  return (__m512i) __builtin_ia32_pbroadcastd512_gpr_mask (__A,
                 (__v16si)
                 _mm512_setzero_si512 (),
                 __M);
}

#ifdef __x86_64__
static __inline __m512i __DEFAULT_FN_ATTRS
_mm512_maskz_set1_epi64(__mmask8 __M, long long __A)
{
  return (__m512i) __builtin_ia32_pbroadcastq512_gpr_mask (__A,
                 (__v8di)
                 _mm512_setzero_si512 (),
                 __M);
}
#endif
=======
>>>>>>> 905c5892

static __inline __m512 __DEFAULT_FN_ATTRS512
_mm512_setzero_ps(void)
{
  return __extension__ (__m512){ 0.0, 0.0, 0.0, 0.0, 0.0, 0.0, 0.0, 0.0,
                                 0.0, 0.0, 0.0, 0.0, 0.0, 0.0, 0.0, 0.0 };
}

#define _mm512_setzero _mm512_setzero_ps

static  __inline __m512d __DEFAULT_FN_ATTRS512
_mm512_setzero_pd(void)
{
  return __extension__ (__m512d){ 0.0, 0.0, 0.0, 0.0, 0.0, 0.0, 0.0, 0.0 };
}

static __inline __m512 __DEFAULT_FN_ATTRS512
_mm512_set1_ps(float __w)
{
  return __extension__ (__m512){ __w, __w, __w, __w, __w, __w, __w, __w,
                                 __w, __w, __w, __w, __w, __w, __w, __w  };
}

static __inline __m512d __DEFAULT_FN_ATTRS512
_mm512_set1_pd(double __w)
{
  return __extension__ (__m512d){ __w, __w, __w, __w, __w, __w, __w, __w };
}

static __inline __m512i __DEFAULT_FN_ATTRS512
_mm512_set1_epi8(char __w)
{
  return __extension__ (__m512i)(__v64qi){
    __w, __w, __w, __w, __w, __w, __w, __w,
    __w, __w, __w, __w, __w, __w, __w, __w,
    __w, __w, __w, __w, __w, __w, __w, __w,
    __w, __w, __w, __w, __w, __w, __w, __w,
    __w, __w, __w, __w, __w, __w, __w, __w,
    __w, __w, __w, __w, __w, __w, __w, __w,
    __w, __w, __w, __w, __w, __w, __w, __w,
    __w, __w, __w, __w, __w, __w, __w, __w  };
}

static __inline __m512i __DEFAULT_FN_ATTRS512
_mm512_set1_epi16(short __w)
{
  return __extension__ (__m512i)(__v32hi){
    __w, __w, __w, __w, __w, __w, __w, __w,
    __w, __w, __w, __w, __w, __w, __w, __w,
    __w, __w, __w, __w, __w, __w, __w, __w,
    __w, __w, __w, __w, __w, __w, __w, __w };
}

static __inline __m512i __DEFAULT_FN_ATTRS512
_mm512_set1_epi32(int __s)
{
  return __extension__ (__m512i)(__v16si){
    __s, __s, __s, __s, __s, __s, __s, __s,
    __s, __s, __s, __s, __s, __s, __s, __s };
}

static __inline __m512i __DEFAULT_FN_ATTRS512
_mm512_maskz_set1_epi32(__mmask16 __M, int __A)
{
  return (__m512i)__builtin_ia32_selectd_512(__M,
                                             (__v16si)_mm512_set1_epi32(__A),
                                             (__v16si)_mm512_setzero_si512());
}

static __inline __m512i __DEFAULT_FN_ATTRS512
_mm512_set1_epi64(long long __d)
{
  return __extension__(__m512i)(__v8di){ __d, __d, __d, __d, __d, __d, __d, __d };
}

static __inline __m512i __DEFAULT_FN_ATTRS512
_mm512_maskz_set1_epi64(__mmask8 __M, long long __A)
{
  return (__m512i)__builtin_ia32_selectq_512(__M,
                                             (__v8di)_mm512_set1_epi64(__A),
                                             (__v8di)_mm512_setzero_si512());
}

static __inline__ __m512 __DEFAULT_FN_ATTRS512
_mm512_broadcastss_ps(__m128 __A)
{
  return (__m512)__builtin_shufflevector((__v4sf) __A, (__v4sf) __A,
                                         0, 0, 0, 0, 0, 0, 0, 0, 0, 0, 0, 0, 0, 0, 0, 0);
}

static __inline __m512i __DEFAULT_FN_ATTRS512
_mm512_set4_epi32 (int __A, int __B, int __C, int __D)
{
  return __extension__ (__m512i)(__v16si)
   { __D, __C, __B, __A, __D, __C, __B, __A,
     __D, __C, __B, __A, __D, __C, __B, __A };
}

static __inline __m512i __DEFAULT_FN_ATTRS512
_mm512_set4_epi64 (long long __A, long long __B, long long __C,
       long long __D)
{
  return __extension__ (__m512i) (__v8di)
   { __D, __C, __B, __A, __D, __C, __B, __A };
}

static __inline __m512d __DEFAULT_FN_ATTRS512
_mm512_set4_pd (double __A, double __B, double __C, double __D)
{
  return __extension__ (__m512d)
   { __D, __C, __B, __A, __D, __C, __B, __A };
}

static __inline __m512 __DEFAULT_FN_ATTRS512
_mm512_set4_ps (float __A, float __B, float __C, float __D)
{
  return __extension__ (__m512)
   { __D, __C, __B, __A, __D, __C, __B, __A,
     __D, __C, __B, __A, __D, __C, __B, __A };
}

#define _mm512_setr4_epi32(e0,e1,e2,e3)               \
  _mm512_set4_epi32((e3),(e2),(e1),(e0))

#define _mm512_setr4_epi64(e0,e1,e2,e3)               \
  _mm512_set4_epi64((e3),(e2),(e1),(e0))

#define _mm512_setr4_pd(e0,e1,e2,e3)                \
  _mm512_set4_pd((e3),(e2),(e1),(e0))

#define _mm512_setr4_ps(e0,e1,e2,e3)                \
  _mm512_set4_ps((e3),(e2),(e1),(e0))

static __inline__ __m512d __DEFAULT_FN_ATTRS512
_mm512_broadcastsd_pd(__m128d __A)
{
  return (__m512d)__builtin_shufflevector((__v2df) __A, (__v2df) __A,
                                          0, 0, 0, 0, 0, 0, 0, 0);
}

/* Cast between vector types */

static __inline __m512d __DEFAULT_FN_ATTRS512
_mm512_castpd256_pd512(__m256d __a)
{
  return __builtin_shufflevector(__a, __a, 0, 1, 2, 3, -1, -1, -1, -1);
}

static __inline __m512 __DEFAULT_FN_ATTRS512
_mm512_castps256_ps512(__m256 __a)
{
  return __builtin_shufflevector(__a, __a, 0,  1,  2,  3,  4,  5,  6,  7,
                                          -1, -1, -1, -1, -1, -1, -1, -1);
}

static __inline __m128d __DEFAULT_FN_ATTRS512
_mm512_castpd512_pd128(__m512d __a)
{
  return __builtin_shufflevector(__a, __a, 0, 1);
}

static __inline __m256d __DEFAULT_FN_ATTRS512
_mm512_castpd512_pd256 (__m512d __A)
{
  return __builtin_shufflevector(__A, __A, 0, 1, 2, 3);
}

static __inline __m128 __DEFAULT_FN_ATTRS512
_mm512_castps512_ps128(__m512 __a)
{
  return __builtin_shufflevector(__a, __a, 0, 1, 2, 3);
}

static __inline __m256 __DEFAULT_FN_ATTRS512
_mm512_castps512_ps256 (__m512 __A)
{
  return __builtin_shufflevector(__A, __A, 0, 1, 2, 3, 4, 5, 6, 7);
}

static __inline __m512 __DEFAULT_FN_ATTRS512
_mm512_castpd_ps (__m512d __A)
{
  return (__m512) (__A);
}

static __inline __m512i __DEFAULT_FN_ATTRS512
_mm512_castpd_si512 (__m512d __A)
{
  return (__m512i) (__A);
}

static __inline__ __m512d __DEFAULT_FN_ATTRS512
_mm512_castpd128_pd512 (__m128d __A)
{
  return __builtin_shufflevector( __A, __A, 0, 1, -1, -1, -1, -1, -1, -1);
}

static __inline __m512d __DEFAULT_FN_ATTRS512
_mm512_castps_pd (__m512 __A)
{
  return (__m512d) (__A);
}

static __inline __m512i __DEFAULT_FN_ATTRS512
_mm512_castps_si512 (__m512 __A)
{
  return (__m512i) (__A);
}

static __inline__ __m512 __DEFAULT_FN_ATTRS512
_mm512_castps128_ps512 (__m128 __A)
{
    return  __builtin_shufflevector( __A, __A, 0, 1, 2, 3, -1, -1, -1, -1, -1, -1, -1, -1, -1, -1, -1, -1);
}

static __inline__ __m512i __DEFAULT_FN_ATTRS512
_mm512_castsi128_si512 (__m128i __A)
{
   return  __builtin_shufflevector( __A, __A, 0, 1, -1, -1, -1, -1, -1, -1);
}

static __inline__ __m512i __DEFAULT_FN_ATTRS512
_mm512_castsi256_si512 (__m256i __A)
{
   return  __builtin_shufflevector( __A, __A, 0, 1, 2, 3, -1, -1, -1, -1);
}

static __inline __m512 __DEFAULT_FN_ATTRS512
_mm512_castsi512_ps (__m512i __A)
{
  return (__m512) (__A);
}

static __inline __m512d __DEFAULT_FN_ATTRS512
_mm512_castsi512_pd (__m512i __A)
{
  return (__m512d) (__A);
}

static __inline __m128i __DEFAULT_FN_ATTRS512
_mm512_castsi512_si128 (__m512i __A)
{
  return (__m128i)__builtin_shufflevector(__A, __A , 0, 1);
}

static __inline __m256i __DEFAULT_FN_ATTRS512
_mm512_castsi512_si256 (__m512i __A)
{
  return (__m256i)__builtin_shufflevector(__A, __A , 0, 1, 2, 3);
}

static __inline__ __mmask16 __DEFAULT_FN_ATTRS512
_mm512_int2mask(int __a)
{
  return (__mmask16)__a;
}

static __inline__ int __DEFAULT_FN_ATTRS512
_mm512_mask2int(__mmask16 __a)
{
  return (int)__a;
}

/// Constructs a 512-bit floating-point vector of [8 x double] from a
///    128-bit floating-point vector of [2 x double]. The lower 128 bits
///    contain the value of the source vector. The upper 384 bits are set
///    to zero.
///
/// \headerfile <x86intrin.h>
///
/// This intrinsic has no corresponding instruction.
///
/// \param __a
///    A 128-bit vector of [2 x double].
/// \returns A 512-bit floating-point vector of [8 x double]. The lower 128 bits
///    contain the value of the parameter. The upper 384 bits are set to zero.
static __inline __m512d __DEFAULT_FN_ATTRS512
_mm512_zextpd128_pd512(__m128d __a)
{
  return __builtin_shufflevector((__v2df)__a, (__v2df)_mm_setzero_pd(), 0, 1, 2, 3, 2, 3, 2, 3);
}

/// Constructs a 512-bit floating-point vector of [8 x double] from a
///    256-bit floating-point vector of [4 x double]. The lower 256 bits
///    contain the value of the source vector. The upper 256 bits are set
///    to zero.
///
/// \headerfile <x86intrin.h>
///
/// This intrinsic has no corresponding instruction.
///
/// \param __a
///    A 256-bit vector of [4 x double].
/// \returns A 512-bit floating-point vector of [8 x double]. The lower 256 bits
///    contain the value of the parameter. The upper 256 bits are set to zero.
static __inline __m512d __DEFAULT_FN_ATTRS512
_mm512_zextpd256_pd512(__m256d __a)
{
  return __builtin_shufflevector((__v4df)__a, (__v4df)_mm256_setzero_pd(), 0, 1, 2, 3, 4, 5, 6, 7);
}

/// Constructs a 512-bit floating-point vector of [16 x float] from a
///    128-bit floating-point vector of [4 x float]. The lower 128 bits contain
///    the value of the source vector. The upper 384 bits are set to zero.
///
/// \headerfile <x86intrin.h>
///
/// This intrinsic has no corresponding instruction.
///
/// \param __a
///    A 128-bit vector of [4 x float].
/// \returns A 512-bit floating-point vector of [16 x float]. The lower 128 bits
///    contain the value of the parameter. The upper 384 bits are set to zero.
static __inline __m512 __DEFAULT_FN_ATTRS512
_mm512_zextps128_ps512(__m128 __a)
{
  return __builtin_shufflevector((__v4sf)__a, (__v4sf)_mm_setzero_ps(), 0, 1, 2, 3, 4, 5, 6, 7, 4, 5, 6, 7, 4, 5, 6, 7);
}

/// Constructs a 512-bit floating-point vector of [16 x float] from a
///    256-bit floating-point vector of [8 x float]. The lower 256 bits contain
///    the value of the source vector. The upper 256 bits are set to zero.
///
/// \headerfile <x86intrin.h>
///
/// This intrinsic has no corresponding instruction.
///
/// \param __a
///    A 256-bit vector of [8 x float].
/// \returns A 512-bit floating-point vector of [16 x float]. The lower 256 bits
///    contain the value of the parameter. The upper 256 bits are set to zero.
static __inline __m512 __DEFAULT_FN_ATTRS512
_mm512_zextps256_ps512(__m256 __a)
{
  return __builtin_shufflevector((__v8sf)__a, (__v8sf)_mm256_setzero_ps(), 0, 1, 2, 3, 4, 5, 6, 7, 8, 9, 10, 11, 12, 13, 14, 15);
}

/// Constructs a 512-bit integer vector from a 128-bit integer vector.
///    The lower 128 bits contain the value of the source vector. The upper
///    384 bits are set to zero.
///
/// \headerfile <x86intrin.h>
///
/// This intrinsic has no corresponding instruction.
///
/// \param __a
///    A 128-bit integer vector.
/// \returns A 512-bit integer vector. The lower 128 bits contain the value of
///    the parameter. The upper 384 bits are set to zero.
static __inline __m512i __DEFAULT_FN_ATTRS512
_mm512_zextsi128_si512(__m128i __a)
{
  return __builtin_shufflevector((__v2di)__a, (__v2di)_mm_setzero_si128(), 0, 1, 2, 3, 2, 3, 2, 3);
}

/// Constructs a 512-bit integer vector from a 256-bit integer vector.
///    The lower 256 bits contain the value of the source vector. The upper
///    256 bits are set to zero.
///
/// \headerfile <x86intrin.h>
///
/// This intrinsic has no corresponding instruction.
///
/// \param __a
///    A 256-bit integer vector.
/// \returns A 512-bit integer vector. The lower 256 bits contain the value of
///    the parameter. The upper 256 bits are set to zero.
static __inline __m512i __DEFAULT_FN_ATTRS512
_mm512_zextsi256_si512(__m256i __a)
{
  return __builtin_shufflevector((__v4di)__a, (__v4di)_mm256_setzero_si256(), 0, 1, 2, 3, 4, 5, 6, 7);
}

/* Bitwise operators */
static __inline__ __m512i __DEFAULT_FN_ATTRS512
_mm512_and_epi32(__m512i __a, __m512i __b)
{
  return (__m512i)((__v16su)__a & (__v16su)__b);
}

static __inline__ __m512i __DEFAULT_FN_ATTRS512
_mm512_mask_and_epi32(__m512i __src, __mmask16 __k, __m512i __a, __m512i __b)
{
  return (__m512i)__builtin_ia32_selectd_512((__mmask16)__k,
                (__v16si) _mm512_and_epi32(__a, __b),
                (__v16si) __src);
}

static __inline__ __m512i __DEFAULT_FN_ATTRS512
_mm512_maskz_and_epi32(__mmask16 __k, __m512i __a, __m512i __b)
{
  return (__m512i) _mm512_mask_and_epi32(_mm512_setzero_si512 (),
                                         __k, __a, __b);
}

static __inline__ __m512i __DEFAULT_FN_ATTRS512
_mm512_and_epi64(__m512i __a, __m512i __b)
{
  return (__m512i)((__v8du)__a & (__v8du)__b);
}

static __inline__ __m512i __DEFAULT_FN_ATTRS512
_mm512_mask_and_epi64(__m512i __src, __mmask8 __k, __m512i __a, __m512i __b)
{
    return (__m512i) __builtin_ia32_selectq_512 ((__mmask8) __k,
                (__v8di) _mm512_and_epi64(__a, __b),
                (__v8di) __src);
}

static __inline__ __m512i __DEFAULT_FN_ATTRS512
_mm512_maskz_and_epi64(__mmask8 __k, __m512i __a, __m512i __b)
{
  return (__m512i) _mm512_mask_and_epi64(_mm512_setzero_si512 (),
                                         __k, __a, __b);
}

static __inline__ __m512i __DEFAULT_FN_ATTRS512
_mm512_andnot_si512 (__m512i __A, __m512i __B)
{
  return (__m512i)(~(__v8du)__A & (__v8du)__B);
}

static __inline__ __m512i __DEFAULT_FN_ATTRS512
_mm512_andnot_epi32 (__m512i __A, __m512i __B)
{
  return (__m512i)(~(__v16su)__A & (__v16su)__B);
}

static __inline__ __m512i __DEFAULT_FN_ATTRS512
_mm512_mask_andnot_epi32(__m512i __W, __mmask16 __U, __m512i __A, __m512i __B)
{
  return (__m512i)__builtin_ia32_selectd_512((__mmask16)__U,
                                         (__v16si)_mm512_andnot_epi32(__A, __B),
                                         (__v16si)__W);
}

static __inline__ __m512i __DEFAULT_FN_ATTRS512
_mm512_maskz_andnot_epi32(__mmask16 __U, __m512i __A, __m512i __B)
{
  return (__m512i)_mm512_mask_andnot_epi32(_mm512_setzero_si512(),
                                           __U, __A, __B);
}

static __inline__ __m512i __DEFAULT_FN_ATTRS512
_mm512_andnot_epi64(__m512i __A, __m512i __B)
{
  return (__m512i)(~(__v8du)__A & (__v8du)__B);
}

static __inline__ __m512i __DEFAULT_FN_ATTRS512
_mm512_mask_andnot_epi64(__m512i __W, __mmask8 __U, __m512i __A, __m512i __B)
{
  return (__m512i)__builtin_ia32_selectq_512((__mmask8)__U,
                                          (__v8di)_mm512_andnot_epi64(__A, __B),
                                          (__v8di)__W);
}

static __inline__ __m512i __DEFAULT_FN_ATTRS512
_mm512_maskz_andnot_epi64(__mmask8 __U, __m512i __A, __m512i __B)
{
  return (__m512i)_mm512_mask_andnot_epi64(_mm512_setzero_si512(),
                                           __U, __A, __B);
}

static __inline__ __m512i __DEFAULT_FN_ATTRS512
_mm512_or_epi32(__m512i __a, __m512i __b)
{
  return (__m512i)((__v16su)__a | (__v16su)__b);
}

static __inline__ __m512i __DEFAULT_FN_ATTRS512
_mm512_mask_or_epi32(__m512i __src, __mmask16 __k, __m512i __a, __m512i __b)
{
  return (__m512i)__builtin_ia32_selectd_512((__mmask16)__k,
                                             (__v16si)_mm512_or_epi32(__a, __b),
                                             (__v16si)__src);
}

static __inline__ __m512i __DEFAULT_FN_ATTRS512
_mm512_maskz_or_epi32(__mmask16 __k, __m512i __a, __m512i __b)
{
  return (__m512i)_mm512_mask_or_epi32(_mm512_setzero_si512(), __k, __a, __b);
}

static __inline__ __m512i __DEFAULT_FN_ATTRS512
_mm512_or_epi64(__m512i __a, __m512i __b)
{
  return (__m512i)((__v8du)__a | (__v8du)__b);
}

static __inline__ __m512i __DEFAULT_FN_ATTRS512
_mm512_mask_or_epi64(__m512i __src, __mmask8 __k, __m512i __a, __m512i __b)
{
  return (__m512i)__builtin_ia32_selectq_512((__mmask8)__k,
                                             (__v8di)_mm512_or_epi64(__a, __b),
                                             (__v8di)__src);
}

static __inline__ __m512i __DEFAULT_FN_ATTRS512
_mm512_maskz_or_epi64(__mmask8 __k, __m512i __a, __m512i __b)
{
  return (__m512i)_mm512_mask_or_epi64(_mm512_setzero_si512(), __k, __a, __b);
}

static __inline__ __m512i __DEFAULT_FN_ATTRS512
_mm512_xor_epi32(__m512i __a, __m512i __b)
{
  return (__m512i)((__v16su)__a ^ (__v16su)__b);
}

static __inline__ __m512i __DEFAULT_FN_ATTRS512
_mm512_mask_xor_epi32(__m512i __src, __mmask16 __k, __m512i __a, __m512i __b)
{
  return (__m512i)__builtin_ia32_selectd_512((__mmask16)__k,
                                            (__v16si)_mm512_xor_epi32(__a, __b),
                                            (__v16si)__src);
}

static __inline__ __m512i __DEFAULT_FN_ATTRS512
_mm512_maskz_xor_epi32(__mmask16 __k, __m512i __a, __m512i __b)
{
  return (__m512i)_mm512_mask_xor_epi32(_mm512_setzero_si512(), __k, __a, __b);
}

static __inline__ __m512i __DEFAULT_FN_ATTRS512
_mm512_xor_epi64(__m512i __a, __m512i __b)
{
  return (__m512i)((__v8du)__a ^ (__v8du)__b);
}

static __inline__ __m512i __DEFAULT_FN_ATTRS512
_mm512_mask_xor_epi64(__m512i __src, __mmask8 __k, __m512i __a, __m512i __b)
{
  return (__m512i)__builtin_ia32_selectq_512((__mmask8)__k,
                                             (__v8di)_mm512_xor_epi64(__a, __b),
                                             (__v8di)__src);
}

static __inline__ __m512i __DEFAULT_FN_ATTRS512
_mm512_maskz_xor_epi64(__mmask8 __k, __m512i __a, __m512i __b)
{
  return (__m512i)_mm512_mask_xor_epi64(_mm512_setzero_si512(), __k, __a, __b);
}

static __inline__ __m512i __DEFAULT_FN_ATTRS512
_mm512_and_si512(__m512i __a, __m512i __b)
{
  return (__m512i)((__v8du)__a & (__v8du)__b);
}

static __inline__ __m512i __DEFAULT_FN_ATTRS512
_mm512_or_si512(__m512i __a, __m512i __b)
{
  return (__m512i)((__v8du)__a | (__v8du)__b);
}

static __inline__ __m512i __DEFAULT_FN_ATTRS512
_mm512_xor_si512(__m512i __a, __m512i __b)
{
  return (__m512i)((__v8du)__a ^ (__v8du)__b);
}

/* Arithmetic */

static __inline __m512d __DEFAULT_FN_ATTRS512
_mm512_add_pd(__m512d __a, __m512d __b)
{
  return (__m512d)((__v8df)__a + (__v8df)__b);
}

static __inline __m512 __DEFAULT_FN_ATTRS512
_mm512_add_ps(__m512 __a, __m512 __b)
{
  return (__m512)((__v16sf)__a + (__v16sf)__b);
}

static __inline __m512d __DEFAULT_FN_ATTRS512
_mm512_mul_pd(__m512d __a, __m512d __b)
{
  return (__m512d)((__v8df)__a * (__v8df)__b);
}

static __inline __m512 __DEFAULT_FN_ATTRS512
_mm512_mul_ps(__m512 __a, __m512 __b)
{
  return (__m512)((__v16sf)__a * (__v16sf)__b);
}

static __inline __m512d __DEFAULT_FN_ATTRS512
_mm512_sub_pd(__m512d __a, __m512d __b)
{
  return (__m512d)((__v8df)__a - (__v8df)__b);
}

static __inline __m512 __DEFAULT_FN_ATTRS512
_mm512_sub_ps(__m512 __a, __m512 __b)
{
  return (__m512)((__v16sf)__a - (__v16sf)__b);
}

static __inline__ __m512i __DEFAULT_FN_ATTRS512
_mm512_add_epi64 (__m512i __A, __m512i __B)
{
  return (__m512i) ((__v8du) __A + (__v8du) __B);
}

static __inline__ __m512i __DEFAULT_FN_ATTRS512
_mm512_mask_add_epi64(__m512i __W, __mmask8 __U, __m512i __A, __m512i __B)
{
  return (__m512i)__builtin_ia32_selectq_512((__mmask8)__U,
                                             (__v8di)_mm512_add_epi64(__A, __B),
                                             (__v8di)__W);
}

static __inline__ __m512i __DEFAULT_FN_ATTRS512
_mm512_maskz_add_epi64(__mmask8 __U, __m512i __A, __m512i __B)
{
  return (__m512i)__builtin_ia32_selectq_512((__mmask8)__U,
                                             (__v8di)_mm512_add_epi64(__A, __B),
                                             (__v8di)_mm512_setzero_si512());
}

static __inline__ __m512i __DEFAULT_FN_ATTRS512
_mm512_sub_epi64 (__m512i __A, __m512i __B)
{
  return (__m512i) ((__v8du) __A - (__v8du) __B);
}

static __inline__ __m512i __DEFAULT_FN_ATTRS512
_mm512_mask_sub_epi64(__m512i __W, __mmask8 __U, __m512i __A, __m512i __B)
{
  return (__m512i)__builtin_ia32_selectq_512((__mmask8)__U,
                                             (__v8di)_mm512_sub_epi64(__A, __B),
                                             (__v8di)__W);
}

static __inline__ __m512i __DEFAULT_FN_ATTRS512
_mm512_maskz_sub_epi64(__mmask8 __U, __m512i __A, __m512i __B)
{
  return (__m512i)__builtin_ia32_selectq_512((__mmask8)__U,
                                             (__v8di)_mm512_sub_epi64(__A, __B),
                                             (__v8di)_mm512_setzero_si512());
}

static __inline__ __m512i __DEFAULT_FN_ATTRS512
_mm512_add_epi32 (__m512i __A, __m512i __B)
{
  return (__m512i) ((__v16su) __A + (__v16su) __B);
}

static __inline__ __m512i __DEFAULT_FN_ATTRS512
_mm512_mask_add_epi32(__m512i __W, __mmask16 __U, __m512i __A, __m512i __B)
{
  return (__m512i)__builtin_ia32_selectd_512((__mmask16)__U,
                                             (__v16si)_mm512_add_epi32(__A, __B),
                                             (__v16si)__W);
}

static __inline__ __m512i __DEFAULT_FN_ATTRS512
_mm512_maskz_add_epi32 (__mmask16 __U, __m512i __A, __m512i __B)
{
  return (__m512i)__builtin_ia32_selectd_512((__mmask16)__U,
                                             (__v16si)_mm512_add_epi32(__A, __B),
                                             (__v16si)_mm512_setzero_si512());
}

static __inline__ __m512i __DEFAULT_FN_ATTRS512
_mm512_sub_epi32 (__m512i __A, __m512i __B)
{
  return (__m512i) ((__v16su) __A - (__v16su) __B);
}

static __inline__ __m512i __DEFAULT_FN_ATTRS512
_mm512_mask_sub_epi32(__m512i __W, __mmask16 __U, __m512i __A, __m512i __B)
{
  return (__m512i)__builtin_ia32_selectd_512((__mmask16)__U,
                                             (__v16si)_mm512_sub_epi32(__A, __B),
                                             (__v16si)__W);
}

static __inline__ __m512i __DEFAULT_FN_ATTRS512
_mm512_maskz_sub_epi32(__mmask16 __U, __m512i __A, __m512i __B)
{
  return (__m512i)__builtin_ia32_selectd_512((__mmask16)__U,
                                             (__v16si)_mm512_sub_epi32(__A, __B),
                                             (__v16si)_mm512_setzero_si512());
}

#define _mm512_max_round_pd(A, B, R) \
  (__m512d)__builtin_ia32_maxpd512((__v8df)(__m512d)(A), \
                                   (__v8df)(__m512d)(B), (int)(R))

#define _mm512_mask_max_round_pd(W, U, A, B, R) \
  (__m512d)__builtin_ia32_selectpd_512((__mmask8)(U), \
                                   (__v8df)_mm512_max_round_pd((A), (B), (R)), \
                                   (__v8df)(W))

#define _mm512_maskz_max_round_pd(U, A, B, R) \
  (__m512d)__builtin_ia32_selectpd_512((__mmask8)(U), \
                                   (__v8df)_mm512_max_round_pd((A), (B), (R)), \
                                   (__v8df)_mm512_setzero_pd())

static  __inline__ __m512d __DEFAULT_FN_ATTRS512
_mm512_max_pd(__m512d __A, __m512d __B)
{
  return (__m512d) __builtin_ia32_maxpd512((__v8df) __A, (__v8df) __B,
                                           _MM_FROUND_CUR_DIRECTION);
}

static __inline__ __m512d __DEFAULT_FN_ATTRS512
_mm512_mask_max_pd (__m512d __W, __mmask8 __U, __m512d __A, __m512d __B)
{
  return (__m512d)__builtin_ia32_selectpd_512(__U,
                                              (__v8df)_mm512_max_pd(__A, __B),
                                              (__v8df)__W);
}

static __inline__ __m512d __DEFAULT_FN_ATTRS512
_mm512_maskz_max_pd (__mmask8 __U, __m512d __A, __m512d __B)
{
  return (__m512d)__builtin_ia32_selectpd_512(__U,
                                              (__v8df)_mm512_max_pd(__A, __B),
                                              (__v8df)_mm512_setzero_pd());
}

#define _mm512_max_round_ps(A, B, R) \
  (__m512)__builtin_ia32_maxps512((__v16sf)(__m512)(A), \
                                  (__v16sf)(__m512)(B), (int)(R))

#define _mm512_mask_max_round_ps(W, U, A, B, R) \
  (__m512)__builtin_ia32_selectps_512((__mmask16)(U), \
                                  (__v16sf)_mm512_max_round_ps((A), (B), (R)), \
                                  (__v16sf)(W))

#define _mm512_maskz_max_round_ps(U, A, B, R) \
  (__m512)__builtin_ia32_selectps_512((__mmask16)(U), \
                                  (__v16sf)_mm512_max_round_ps((A), (B), (R)), \
                                  (__v16sf)_mm512_setzero_ps())

static  __inline__ __m512 __DEFAULT_FN_ATTRS512
_mm512_max_ps(__m512 __A, __m512 __B)
{
  return (__m512) __builtin_ia32_maxps512((__v16sf) __A, (__v16sf) __B,
                                          _MM_FROUND_CUR_DIRECTION);
}

static __inline__ __m512 __DEFAULT_FN_ATTRS512
_mm512_mask_max_ps (__m512 __W, __mmask16 __U, __m512 __A, __m512 __B)
{
  return (__m512)__builtin_ia32_selectps_512(__U,
                                             (__v16sf)_mm512_max_ps(__A, __B),
                                             (__v16sf)__W);
}

static __inline__ __m512 __DEFAULT_FN_ATTRS512
_mm512_maskz_max_ps (__mmask16 __U, __m512 __A, __m512 __B)
{
  return (__m512)__builtin_ia32_selectps_512(__U,
                                             (__v16sf)_mm512_max_ps(__A, __B),
                                             (__v16sf)_mm512_setzero_ps());
}

static __inline__ __m128 __DEFAULT_FN_ATTRS128
_mm_mask_max_ss(__m128 __W, __mmask8 __U,__m128 __A, __m128 __B) {
  return (__m128) __builtin_ia32_maxss_round_mask ((__v4sf) __A,
                (__v4sf) __B,
                (__v4sf) __W,
                (__mmask8) __U,
                _MM_FROUND_CUR_DIRECTION);
}

static __inline__ __m128 __DEFAULT_FN_ATTRS128
_mm_maskz_max_ss(__mmask8 __U,__m128 __A, __m128 __B) {
  return (__m128) __builtin_ia32_maxss_round_mask ((__v4sf) __A,
                (__v4sf) __B,
                (__v4sf)  _mm_setzero_ps (),
                (__mmask8) __U,
                _MM_FROUND_CUR_DIRECTION);
}

#define _mm_max_round_ss(A, B, R) \
  (__m128)__builtin_ia32_maxss_round_mask((__v4sf)(__m128)(A), \
                                          (__v4sf)(__m128)(B), \
                                          (__v4sf)_mm_setzero_ps(), \
                                          (__mmask8)-1, (int)(R))

#define _mm_mask_max_round_ss(W, U, A, B, R) \
  (__m128)__builtin_ia32_maxss_round_mask((__v4sf)(__m128)(A), \
                                          (__v4sf)(__m128)(B), \
                                          (__v4sf)(__m128)(W), (__mmask8)(U), \
                                          (int)(R))

#define _mm_maskz_max_round_ss(U, A, B, R) \
  (__m128)__builtin_ia32_maxss_round_mask((__v4sf)(__m128)(A), \
                                          (__v4sf)(__m128)(B), \
                                          (__v4sf)_mm_setzero_ps(), \
                                          (__mmask8)(U), (int)(R))

static __inline__ __m128d __DEFAULT_FN_ATTRS128
_mm_mask_max_sd(__m128d __W, __mmask8 __U,__m128d __A, __m128d __B) {
  return (__m128d) __builtin_ia32_maxsd_round_mask ((__v2df) __A,
                (__v2df) __B,
                (__v2df) __W,
                (__mmask8) __U,
                _MM_FROUND_CUR_DIRECTION);
}

static __inline__ __m128d __DEFAULT_FN_ATTRS128
_mm_maskz_max_sd(__mmask8 __U,__m128d __A, __m128d __B) {
  return (__m128d) __builtin_ia32_maxsd_round_mask ((__v2df) __A,
                (__v2df) __B,
                (__v2df)  _mm_setzero_pd (),
                (__mmask8) __U,
                _MM_FROUND_CUR_DIRECTION);
}

#define _mm_max_round_sd(A, B, R) \
  (__m128d)__builtin_ia32_maxsd_round_mask((__v2df)(__m128d)(A), \
                                           (__v2df)(__m128d)(B), \
                                           (__v2df)_mm_setzero_pd(), \
                                           (__mmask8)-1, (int)(R))

#define _mm_mask_max_round_sd(W, U, A, B, R) \
  (__m128d)__builtin_ia32_maxsd_round_mask((__v2df)(__m128d)(A), \
                                           (__v2df)(__m128d)(B), \
                                           (__v2df)(__m128d)(W), \
                                           (__mmask8)(U), (int)(R))

#define _mm_maskz_max_round_sd(U, A, B, R) \
  (__m128d)__builtin_ia32_maxsd_round_mask((__v2df)(__m128d)(A), \
                                           (__v2df)(__m128d)(B), \
                                           (__v2df)_mm_setzero_pd(), \
                                           (__mmask8)(U), (int)(R))

static __inline __m512i
__DEFAULT_FN_ATTRS512
_mm512_max_epi32(__m512i __A, __m512i __B)
{
  return (__m512i)__builtin_ia32_pmaxsd512((__v16si)__A, (__v16si)__B);
}

static __inline__ __m512i __DEFAULT_FN_ATTRS512
_mm512_mask_max_epi32 (__m512i __W, __mmask16 __M, __m512i __A, __m512i __B)
{
  return (__m512i)__builtin_ia32_selectd_512((__mmask16)__M,
                                            (__v16si)_mm512_max_epi32(__A, __B),
                                            (__v16si)__W);
}

static __inline__ __m512i __DEFAULT_FN_ATTRS512
_mm512_maskz_max_epi32 (__mmask16 __M, __m512i __A, __m512i __B)
{
  return (__m512i)__builtin_ia32_selectd_512((__mmask16)__M,
                                            (__v16si)_mm512_max_epi32(__A, __B),
                                            (__v16si)_mm512_setzero_si512());
}

static __inline __m512i __DEFAULT_FN_ATTRS512
_mm512_max_epu32(__m512i __A, __m512i __B)
{
  return (__m512i)__builtin_ia32_pmaxud512((__v16si)__A, (__v16si)__B);
}

static __inline__ __m512i __DEFAULT_FN_ATTRS512
_mm512_mask_max_epu32 (__m512i __W, __mmask16 __M, __m512i __A, __m512i __B)
{
  return (__m512i)__builtin_ia32_selectd_512((__mmask16)__M,
                                            (__v16si)_mm512_max_epu32(__A, __B),
                                            (__v16si)__W);
}

static __inline__ __m512i __DEFAULT_FN_ATTRS512
_mm512_maskz_max_epu32 (__mmask16 __M, __m512i __A, __m512i __B)
{
  return (__m512i)__builtin_ia32_selectd_512((__mmask16)__M,
                                            (__v16si)_mm512_max_epu32(__A, __B),
                                            (__v16si)_mm512_setzero_si512());
}

static __inline __m512i __DEFAULT_FN_ATTRS512
_mm512_max_epi64(__m512i __A, __m512i __B)
{
  return (__m512i)__builtin_ia32_pmaxsq512((__v8di)__A, (__v8di)__B);
}

static __inline__ __m512i __DEFAULT_FN_ATTRS512
_mm512_mask_max_epi64 (__m512i __W, __mmask8 __M, __m512i __A, __m512i __B)
{
  return (__m512i)__builtin_ia32_selectq_512((__mmask8)__M,
                                             (__v8di)_mm512_max_epi64(__A, __B),
                                             (__v8di)__W);
}

static __inline__ __m512i __DEFAULT_FN_ATTRS512
_mm512_maskz_max_epi64 (__mmask8 __M, __m512i __A, __m512i __B)
{
  return (__m512i)__builtin_ia32_selectq_512((__mmask8)__M,
                                             (__v8di)_mm512_max_epi64(__A, __B),
                                             (__v8di)_mm512_setzero_si512());
}

static __inline __m512i __DEFAULT_FN_ATTRS512
_mm512_max_epu64(__m512i __A, __m512i __B)
{
  return (__m512i)__builtin_ia32_pmaxuq512((__v8di)__A, (__v8di)__B);
}

static __inline__ __m512i __DEFAULT_FN_ATTRS512
_mm512_mask_max_epu64 (__m512i __W, __mmask8 __M, __m512i __A, __m512i __B)
{
  return (__m512i)__builtin_ia32_selectq_512((__mmask8)__M,
                                             (__v8di)_mm512_max_epu64(__A, __B),
                                             (__v8di)__W);
}

static __inline__ __m512i __DEFAULT_FN_ATTRS512
_mm512_maskz_max_epu64 (__mmask8 __M, __m512i __A, __m512i __B)
{
  return (__m512i)__builtin_ia32_selectq_512((__mmask8)__M,
                                             (__v8di)_mm512_max_epu64(__A, __B),
                                             (__v8di)_mm512_setzero_si512());
}

#define _mm512_min_round_pd(A, B, R) \
  (__m512d)__builtin_ia32_minpd512((__v8df)(__m512d)(A), \
                                   (__v8df)(__m512d)(B), (int)(R))

#define _mm512_mask_min_round_pd(W, U, A, B, R) \
  (__m512d)__builtin_ia32_selectpd_512((__mmask8)(U), \
                                   (__v8df)_mm512_min_round_pd((A), (B), (R)), \
                                   (__v8df)(W))

#define _mm512_maskz_min_round_pd(U, A, B, R) \
  (__m512d)__builtin_ia32_selectpd_512((__mmask8)(U), \
                                   (__v8df)_mm512_min_round_pd((A), (B), (R)), \
                                   (__v8df)_mm512_setzero_pd())

static  __inline__ __m512d __DEFAULT_FN_ATTRS512
_mm512_min_pd(__m512d __A, __m512d __B)
{
  return (__m512d) __builtin_ia32_minpd512((__v8df) __A, (__v8df) __B,
                                           _MM_FROUND_CUR_DIRECTION);
}

static __inline__ __m512d __DEFAULT_FN_ATTRS512
_mm512_mask_min_pd (__m512d __W, __mmask8 __U, __m512d __A, __m512d __B)
{
  return (__m512d)__builtin_ia32_selectpd_512(__U,
                                              (__v8df)_mm512_min_pd(__A, __B),
                                              (__v8df)__W);
}

static __inline__ __m512d __DEFAULT_FN_ATTRS512
_mm512_maskz_min_pd (__mmask8 __U, __m512d __A, __m512d __B)
{
  return (__m512d)__builtin_ia32_selectpd_512(__U,
                                              (__v8df)_mm512_min_pd(__A, __B),
                                              (__v8df)_mm512_setzero_pd());
}

#define _mm512_min_round_ps(A, B, R) \
  (__m512)__builtin_ia32_minps512((__v16sf)(__m512)(A), \
                                  (__v16sf)(__m512)(B), (int)(R))

#define _mm512_mask_min_round_ps(W, U, A, B, R) \
  (__m512)__builtin_ia32_selectps_512((__mmask16)(U), \
                                  (__v16sf)_mm512_min_round_ps((A), (B), (R)), \
                                  (__v16sf)(W))

#define _mm512_maskz_min_round_ps(U, A, B, R) \
  (__m512)__builtin_ia32_selectps_512((__mmask16)(U), \
                                  (__v16sf)_mm512_min_round_ps((A), (B), (R)), \
                                  (__v16sf)_mm512_setzero_ps())

static  __inline__ __m512 __DEFAULT_FN_ATTRS512
_mm512_min_ps(__m512 __A, __m512 __B)
{
  return (__m512) __builtin_ia32_minps512((__v16sf) __A, (__v16sf) __B,
                                          _MM_FROUND_CUR_DIRECTION);
}

static __inline__ __m512 __DEFAULT_FN_ATTRS512
_mm512_mask_min_ps (__m512 __W, __mmask16 __U, __m512 __A, __m512 __B)
{
  return (__m512)__builtin_ia32_selectps_512(__U,
                                             (__v16sf)_mm512_min_ps(__A, __B),
                                             (__v16sf)__W);
}

static __inline__ __m512 __DEFAULT_FN_ATTRS512
_mm512_maskz_min_ps (__mmask16 __U, __m512 __A, __m512 __B)
{
  return (__m512)__builtin_ia32_selectps_512(__U,
                                             (__v16sf)_mm512_min_ps(__A, __B),
                                             (__v16sf)_mm512_setzero_ps());
}

static __inline__ __m128 __DEFAULT_FN_ATTRS128
_mm_mask_min_ss(__m128 __W, __mmask8 __U,__m128 __A, __m128 __B) {
  return (__m128) __builtin_ia32_minss_round_mask ((__v4sf) __A,
                (__v4sf) __B,
                (__v4sf) __W,
                (__mmask8) __U,
                _MM_FROUND_CUR_DIRECTION);
}

static __inline__ __m128 __DEFAULT_FN_ATTRS128
_mm_maskz_min_ss(__mmask8 __U,__m128 __A, __m128 __B) {
  return (__m128) __builtin_ia32_minss_round_mask ((__v4sf) __A,
                (__v4sf) __B,
                (__v4sf)  _mm_setzero_ps (),
                (__mmask8) __U,
                _MM_FROUND_CUR_DIRECTION);
}

#define _mm_min_round_ss(A, B, R) \
  (__m128)__builtin_ia32_minss_round_mask((__v4sf)(__m128)(A), \
                                          (__v4sf)(__m128)(B), \
                                          (__v4sf)_mm_setzero_ps(), \
                                          (__mmask8)-1, (int)(R))

#define _mm_mask_min_round_ss(W, U, A, B, R) \
  (__m128)__builtin_ia32_minss_round_mask((__v4sf)(__m128)(A), \
                                          (__v4sf)(__m128)(B), \
                                          (__v4sf)(__m128)(W), (__mmask8)(U), \
                                          (int)(R))

#define _mm_maskz_min_round_ss(U, A, B, R) \
  (__m128)__builtin_ia32_minss_round_mask((__v4sf)(__m128)(A), \
                                          (__v4sf)(__m128)(B), \
                                          (__v4sf)_mm_setzero_ps(), \
                                          (__mmask8)(U), (int)(R))

static __inline__ __m128d __DEFAULT_FN_ATTRS128
_mm_mask_min_sd(__m128d __W, __mmask8 __U,__m128d __A, __m128d __B) {
  return (__m128d) __builtin_ia32_minsd_round_mask ((__v2df) __A,
                (__v2df) __B,
                (__v2df) __W,
                (__mmask8) __U,
                _MM_FROUND_CUR_DIRECTION);
}

static __inline__ __m128d __DEFAULT_FN_ATTRS128
_mm_maskz_min_sd(__mmask8 __U,__m128d __A, __m128d __B) {
  return (__m128d) __builtin_ia32_minsd_round_mask ((__v2df) __A,
                (__v2df) __B,
                (__v2df)  _mm_setzero_pd (),
                (__mmask8) __U,
                _MM_FROUND_CUR_DIRECTION);
}

#define _mm_min_round_sd(A, B, R) \
  (__m128d)__builtin_ia32_minsd_round_mask((__v2df)(__m128d)(A), \
                                           (__v2df)(__m128d)(B), \
                                           (__v2df)_mm_setzero_pd(), \
                                           (__mmask8)-1, (int)(R))

#define _mm_mask_min_round_sd(W, U, A, B, R) \
  (__m128d)__builtin_ia32_minsd_round_mask((__v2df)(__m128d)(A), \
                                           (__v2df)(__m128d)(B), \
                                           (__v2df)(__m128d)(W), \
                                           (__mmask8)(U), (int)(R))

#define _mm_maskz_min_round_sd(U, A, B, R) \
  (__m128d)__builtin_ia32_minsd_round_mask((__v2df)(__m128d)(A), \
                                           (__v2df)(__m128d)(B), \
                                           (__v2df)_mm_setzero_pd(), \
                                           (__mmask8)(U), (int)(R))

static __inline __m512i
__DEFAULT_FN_ATTRS512
_mm512_min_epi32(__m512i __A, __m512i __B)
{
  return (__m512i)__builtin_ia32_pminsd512((__v16si)__A, (__v16si)__B);
}

static __inline__ __m512i __DEFAULT_FN_ATTRS512
_mm512_mask_min_epi32 (__m512i __W, __mmask16 __M, __m512i __A, __m512i __B)
{
  return (__m512i)__builtin_ia32_selectd_512((__mmask16)__M,
                                            (__v16si)_mm512_min_epi32(__A, __B),
                                            (__v16si)__W);
}

static __inline__ __m512i __DEFAULT_FN_ATTRS512
_mm512_maskz_min_epi32 (__mmask16 __M, __m512i __A, __m512i __B)
{
  return (__m512i)__builtin_ia32_selectd_512((__mmask16)__M,
                                            (__v16si)_mm512_min_epi32(__A, __B),
                                            (__v16si)_mm512_setzero_si512());
}

static __inline __m512i __DEFAULT_FN_ATTRS512
_mm512_min_epu32(__m512i __A, __m512i __B)
{
  return (__m512i)__builtin_ia32_pminud512((__v16si)__A, (__v16si)__B);
}

static __inline__ __m512i __DEFAULT_FN_ATTRS512
_mm512_mask_min_epu32 (__m512i __W, __mmask16 __M, __m512i __A, __m512i __B)
{
  return (__m512i)__builtin_ia32_selectd_512((__mmask16)__M,
                                            (__v16si)_mm512_min_epu32(__A, __B),
                                            (__v16si)__W);
}

static __inline__ __m512i __DEFAULT_FN_ATTRS512
_mm512_maskz_min_epu32 (__mmask16 __M, __m512i __A, __m512i __B)
{
  return (__m512i)__builtin_ia32_selectd_512((__mmask16)__M,
                                            (__v16si)_mm512_min_epu32(__A, __B),
                                            (__v16si)_mm512_setzero_si512());
}

static __inline __m512i __DEFAULT_FN_ATTRS512
_mm512_min_epi64(__m512i __A, __m512i __B)
{
  return (__m512i)__builtin_ia32_pminsq512((__v8di)__A, (__v8di)__B);
}

static __inline__ __m512i __DEFAULT_FN_ATTRS512
_mm512_mask_min_epi64 (__m512i __W, __mmask8 __M, __m512i __A, __m512i __B)
{
  return (__m512i)__builtin_ia32_selectq_512((__mmask8)__M,
                                             (__v8di)_mm512_min_epi64(__A, __B),
                                             (__v8di)__W);
}

static __inline__ __m512i __DEFAULT_FN_ATTRS512
_mm512_maskz_min_epi64 (__mmask8 __M, __m512i __A, __m512i __B)
{
  return (__m512i)__builtin_ia32_selectq_512((__mmask8)__M,
                                             (__v8di)_mm512_min_epi64(__A, __B),
                                             (__v8di)_mm512_setzero_si512());
}

static __inline __m512i __DEFAULT_FN_ATTRS512
_mm512_min_epu64(__m512i __A, __m512i __B)
{
  return (__m512i)__builtin_ia32_pminuq512((__v8di)__A, (__v8di)__B);
}

static __inline__ __m512i __DEFAULT_FN_ATTRS512
_mm512_mask_min_epu64 (__m512i __W, __mmask8 __M, __m512i __A, __m512i __B)
{
  return (__m512i)__builtin_ia32_selectq_512((__mmask8)__M,
                                             (__v8di)_mm512_min_epu64(__A, __B),
                                             (__v8di)__W);
}

static __inline__ __m512i __DEFAULT_FN_ATTRS512
_mm512_maskz_min_epu64 (__mmask8 __M, __m512i __A, __m512i __B)
{
  return (__m512i)__builtin_ia32_selectq_512((__mmask8)__M,
                                             (__v8di)_mm512_min_epu64(__A, __B),
                                             (__v8di)_mm512_setzero_si512());
}

static __inline __m512i __DEFAULT_FN_ATTRS512
_mm512_mul_epi32(__m512i __X, __m512i __Y)
{
  return (__m512i)__builtin_ia32_pmuldq512((__v16si)__X, (__v16si) __Y);
}

static __inline __m512i __DEFAULT_FN_ATTRS512
_mm512_mask_mul_epi32(__m512i __W, __mmask8 __M, __m512i __X, __m512i __Y)
{
  return (__m512i)__builtin_ia32_selectq_512((__mmask8)__M,
                                             (__v8di)_mm512_mul_epi32(__X, __Y),
                                             (__v8di)__W);
}

static __inline __m512i __DEFAULT_FN_ATTRS512
_mm512_maskz_mul_epi32(__mmask8 __M, __m512i __X, __m512i __Y)
{
  return (__m512i)__builtin_ia32_selectq_512((__mmask8)__M,
                                             (__v8di)_mm512_mul_epi32(__X, __Y),
                                             (__v8di)_mm512_setzero_si512 ());
}

static __inline __m512i __DEFAULT_FN_ATTRS512
_mm512_mul_epu32(__m512i __X, __m512i __Y)
{
  return (__m512i)__builtin_ia32_pmuludq512((__v16si)__X, (__v16si)__Y);
}

static __inline __m512i __DEFAULT_FN_ATTRS512
_mm512_mask_mul_epu32(__m512i __W, __mmask8 __M, __m512i __X, __m512i __Y)
{
  return (__m512i)__builtin_ia32_selectq_512((__mmask8)__M,
                                             (__v8di)_mm512_mul_epu32(__X, __Y),
                                             (__v8di)__W);
}

static __inline __m512i __DEFAULT_FN_ATTRS512
_mm512_maskz_mul_epu32(__mmask8 __M, __m512i __X, __m512i __Y)
{
  return (__m512i)__builtin_ia32_selectq_512((__mmask8)__M,
                                             (__v8di)_mm512_mul_epu32(__X, __Y),
                                             (__v8di)_mm512_setzero_si512 ());
}

static __inline __m512i __DEFAULT_FN_ATTRS512
_mm512_mullo_epi32 (__m512i __A, __m512i __B)
{
  return (__m512i) ((__v16su) __A * (__v16su) __B);
}

static __inline __m512i __DEFAULT_FN_ATTRS512
_mm512_maskz_mullo_epi32(__mmask16 __M, __m512i __A, __m512i __B)
{
  return (__m512i)__builtin_ia32_selectd_512((__mmask16)__M,
                                             (__v16si)_mm512_mullo_epi32(__A, __B),
                                             (__v16si)_mm512_setzero_si512());
}

static __inline __m512i __DEFAULT_FN_ATTRS512
_mm512_mask_mullo_epi32(__m512i __W, __mmask16 __M, __m512i __A, __m512i __B)
{
  return (__m512i)__builtin_ia32_selectd_512((__mmask16)__M,
                                             (__v16si)_mm512_mullo_epi32(__A, __B),
                                             (__v16si)__W);
}

static __inline__ __m512i __DEFAULT_FN_ATTRS512
_mm512_mullox_epi64 (__m512i __A, __m512i __B) {
  return (__m512i) ((__v8du) __A * (__v8du) __B);
}

static __inline__ __m512i __DEFAULT_FN_ATTRS512
_mm512_mask_mullox_epi64(__m512i __W, __mmask8 __U, __m512i __A, __m512i __B) {
  return (__m512i)__builtin_ia32_selectq_512((__mmask8)__U,
                                             (__v8di)_mm512_mullox_epi64(__A, __B),
                                             (__v8di)__W);
}

#define _mm512_sqrt_round_pd(A, R) \
  (__m512d)__builtin_ia32_sqrtpd512((__v8df)(__m512d)(A), (int)(R))

#define _mm512_mask_sqrt_round_pd(W, U, A, R) \
  (__m512d)__builtin_ia32_selectpd_512((__mmask8)(U), \
                                       (__v8df)_mm512_sqrt_round_pd((A), (R)), \
                                       (__v8df)(__m512d)(W))

#define _mm512_maskz_sqrt_round_pd(U, A, R) \
  (__m512d)__builtin_ia32_selectpd_512((__mmask8)(U), \
                                       (__v8df)_mm512_sqrt_round_pd((A), (R)), \
                                       (__v8df)_mm512_setzero_pd())

static  __inline__ __m512d __DEFAULT_FN_ATTRS512
_mm512_sqrt_pd(__m512d __A)
{
  return (__m512d)__builtin_ia32_sqrtpd512((__v8df)__A,
                                           _MM_FROUND_CUR_DIRECTION);
}

static __inline__ __m512d __DEFAULT_FN_ATTRS512
_mm512_mask_sqrt_pd (__m512d __W, __mmask8 __U, __m512d __A)
{
  return (__m512d)__builtin_ia32_selectpd_512(__U,
                                              (__v8df)_mm512_sqrt_pd(__A),
                                              (__v8df)__W);
}

static __inline__ __m512d __DEFAULT_FN_ATTRS512
_mm512_maskz_sqrt_pd (__mmask8 __U, __m512d __A)
{
  return (__m512d)__builtin_ia32_selectpd_512(__U,
                                              (__v8df)_mm512_sqrt_pd(__A),
                                              (__v8df)_mm512_setzero_pd());
}

#define _mm512_sqrt_round_ps(A, R) \
  (__m512)__builtin_ia32_sqrtps512((__v16sf)(__m512)(A), (int)(R))

#define _mm512_mask_sqrt_round_ps(W, U, A, R) \
  (__m512)__builtin_ia32_selectps_512((__mmask16)(U), \
                                      (__v16sf)_mm512_sqrt_round_ps((A), (R)), \
                                      (__v16sf)(__m512)(W))

#define _mm512_maskz_sqrt_round_ps(U, A, R) \
  (__m512)__builtin_ia32_selectps_512((__mmask16)(U), \
                                      (__v16sf)_mm512_sqrt_round_ps((A), (R)), \
                                      (__v16sf)_mm512_setzero_ps())

static  __inline__ __m512 __DEFAULT_FN_ATTRS512
_mm512_sqrt_ps(__m512 __A)
{
  return (__m512)__builtin_ia32_sqrtps512((__v16sf)__A,
                                          _MM_FROUND_CUR_DIRECTION);
}

static  __inline__ __m512 __DEFAULT_FN_ATTRS512
_mm512_mask_sqrt_ps(__m512 __W, __mmask16 __U, __m512 __A)
{
  return (__m512)__builtin_ia32_selectps_512(__U,
                                             (__v16sf)_mm512_sqrt_ps(__A),
                                             (__v16sf)__W);
}

static  __inline__ __m512 __DEFAULT_FN_ATTRS512
_mm512_maskz_sqrt_ps( __mmask16 __U, __m512 __A)
{
  return (__m512)__builtin_ia32_selectps_512(__U,
                                             (__v16sf)_mm512_sqrt_ps(__A),
                                             (__v16sf)_mm512_setzero_ps());
}

static  __inline__ __m512d __DEFAULT_FN_ATTRS512
_mm512_rsqrt14_pd(__m512d __A)
{
  return (__m512d) __builtin_ia32_rsqrt14pd512_mask ((__v8df) __A,
                 (__v8df)
                 _mm512_setzero_pd (),
                 (__mmask8) -1);}

static __inline__ __m512d __DEFAULT_FN_ATTRS512
_mm512_mask_rsqrt14_pd (__m512d __W, __mmask8 __U, __m512d __A)
{
  return (__m512d) __builtin_ia32_rsqrt14pd512_mask ((__v8df) __A,
                  (__v8df) __W,
                  (__mmask8) __U);
}

static __inline__ __m512d __DEFAULT_FN_ATTRS512
_mm512_maskz_rsqrt14_pd (__mmask8 __U, __m512d __A)
{
  return (__m512d) __builtin_ia32_rsqrt14pd512_mask ((__v8df) __A,
                  (__v8df)
                  _mm512_setzero_pd (),
                  (__mmask8) __U);
}

static  __inline__ __m512 __DEFAULT_FN_ATTRS512
_mm512_rsqrt14_ps(__m512 __A)
{
  return (__m512) __builtin_ia32_rsqrt14ps512_mask ((__v16sf) __A,
                (__v16sf)
                _mm512_setzero_ps (),
                (__mmask16) -1);
}

static __inline__ __m512 __DEFAULT_FN_ATTRS512
_mm512_mask_rsqrt14_ps (__m512 __W, __mmask16 __U, __m512 __A)
{
  return (__m512) __builtin_ia32_rsqrt14ps512_mask ((__v16sf) __A,
                 (__v16sf) __W,
                 (__mmask16) __U);
}

static __inline__ __m512 __DEFAULT_FN_ATTRS512
_mm512_maskz_rsqrt14_ps (__mmask16 __U, __m512 __A)
{
  return (__m512) __builtin_ia32_rsqrt14ps512_mask ((__v16sf) __A,
                 (__v16sf)
                 _mm512_setzero_ps (),
                 (__mmask16) __U);
}

static  __inline__ __m128 __DEFAULT_FN_ATTRS128
_mm_rsqrt14_ss(__m128 __A, __m128 __B)
{
  return (__m128) __builtin_ia32_rsqrt14ss_mask ((__v4sf) __A,
             (__v4sf) __B,
             (__v4sf)
             _mm_setzero_ps (),
             (__mmask8) -1);
}

static __inline__ __m128 __DEFAULT_FN_ATTRS128
_mm_mask_rsqrt14_ss (__m128 __W, __mmask8 __U, __m128 __A, __m128 __B)
{
 return (__m128) __builtin_ia32_rsqrt14ss_mask ((__v4sf) __A,
          (__v4sf) __B,
          (__v4sf) __W,
          (__mmask8) __U);
}

static __inline__ __m128 __DEFAULT_FN_ATTRS128
_mm_maskz_rsqrt14_ss (__mmask8 __U, __m128 __A, __m128 __B)
{
 return (__m128) __builtin_ia32_rsqrt14ss_mask ((__v4sf) __A,
          (__v4sf) __B,
          (__v4sf) _mm_setzero_ps (),
          (__mmask8) __U);
}

static  __inline__ __m128d __DEFAULT_FN_ATTRS128
_mm_rsqrt14_sd(__m128d __A, __m128d __B)
{
  return (__m128d) __builtin_ia32_rsqrt14sd_mask ((__v2df) __A,
              (__v2df) __B,
              (__v2df)
              _mm_setzero_pd (),
              (__mmask8) -1);
}

static __inline__ __m128d __DEFAULT_FN_ATTRS128
_mm_mask_rsqrt14_sd (__m128d __W, __mmask8 __U, __m128d __A, __m128d __B)
{
 return (__m128d) __builtin_ia32_rsqrt14sd_mask ( (__v2df) __A,
          (__v2df) __B,
          (__v2df) __W,
          (__mmask8) __U);
}

static __inline__ __m128d __DEFAULT_FN_ATTRS128
_mm_maskz_rsqrt14_sd (__mmask8 __U, __m128d __A, __m128d __B)
{
 return (__m128d) __builtin_ia32_rsqrt14sd_mask ( (__v2df) __A,
          (__v2df) __B,
          (__v2df) _mm_setzero_pd (),
          (__mmask8) __U);
}

static  __inline__ __m512d __DEFAULT_FN_ATTRS512
_mm512_rcp14_pd(__m512d __A)
{
  return (__m512d) __builtin_ia32_rcp14pd512_mask ((__v8df) __A,
               (__v8df)
               _mm512_setzero_pd (),
               (__mmask8) -1);
}

static __inline__ __m512d __DEFAULT_FN_ATTRS512
_mm512_mask_rcp14_pd (__m512d __W, __mmask8 __U, __m512d __A)
{
  return (__m512d) __builtin_ia32_rcp14pd512_mask ((__v8df) __A,
                (__v8df) __W,
                (__mmask8) __U);
}

static __inline__ __m512d __DEFAULT_FN_ATTRS512
_mm512_maskz_rcp14_pd (__mmask8 __U, __m512d __A)
{
  return (__m512d) __builtin_ia32_rcp14pd512_mask ((__v8df) __A,
                (__v8df)
                _mm512_setzero_pd (),
                (__mmask8) __U);
}

static  __inline__ __m512 __DEFAULT_FN_ATTRS512
_mm512_rcp14_ps(__m512 __A)
{
  return (__m512) __builtin_ia32_rcp14ps512_mask ((__v16sf) __A,
              (__v16sf)
              _mm512_setzero_ps (),
              (__mmask16) -1);
}

static __inline__ __m512 __DEFAULT_FN_ATTRS512
_mm512_mask_rcp14_ps (__m512 __W, __mmask16 __U, __m512 __A)
{
  return (__m512) __builtin_ia32_rcp14ps512_mask ((__v16sf) __A,
                   (__v16sf) __W,
                   (__mmask16) __U);
}

static __inline__ __m512 __DEFAULT_FN_ATTRS512
_mm512_maskz_rcp14_ps (__mmask16 __U, __m512 __A)
{
  return (__m512) __builtin_ia32_rcp14ps512_mask ((__v16sf) __A,
                   (__v16sf)
                   _mm512_setzero_ps (),
                   (__mmask16) __U);
}

static  __inline__ __m128 __DEFAULT_FN_ATTRS128
_mm_rcp14_ss(__m128 __A, __m128 __B)
{
  return (__m128) __builtin_ia32_rcp14ss_mask ((__v4sf) __A,
                 (__v4sf) __B,
                 (__v4sf)
                 _mm_setzero_ps (),
                 (__mmask8) -1);
}

static __inline__ __m128 __DEFAULT_FN_ATTRS128
_mm_mask_rcp14_ss (__m128 __W, __mmask8 __U, __m128 __A, __m128 __B)
{
 return (__m128) __builtin_ia32_rcp14ss_mask ((__v4sf) __A,
          (__v4sf) __B,
          (__v4sf) __W,
          (__mmask8) __U);
}

static __inline__ __m128 __DEFAULT_FN_ATTRS128
_mm_maskz_rcp14_ss (__mmask8 __U, __m128 __A, __m128 __B)
{
 return (__m128) __builtin_ia32_rcp14ss_mask ((__v4sf) __A,
          (__v4sf) __B,
          (__v4sf) _mm_setzero_ps (),
          (__mmask8) __U);
}

static  __inline__ __m128d __DEFAULT_FN_ATTRS128
_mm_rcp14_sd(__m128d __A, __m128d __B)
{
  return (__m128d) __builtin_ia32_rcp14sd_mask ((__v2df) __A,
            (__v2df) __B,
            (__v2df)
            _mm_setzero_pd (),
            (__mmask8) -1);
}

static __inline__ __m128d __DEFAULT_FN_ATTRS128
_mm_mask_rcp14_sd (__m128d __W, __mmask8 __U, __m128d __A, __m128d __B)
{
 return (__m128d) __builtin_ia32_rcp14sd_mask ( (__v2df) __A,
          (__v2df) __B,
          (__v2df) __W,
          (__mmask8) __U);
}

static __inline__ __m128d __DEFAULT_FN_ATTRS128
_mm_maskz_rcp14_sd (__mmask8 __U, __m128d __A, __m128d __B)
{
 return (__m128d) __builtin_ia32_rcp14sd_mask ( (__v2df) __A,
          (__v2df) __B,
          (__v2df) _mm_setzero_pd (),
          (__mmask8) __U);
}

static __inline __m512 __DEFAULT_FN_ATTRS512
_mm512_floor_ps(__m512 __A)
{
  return (__m512) __builtin_ia32_rndscaleps_mask ((__v16sf) __A,
                                                  _MM_FROUND_FLOOR,
                                                  (__v16sf) __A, -1,
                                                  _MM_FROUND_CUR_DIRECTION);
}

static __inline__ __m512 __DEFAULT_FN_ATTRS512
_mm512_mask_floor_ps (__m512 __W, __mmask16 __U, __m512 __A)
{
  return (__m512) __builtin_ia32_rndscaleps_mask ((__v16sf) __A,
                   _MM_FROUND_FLOOR,
                   (__v16sf) __W, __U,
                   _MM_FROUND_CUR_DIRECTION);
}

static __inline __m512d __DEFAULT_FN_ATTRS512
_mm512_floor_pd(__m512d __A)
{
  return (__m512d) __builtin_ia32_rndscalepd_mask ((__v8df) __A,
                                                   _MM_FROUND_FLOOR,
                                                   (__v8df) __A, -1,
                                                   _MM_FROUND_CUR_DIRECTION);
}

static __inline__ __m512d __DEFAULT_FN_ATTRS512
_mm512_mask_floor_pd (__m512d __W, __mmask8 __U, __m512d __A)
{
  return (__m512d) __builtin_ia32_rndscalepd_mask ((__v8df) __A,
                _MM_FROUND_FLOOR,
                (__v8df) __W, __U,
                _MM_FROUND_CUR_DIRECTION);
}

static __inline__ __m512 __DEFAULT_FN_ATTRS512
_mm512_mask_ceil_ps (__m512 __W, __mmask16 __U, __m512 __A)
{
  return (__m512) __builtin_ia32_rndscaleps_mask ((__v16sf) __A,
                   _MM_FROUND_CEIL,
                   (__v16sf) __W, __U,
                   _MM_FROUND_CUR_DIRECTION);
}

static __inline __m512 __DEFAULT_FN_ATTRS512
_mm512_ceil_ps(__m512 __A)
{
  return (__m512) __builtin_ia32_rndscaleps_mask ((__v16sf) __A,
                                                  _MM_FROUND_CEIL,
                                                  (__v16sf) __A, -1,
                                                  _MM_FROUND_CUR_DIRECTION);
}

static __inline __m512d __DEFAULT_FN_ATTRS512
_mm512_ceil_pd(__m512d __A)
{
  return (__m512d) __builtin_ia32_rndscalepd_mask ((__v8df) __A,
                                                   _MM_FROUND_CEIL,
                                                   (__v8df) __A, -1,
                                                   _MM_FROUND_CUR_DIRECTION);
}

static __inline__ __m512d __DEFAULT_FN_ATTRS512
_mm512_mask_ceil_pd (__m512d __W, __mmask8 __U, __m512d __A)
{
  return (__m512d) __builtin_ia32_rndscalepd_mask ((__v8df) __A,
                _MM_FROUND_CEIL,
                (__v8df) __W, __U,
                _MM_FROUND_CUR_DIRECTION);
}

static __inline __m512i __DEFAULT_FN_ATTRS512
_mm512_abs_epi64(__m512i __A)
{
  return (__m512i)__builtin_ia32_pabsq512((__v8di)__A);
}

static __inline__ __m512i __DEFAULT_FN_ATTRS512
_mm512_mask_abs_epi64 (__m512i __W, __mmask8 __U, __m512i __A)
{
  return (__m512i)__builtin_ia32_selectq_512((__mmask8)__U,
                                             (__v8di)_mm512_abs_epi64(__A),
                                             (__v8di)__W);
}

static __inline__ __m512i __DEFAULT_FN_ATTRS512
_mm512_maskz_abs_epi64 (__mmask8 __U, __m512i __A)
{
  return (__m512i)__builtin_ia32_selectq_512((__mmask8)__U,
                                             (__v8di)_mm512_abs_epi64(__A),
                                             (__v8di)_mm512_setzero_si512());
}

static __inline __m512i __DEFAULT_FN_ATTRS512
_mm512_abs_epi32(__m512i __A)
{
  return (__m512i)__builtin_ia32_pabsd512((__v16si) __A);
}

static __inline__ __m512i __DEFAULT_FN_ATTRS512
_mm512_mask_abs_epi32 (__m512i __W, __mmask16 __U, __m512i __A)
{
  return (__m512i)__builtin_ia32_selectd_512(__U,
                                             (__v16si)_mm512_abs_epi32(__A),
                                             (__v16si)__W);
}

static __inline__ __m512i __DEFAULT_FN_ATTRS512
_mm512_maskz_abs_epi32 (__mmask16 __U, __m512i __A)
{
  return (__m512i)__builtin_ia32_selectd_512(__U,
                                             (__v16si)_mm512_abs_epi32(__A),
                                             (__v16si)_mm512_setzero_si512());
}

static __inline__ __m128 __DEFAULT_FN_ATTRS128
_mm_mask_add_ss(__m128 __W, __mmask8 __U,__m128 __A, __m128 __B) {
  __A = _mm_add_ss(__A, __B);
  return __builtin_ia32_selectss_128(__U, __A, __W);
}

static __inline__ __m128 __DEFAULT_FN_ATTRS128
_mm_maskz_add_ss(__mmask8 __U,__m128 __A, __m128 __B) {
  __A = _mm_add_ss(__A, __B);
  return __builtin_ia32_selectss_128(__U, __A, _mm_setzero_ps());
}

#define _mm_add_round_ss(A, B, R) \
  (__m128)__builtin_ia32_addss_round_mask((__v4sf)(__m128)(A), \
                                          (__v4sf)(__m128)(B), \
                                          (__v4sf)_mm_setzero_ps(), \
                                          (__mmask8)-1, (int)(R))

#define _mm_mask_add_round_ss(W, U, A, B, R) \
  (__m128)__builtin_ia32_addss_round_mask((__v4sf)(__m128)(A), \
                                          (__v4sf)(__m128)(B), \
                                          (__v4sf)(__m128)(W), (__mmask8)(U), \
                                          (int)(R))

#define _mm_maskz_add_round_ss(U, A, B, R) \
  (__m128)__builtin_ia32_addss_round_mask((__v4sf)(__m128)(A), \
                                          (__v4sf)(__m128)(B), \
                                          (__v4sf)_mm_setzero_ps(), \
                                          (__mmask8)(U), (int)(R))

static __inline__ __m128d __DEFAULT_FN_ATTRS128
_mm_mask_add_sd(__m128d __W, __mmask8 __U,__m128d __A, __m128d __B) {
  __A = _mm_add_sd(__A, __B);
  return __builtin_ia32_selectsd_128(__U, __A, __W);
}

static __inline__ __m128d __DEFAULT_FN_ATTRS128
_mm_maskz_add_sd(__mmask8 __U,__m128d __A, __m128d __B) {
  __A = _mm_add_sd(__A, __B);
  return __builtin_ia32_selectsd_128(__U, __A, _mm_setzero_pd());
}
#define _mm_add_round_sd(A, B, R) \
  (__m128d)__builtin_ia32_addsd_round_mask((__v2df)(__m128d)(A), \
                                           (__v2df)(__m128d)(B), \
                                           (__v2df)_mm_setzero_pd(), \
                                           (__mmask8)-1, (int)(R))

#define _mm_mask_add_round_sd(W, U, A, B, R) \
  (__m128d)__builtin_ia32_addsd_round_mask((__v2df)(__m128d)(A), \
                                           (__v2df)(__m128d)(B), \
                                           (__v2df)(__m128d)(W), \
                                           (__mmask8)(U), (int)(R))

#define _mm_maskz_add_round_sd(U, A, B, R) \
  (__m128d)__builtin_ia32_addsd_round_mask((__v2df)(__m128d)(A), \
                                           (__v2df)(__m128d)(B), \
                                           (__v2df)_mm_setzero_pd(), \
                                           (__mmask8)(U), (int)(R))

static __inline__ __m512d __DEFAULT_FN_ATTRS512
_mm512_mask_add_pd(__m512d __W, __mmask8 __U, __m512d __A, __m512d __B) {
  return (__m512d)__builtin_ia32_selectpd_512((__mmask8)__U,
                                              (__v8df)_mm512_add_pd(__A, __B),
                                              (__v8df)__W);
}

static __inline__ __m512d __DEFAULT_FN_ATTRS512
_mm512_maskz_add_pd(__mmask8 __U, __m512d __A, __m512d __B) {
  return (__m512d)__builtin_ia32_selectpd_512((__mmask8)__U,
                                              (__v8df)_mm512_add_pd(__A, __B),
                                              (__v8df)_mm512_setzero_pd());
}

static __inline__ __m512 __DEFAULT_FN_ATTRS512
_mm512_mask_add_ps(__m512 __W, __mmask16 __U, __m512 __A, __m512 __B) {
  return (__m512)__builtin_ia32_selectps_512((__mmask16)__U,
                                             (__v16sf)_mm512_add_ps(__A, __B),
                                             (__v16sf)__W);
}

static __inline__ __m512 __DEFAULT_FN_ATTRS512
_mm512_maskz_add_ps(__mmask16 __U, __m512 __A, __m512 __B) {
  return (__m512)__builtin_ia32_selectps_512((__mmask16)__U,
                                             (__v16sf)_mm512_add_ps(__A, __B),
                                             (__v16sf)_mm512_setzero_ps());
}

#define _mm512_add_round_pd(A, B, R) \
  (__m512d)__builtin_ia32_addpd512((__v8df)(__m512d)(A), \
                                   (__v8df)(__m512d)(B), (int)(R))

#define _mm512_mask_add_round_pd(W, U, A, B, R) \
  (__m512d)__builtin_ia32_selectpd_512((__mmask8)(U), \
                                   (__v8df)_mm512_add_round_pd((A), (B), (R)), \
                                   (__v8df)(__m512d)(W));

#define _mm512_maskz_add_round_pd(U, A, B, R) \
  (__m512d)__builtin_ia32_selectpd_512((__mmask8)(U), \
                                   (__v8df)_mm512_add_round_pd((A), (B), (R)), \
                                   (__v8df)_mm512_setzero_pd());

#define _mm512_add_round_ps(A, B, R) \
  (__m512)__builtin_ia32_addps512((__v16sf)(__m512)(A), \
                                  (__v16sf)(__m512)(B), (int)(R))

#define _mm512_mask_add_round_ps(W, U, A, B, R) \
  (__m512)__builtin_ia32_selectps_512((__mmask16)(U), \
                                  (__v16sf)_mm512_add_round_ps((A), (B), (R)), \
                                  (__v16sf)(__m512)(W));

#define _mm512_maskz_add_round_ps(U, A, B, R) \
  (__m512)__builtin_ia32_selectps_512((__mmask16)(U), \
                                  (__v16sf)_mm512_add_round_ps((A), (B), (R)), \
                                  (__v16sf)_mm512_setzero_ps());

static __inline__ __m128 __DEFAULT_FN_ATTRS128
_mm_mask_sub_ss(__m128 __W, __mmask8 __U,__m128 __A, __m128 __B) {
  __A = _mm_sub_ss(__A, __B);
  return __builtin_ia32_selectss_128(__U, __A, __W);
}

static __inline__ __m128 __DEFAULT_FN_ATTRS128
_mm_maskz_sub_ss(__mmask8 __U,__m128 __A, __m128 __B) {
  __A = _mm_sub_ss(__A, __B);
  return __builtin_ia32_selectss_128(__U, __A, _mm_setzero_ps());
}
#define _mm_sub_round_ss(A, B, R) \
  (__m128)__builtin_ia32_subss_round_mask((__v4sf)(__m128)(A), \
                                          (__v4sf)(__m128)(B), \
                                          (__v4sf)_mm_setzero_ps(), \
                                          (__mmask8)-1, (int)(R))

#define _mm_mask_sub_round_ss(W, U, A, B, R) \
  (__m128)__builtin_ia32_subss_round_mask((__v4sf)(__m128)(A), \
                                          (__v4sf)(__m128)(B), \
                                          (__v4sf)(__m128)(W), (__mmask8)(U), \
                                          (int)(R))

#define _mm_maskz_sub_round_ss(U, A, B, R) \
  (__m128)__builtin_ia32_subss_round_mask((__v4sf)(__m128)(A), \
                                          (__v4sf)(__m128)(B), \
                                          (__v4sf)_mm_setzero_ps(), \
                                          (__mmask8)(U), (int)(R))

static __inline__ __m128d __DEFAULT_FN_ATTRS128
_mm_mask_sub_sd(__m128d __W, __mmask8 __U,__m128d __A, __m128d __B) {
  __A = _mm_sub_sd(__A, __B);
  return __builtin_ia32_selectsd_128(__U, __A, __W);
}

static __inline__ __m128d __DEFAULT_FN_ATTRS128
_mm_maskz_sub_sd(__mmask8 __U,__m128d __A, __m128d __B) {
  __A = _mm_sub_sd(__A, __B);
  return __builtin_ia32_selectsd_128(__U, __A, _mm_setzero_pd());
}

#define _mm_sub_round_sd(A, B, R) \
  (__m128d)__builtin_ia32_subsd_round_mask((__v2df)(__m128d)(A), \
                                           (__v2df)(__m128d)(B), \
                                           (__v2df)_mm_setzero_pd(), \
                                           (__mmask8)-1, (int)(R))

#define _mm_mask_sub_round_sd(W, U, A, B, R) \
  (__m128d)__builtin_ia32_subsd_round_mask((__v2df)(__m128d)(A), \
                                           (__v2df)(__m128d)(B), \
                                           (__v2df)(__m128d)(W), \
                                           (__mmask8)(U), (int)(R))

#define _mm_maskz_sub_round_sd(U, A, B, R) \
  (__m128d)__builtin_ia32_subsd_round_mask((__v2df)(__m128d)(A), \
                                           (__v2df)(__m128d)(B), \
                                           (__v2df)_mm_setzero_pd(), \
                                           (__mmask8)(U), (int)(R))

static __inline__ __m512d __DEFAULT_FN_ATTRS512
_mm512_mask_sub_pd(__m512d __W, __mmask8 __U, __m512d __A, __m512d __B) {
  return (__m512d)__builtin_ia32_selectpd_512((__mmask8)__U,
                                              (__v8df)_mm512_sub_pd(__A, __B),
                                              (__v8df)__W);
}

static __inline__ __m512d __DEFAULT_FN_ATTRS512
_mm512_maskz_sub_pd(__mmask8 __U, __m512d __A, __m512d __B) {
  return (__m512d)__builtin_ia32_selectpd_512((__mmask8)__U,
                                              (__v8df)_mm512_sub_pd(__A, __B),
                                              (__v8df)_mm512_setzero_pd());
}

static __inline__ __m512 __DEFAULT_FN_ATTRS512
_mm512_mask_sub_ps(__m512 __W, __mmask16 __U, __m512 __A, __m512 __B) {
  return (__m512)__builtin_ia32_selectps_512((__mmask16)__U,
                                             (__v16sf)_mm512_sub_ps(__A, __B),
                                             (__v16sf)__W);
}

static __inline__ __m512 __DEFAULT_FN_ATTRS512
_mm512_maskz_sub_ps(__mmask16 __U, __m512 __A, __m512 __B) {
  return (__m512)__builtin_ia32_selectps_512((__mmask16)__U,
                                             (__v16sf)_mm512_sub_ps(__A, __B),
                                             (__v16sf)_mm512_setzero_ps());
}

#define _mm512_sub_round_pd(A, B, R) \
  (__m512d)__builtin_ia32_subpd512((__v8df)(__m512d)(A), \
                                   (__v8df)(__m512d)(B), (int)(R))

#define _mm512_mask_sub_round_pd(W, U, A, B, R) \
  (__m512d)__builtin_ia32_selectpd_512((__mmask8)(U), \
                                   (__v8df)_mm512_sub_round_pd((A), (B), (R)), \
                                   (__v8df)(__m512d)(W));

#define _mm512_maskz_sub_round_pd(U, A, B, R) \
  (__m512d)__builtin_ia32_selectpd_512((__mmask8)(U), \
                                   (__v8df)_mm512_sub_round_pd((A), (B), (R)), \
                                   (__v8df)_mm512_setzero_pd());

#define _mm512_sub_round_ps(A, B, R) \
  (__m512)__builtin_ia32_subps512((__v16sf)(__m512)(A), \
                                  (__v16sf)(__m512)(B), (int)(R))

#define _mm512_mask_sub_round_ps(W, U, A, B, R) \
  (__m512)__builtin_ia32_selectps_512((__mmask16)(U), \
                                  (__v16sf)_mm512_sub_round_ps((A), (B), (R)), \
                                  (__v16sf)(__m512)(W));

#define _mm512_maskz_sub_round_ps(U, A, B, R) \
  (__m512)__builtin_ia32_selectps_512((__mmask16)(U), \
                                  (__v16sf)_mm512_sub_round_ps((A), (B), (R)), \
                                  (__v16sf)_mm512_setzero_ps());

static __inline__ __m128 __DEFAULT_FN_ATTRS128
_mm_mask_mul_ss(__m128 __W, __mmask8 __U,__m128 __A, __m128 __B) {
  __A = _mm_mul_ss(__A, __B);
  return __builtin_ia32_selectss_128(__U, __A, __W);
}

static __inline__ __m128 __DEFAULT_FN_ATTRS128
_mm_maskz_mul_ss(__mmask8 __U,__m128 __A, __m128 __B) {
  __A = _mm_mul_ss(__A, __B);
  return __builtin_ia32_selectss_128(__U, __A, _mm_setzero_ps());
}
#define _mm_mul_round_ss(A, B, R) \
  (__m128)__builtin_ia32_mulss_round_mask((__v4sf)(__m128)(A), \
                                          (__v4sf)(__m128)(B), \
                                          (__v4sf)_mm_setzero_ps(), \
                                          (__mmask8)-1, (int)(R))

#define _mm_mask_mul_round_ss(W, U, A, B, R) \
  (__m128)__builtin_ia32_mulss_round_mask((__v4sf)(__m128)(A), \
                                          (__v4sf)(__m128)(B), \
                                          (__v4sf)(__m128)(W), (__mmask8)(U), \
                                          (int)(R))

#define _mm_maskz_mul_round_ss(U, A, B, R) \
  (__m128)__builtin_ia32_mulss_round_mask((__v4sf)(__m128)(A), \
                                          (__v4sf)(__m128)(B), \
                                          (__v4sf)_mm_setzero_ps(), \
                                          (__mmask8)(U), (int)(R))

static __inline__ __m128d __DEFAULT_FN_ATTRS128
_mm_mask_mul_sd(__m128d __W, __mmask8 __U,__m128d __A, __m128d __B) {
  __A = _mm_mul_sd(__A, __B);
  return __builtin_ia32_selectsd_128(__U, __A, __W);
}

static __inline__ __m128d __DEFAULT_FN_ATTRS128
_mm_maskz_mul_sd(__mmask8 __U,__m128d __A, __m128d __B) {
  __A = _mm_mul_sd(__A, __B);
  return __builtin_ia32_selectsd_128(__U, __A, _mm_setzero_pd());
}

#define _mm_mul_round_sd(A, B, R) \
  (__m128d)__builtin_ia32_mulsd_round_mask((__v2df)(__m128d)(A), \
                                           (__v2df)(__m128d)(B), \
                                           (__v2df)_mm_setzero_pd(), \
                                           (__mmask8)-1, (int)(R))

#define _mm_mask_mul_round_sd(W, U, A, B, R) \
  (__m128d)__builtin_ia32_mulsd_round_mask((__v2df)(__m128d)(A), \
                                           (__v2df)(__m128d)(B), \
                                           (__v2df)(__m128d)(W), \
                                           (__mmask8)(U), (int)(R))

#define _mm_maskz_mul_round_sd(U, A, B, R) \
  (__m128d)__builtin_ia32_mulsd_round_mask((__v2df)(__m128d)(A), \
                                           (__v2df)(__m128d)(B), \
                                           (__v2df)_mm_setzero_pd(), \
                                           (__mmask8)(U), (int)(R))

static __inline__ __m512d __DEFAULT_FN_ATTRS512
_mm512_mask_mul_pd(__m512d __W, __mmask8 __U, __m512d __A, __m512d __B) {
  return (__m512d)__builtin_ia32_selectpd_512((__mmask8)__U,
                                              (__v8df)_mm512_mul_pd(__A, __B),
                                              (__v8df)__W);
}

static __inline__ __m512d __DEFAULT_FN_ATTRS512
_mm512_maskz_mul_pd(__mmask8 __U, __m512d __A, __m512d __B) {
  return (__m512d)__builtin_ia32_selectpd_512((__mmask8)__U,
                                              (__v8df)_mm512_mul_pd(__A, __B),
                                              (__v8df)_mm512_setzero_pd());
}

static __inline__ __m512 __DEFAULT_FN_ATTRS512
_mm512_mask_mul_ps(__m512 __W, __mmask16 __U, __m512 __A, __m512 __B) {
  return (__m512)__builtin_ia32_selectps_512((__mmask16)__U,
                                             (__v16sf)_mm512_mul_ps(__A, __B),
                                             (__v16sf)__W);
}

static __inline__ __m512 __DEFAULT_FN_ATTRS512
_mm512_maskz_mul_ps(__mmask16 __U, __m512 __A, __m512 __B) {
  return (__m512)__builtin_ia32_selectps_512((__mmask16)__U,
                                             (__v16sf)_mm512_mul_ps(__A, __B),
                                             (__v16sf)_mm512_setzero_ps());
}

#define _mm512_mul_round_pd(A, B, R) \
  (__m512d)__builtin_ia32_mulpd512((__v8df)(__m512d)(A), \
                                   (__v8df)(__m512d)(B), (int)(R))

#define _mm512_mask_mul_round_pd(W, U, A, B, R) \
  (__m512d)__builtin_ia32_selectpd_512((__mmask8)(U), \
                                   (__v8df)_mm512_mul_round_pd((A), (B), (R)), \
                                   (__v8df)(__m512d)(W));

#define _mm512_maskz_mul_round_pd(U, A, B, R) \
  (__m512d)__builtin_ia32_selectpd_512((__mmask8)(U), \
                                   (__v8df)_mm512_mul_round_pd((A), (B), (R)), \
                                   (__v8df)_mm512_setzero_pd());

#define _mm512_mul_round_ps(A, B, R) \
  (__m512)__builtin_ia32_mulps512((__v16sf)(__m512)(A), \
                                  (__v16sf)(__m512)(B), (int)(R))

#define _mm512_mask_mul_round_ps(W, U, A, B, R) \
  (__m512)__builtin_ia32_selectps_512((__mmask16)(U), \
                                  (__v16sf)_mm512_mul_round_ps((A), (B), (R)), \
                                  (__v16sf)(__m512)(W));

#define _mm512_maskz_mul_round_ps(U, A, B, R) \
  (__m512)__builtin_ia32_selectps_512((__mmask16)(U), \
                                  (__v16sf)_mm512_mul_round_ps((A), (B), (R)), \
                                  (__v16sf)_mm512_setzero_ps());

static __inline__ __m128 __DEFAULT_FN_ATTRS128
_mm_mask_div_ss(__m128 __W, __mmask8 __U,__m128 __A, __m128 __B) {
  __A = _mm_div_ss(__A, __B);
  return __builtin_ia32_selectss_128(__U, __A, __W);
}

static __inline__ __m128 __DEFAULT_FN_ATTRS128
_mm_maskz_div_ss(__mmask8 __U,__m128 __A, __m128 __B) {
  __A = _mm_div_ss(__A, __B);
  return __builtin_ia32_selectss_128(__U, __A, _mm_setzero_ps());
}

#define _mm_div_round_ss(A, B, R) \
  (__m128)__builtin_ia32_divss_round_mask((__v4sf)(__m128)(A), \
                                          (__v4sf)(__m128)(B), \
                                          (__v4sf)_mm_setzero_ps(), \
                                          (__mmask8)-1, (int)(R))

#define _mm_mask_div_round_ss(W, U, A, B, R) \
  (__m128)__builtin_ia32_divss_round_mask((__v4sf)(__m128)(A), \
                                          (__v4sf)(__m128)(B), \
                                          (__v4sf)(__m128)(W), (__mmask8)(U), \
                                          (int)(R))

#define _mm_maskz_div_round_ss(U, A, B, R) \
  (__m128)__builtin_ia32_divss_round_mask((__v4sf)(__m128)(A), \
                                          (__v4sf)(__m128)(B), \
                                          (__v4sf)_mm_setzero_ps(), \
                                          (__mmask8)(U), (int)(R))

static __inline__ __m128d __DEFAULT_FN_ATTRS128
_mm_mask_div_sd(__m128d __W, __mmask8 __U,__m128d __A, __m128d __B) {
  __A = _mm_div_sd(__A, __B);
  return __builtin_ia32_selectsd_128(__U, __A, __W);
}

static __inline__ __m128d __DEFAULT_FN_ATTRS128
_mm_maskz_div_sd(__mmask8 __U,__m128d __A, __m128d __B) {
  __A = _mm_div_sd(__A, __B);
  return __builtin_ia32_selectsd_128(__U, __A, _mm_setzero_pd());
}

#define _mm_div_round_sd(A, B, R) \
  (__m128d)__builtin_ia32_divsd_round_mask((__v2df)(__m128d)(A), \
                                           (__v2df)(__m128d)(B), \
                                           (__v2df)_mm_setzero_pd(), \
                                           (__mmask8)-1, (int)(R))

#define _mm_mask_div_round_sd(W, U, A, B, R) \
  (__m128d)__builtin_ia32_divsd_round_mask((__v2df)(__m128d)(A), \
                                           (__v2df)(__m128d)(B), \
                                           (__v2df)(__m128d)(W), \
                                           (__mmask8)(U), (int)(R))

#define _mm_maskz_div_round_sd(U, A, B, R) \
  (__m128d)__builtin_ia32_divsd_round_mask((__v2df)(__m128d)(A), \
                                           (__v2df)(__m128d)(B), \
                                           (__v2df)_mm_setzero_pd(), \
                                           (__mmask8)(U), (int)(R))

static __inline __m512d __DEFAULT_FN_ATTRS512
_mm512_div_pd(__m512d __a, __m512d __b)
{
  return (__m512d)((__v8df)__a/(__v8df)__b);
}

static __inline__ __m512d __DEFAULT_FN_ATTRS512
_mm512_mask_div_pd(__m512d __W, __mmask8 __U, __m512d __A, __m512d __B) {
  return (__m512d)__builtin_ia32_selectpd_512((__mmask8)__U,
                                              (__v8df)_mm512_div_pd(__A, __B),
                                              (__v8df)__W);
}

static __inline__ __m512d __DEFAULT_FN_ATTRS512
_mm512_maskz_div_pd(__mmask8 __U, __m512d __A, __m512d __B) {
  return (__m512d)__builtin_ia32_selectpd_512((__mmask8)__U,
                                              (__v8df)_mm512_div_pd(__A, __B),
                                              (__v8df)_mm512_setzero_pd());
}

static __inline __m512 __DEFAULT_FN_ATTRS512
_mm512_div_ps(__m512 __a, __m512 __b)
{
  return (__m512)((__v16sf)__a/(__v16sf)__b);
}

static __inline__ __m512 __DEFAULT_FN_ATTRS512
_mm512_mask_div_ps(__m512 __W, __mmask16 __U, __m512 __A, __m512 __B) {
  return (__m512)__builtin_ia32_selectps_512((__mmask16)__U,
                                             (__v16sf)_mm512_div_ps(__A, __B),
                                             (__v16sf)__W);
}

static __inline__ __m512 __DEFAULT_FN_ATTRS512
_mm512_maskz_div_ps(__mmask16 __U, __m512 __A, __m512 __B) {
  return (__m512)__builtin_ia32_selectps_512((__mmask16)__U,
                                             (__v16sf)_mm512_div_ps(__A, __B),
                                             (__v16sf)_mm512_setzero_ps());
}

#define _mm512_div_round_pd(A, B, R) \
  (__m512d)__builtin_ia32_divpd512((__v8df)(__m512d)(A), \
                                   (__v8df)(__m512d)(B), (int)(R))

#define _mm512_mask_div_round_pd(W, U, A, B, R) \
  (__m512d)__builtin_ia32_selectpd_512((__mmask8)(U), \
                                   (__v8df)_mm512_div_round_pd((A), (B), (R)), \
                                   (__v8df)(__m512d)(W));

#define _mm512_maskz_div_round_pd(U, A, B, R) \
  (__m512d)__builtin_ia32_selectpd_512((__mmask8)(U), \
                                   (__v8df)_mm512_div_round_pd((A), (B), (R)), \
                                   (__v8df)_mm512_setzero_pd());

#define _mm512_div_round_ps(A, B, R) \
  (__m512)__builtin_ia32_divps512((__v16sf)(__m512)(A), \
                                  (__v16sf)(__m512)(B), (int)(R))

#define _mm512_mask_div_round_ps(W, U, A, B, R) \
  (__m512)__builtin_ia32_selectps_512((__mmask16)(U), \
                                  (__v16sf)_mm512_div_round_ps((A), (B), (R)), \
                                  (__v16sf)(__m512)(W));

#define _mm512_maskz_div_round_ps(U, A, B, R) \
  (__m512)__builtin_ia32_selectps_512((__mmask16)(U), \
                                  (__v16sf)_mm512_div_round_ps((A), (B), (R)), \
                                  (__v16sf)_mm512_setzero_ps());

#define _mm512_roundscale_ps(A, B) \
  (__m512)__builtin_ia32_rndscaleps_mask((__v16sf)(__m512)(A), (int)(B), \
                                         (__v16sf)_mm512_undefined_ps(), \
                                         (__mmask16)-1, \
                                         _MM_FROUND_CUR_DIRECTION)

#define _mm512_mask_roundscale_ps(A, B, C, imm) \
  (__m512)__builtin_ia32_rndscaleps_mask((__v16sf)(__m512)(C), (int)(imm), \
                                         (__v16sf)(__m512)(A), (__mmask16)(B), \
                                         _MM_FROUND_CUR_DIRECTION)

#define _mm512_maskz_roundscale_ps(A, B, imm) \
  (__m512)__builtin_ia32_rndscaleps_mask((__v16sf)(__m512)(B), (int)(imm), \
                                         (__v16sf)_mm512_setzero_ps(), \
                                         (__mmask16)(A), \
                                         _MM_FROUND_CUR_DIRECTION)

#define _mm512_mask_roundscale_round_ps(A, B, C, imm, R) \
  (__m512)__builtin_ia32_rndscaleps_mask((__v16sf)(__m512)(C), (int)(imm), \
                                         (__v16sf)(__m512)(A), (__mmask16)(B), \
                                         (int)(R))

#define _mm512_maskz_roundscale_round_ps(A, B, imm, R) \
  (__m512)__builtin_ia32_rndscaleps_mask((__v16sf)(__m512)(B), (int)(imm), \
                                         (__v16sf)_mm512_setzero_ps(), \
                                         (__mmask16)(A), (int)(R))

#define _mm512_roundscale_round_ps(A, imm, R) \
  (__m512)__builtin_ia32_rndscaleps_mask((__v16sf)(__m512)(A), (int)(imm), \
                                         (__v16sf)_mm512_undefined_ps(), \
                                         (__mmask16)-1, (int)(R))

#define _mm512_roundscale_pd(A, B) \
  (__m512d)__builtin_ia32_rndscalepd_mask((__v8df)(__m512d)(A), (int)(B), \
                                          (__v8df)_mm512_undefined_pd(), \
                                          (__mmask8)-1, \
                                          _MM_FROUND_CUR_DIRECTION)

#define _mm512_mask_roundscale_pd(A, B, C, imm) \
  (__m512d)__builtin_ia32_rndscalepd_mask((__v8df)(__m512d)(C), (int)(imm), \
                                          (__v8df)(__m512d)(A), (__mmask8)(B), \
                                          _MM_FROUND_CUR_DIRECTION)

#define _mm512_maskz_roundscale_pd(A, B, imm) \
  (__m512d)__builtin_ia32_rndscalepd_mask((__v8df)(__m512d)(B), (int)(imm), \
                                          (__v8df)_mm512_setzero_pd(), \
                                          (__mmask8)(A), \
                                          _MM_FROUND_CUR_DIRECTION)

#define _mm512_mask_roundscale_round_pd(A, B, C, imm, R) \
  (__m512d)__builtin_ia32_rndscalepd_mask((__v8df)(__m512d)(C), (int)(imm), \
                                          (__v8df)(__m512d)(A), (__mmask8)(B), \
                                          (int)(R))

#define _mm512_maskz_roundscale_round_pd(A, B, imm, R) \
  (__m512d)__builtin_ia32_rndscalepd_mask((__v8df)(__m512d)(B), (int)(imm), \
                                          (__v8df)_mm512_setzero_pd(), \
                                          (__mmask8)(A), (int)(R))

#define _mm512_roundscale_round_pd(A, imm, R) \
  (__m512d)__builtin_ia32_rndscalepd_mask((__v8df)(__m512d)(A), (int)(imm), \
                                          (__v8df)_mm512_undefined_pd(), \
                                          (__mmask8)-1, (int)(R))

#define _mm512_fmadd_round_pd(A, B, C, R) \
  (__m512d)__builtin_ia32_vfmaddpd512_mask((__v8df)(__m512d)(A), \
                                           (__v8df)(__m512d)(B), \
                                           (__v8df)(__m512d)(C), \
                                           (__mmask8)-1, (int)(R))


#define _mm512_mask_fmadd_round_pd(A, U, B, C, R) \
  (__m512d)__builtin_ia32_vfmaddpd512_mask((__v8df)(__m512d)(A), \
                                           (__v8df)(__m512d)(B), \
                                           (__v8df)(__m512d)(C), \
                                           (__mmask8)(U), (int)(R))


#define _mm512_mask3_fmadd_round_pd(A, B, C, U, R) \
  (__m512d)__builtin_ia32_vfmaddpd512_mask3((__v8df)(__m512d)(A), \
                                            (__v8df)(__m512d)(B), \
                                            (__v8df)(__m512d)(C), \
                                            (__mmask8)(U), (int)(R))


#define _mm512_maskz_fmadd_round_pd(U, A, B, C, R) \
  (__m512d)__builtin_ia32_vfmaddpd512_maskz((__v8df)(__m512d)(A), \
                                            (__v8df)(__m512d)(B), \
                                            (__v8df)(__m512d)(C), \
                                            (__mmask8)(U), (int)(R))


#define _mm512_fmsub_round_pd(A, B, C, R) \
  (__m512d)__builtin_ia32_vfmaddpd512_mask((__v8df)(__m512d)(A), \
                                           (__v8df)(__m512d)(B), \
                                           -(__v8df)(__m512d)(C), \
                                           (__mmask8)-1, (int)(R))


#define _mm512_mask_fmsub_round_pd(A, U, B, C, R) \
  (__m512d)__builtin_ia32_vfmaddpd512_mask((__v8df)(__m512d)(A), \
                                           (__v8df)(__m512d)(B), \
                                           -(__v8df)(__m512d)(C), \
                                           (__mmask8)(U), (int)(R))


#define _mm512_maskz_fmsub_round_pd(U, A, B, C, R) \
  (__m512d)__builtin_ia32_vfmaddpd512_maskz((__v8df)(__m512d)(A), \
                                            (__v8df)(__m512d)(B), \
                                            -(__v8df)(__m512d)(C), \
                                            (__mmask8)(U), (int)(R))


#define _mm512_fnmadd_round_pd(A, B, C, R) \
  (__m512d)__builtin_ia32_vfmaddpd512_mask(-(__v8df)(__m512d)(A), \
                                           (__v8df)(__m512d)(B), \
                                           (__v8df)(__m512d)(C), \
                                           (__mmask8)-1, (int)(R))


#define _mm512_mask3_fnmadd_round_pd(A, B, C, U, R) \
  (__m512d)__builtin_ia32_vfmaddpd512_mask3(-(__v8df)(__m512d)(A), \
                                            (__v8df)(__m512d)(B), \
                                            (__v8df)(__m512d)(C), \
                                            (__mmask8)(U), (int)(R))


#define _mm512_maskz_fnmadd_round_pd(U, A, B, C, R) \
  (__m512d)__builtin_ia32_vfmaddpd512_maskz(-(__v8df)(__m512d)(A), \
                                            (__v8df)(__m512d)(B), \
                                            (__v8df)(__m512d)(C), \
                                            (__mmask8)(U), (int)(R))


#define _mm512_fnmsub_round_pd(A, B, C, R) \
  (__m512d)__builtin_ia32_vfmaddpd512_mask(-(__v8df)(__m512d)(A), \
                                           (__v8df)(__m512d)(B), \
                                           -(__v8df)(__m512d)(C), \
                                           (__mmask8)-1, (int)(R))


#define _mm512_maskz_fnmsub_round_pd(U, A, B, C, R) \
  (__m512d)__builtin_ia32_vfmaddpd512_maskz(-(__v8df)(__m512d)(A), \
                                            (__v8df)(__m512d)(B), \
                                            -(__v8df)(__m512d)(C), \
                                            (__mmask8)(U), (int)(R))


static __inline__ __m512d __DEFAULT_FN_ATTRS512
_mm512_fmadd_pd(__m512d __A, __m512d __B, __m512d __C)
{
  return (__m512d) __builtin_ia32_vfmaddpd512_mask ((__v8df) __A,
                                                    (__v8df) __B,
                                                    (__v8df) __C,
                                                    (__mmask8) -1,
                                                    _MM_FROUND_CUR_DIRECTION);
}

static __inline__ __m512d __DEFAULT_FN_ATTRS512
_mm512_mask_fmadd_pd(__m512d __A, __mmask8 __U, __m512d __B, __m512d __C)
{
  return (__m512d) __builtin_ia32_vfmaddpd512_mask ((__v8df) __A,
                                                    (__v8df) __B,
                                                    (__v8df) __C,
                                                    (__mmask8) __U,
                                                    _MM_FROUND_CUR_DIRECTION);
}

static __inline__ __m512d __DEFAULT_FN_ATTRS512
_mm512_mask3_fmadd_pd(__m512d __A, __m512d __B, __m512d __C, __mmask8 __U)
{
  return (__m512d) __builtin_ia32_vfmaddpd512_mask3 ((__v8df) __A,
                                                     (__v8df) __B,
                                                     (__v8df) __C,
                                                     (__mmask8) __U,
                                                     _MM_FROUND_CUR_DIRECTION);
}

static __inline__ __m512d __DEFAULT_FN_ATTRS512
_mm512_maskz_fmadd_pd(__mmask8 __U, __m512d __A, __m512d __B, __m512d __C)
{
  return (__m512d) __builtin_ia32_vfmaddpd512_maskz ((__v8df) __A,
                                                     (__v8df) __B,
                                                     (__v8df) __C,
                                                     (__mmask8) __U,
                                                     _MM_FROUND_CUR_DIRECTION);
}

static __inline__ __m512d __DEFAULT_FN_ATTRS512
_mm512_fmsub_pd(__m512d __A, __m512d __B, __m512d __C)
{
  return (__m512d) __builtin_ia32_vfmaddpd512_mask ((__v8df) __A,
                                                    (__v8df) __B,
                                                    -(__v8df) __C,
                                                    (__mmask8) -1,
                                                    _MM_FROUND_CUR_DIRECTION);
}

static __inline__ __m512d __DEFAULT_FN_ATTRS512
_mm512_mask_fmsub_pd(__m512d __A, __mmask8 __U, __m512d __B, __m512d __C)
{
  return (__m512d) __builtin_ia32_vfmaddpd512_mask ((__v8df) __A,
                                                    (__v8df) __B,
                                                    -(__v8df) __C,
                                                    (__mmask8) __U,
                                                    _MM_FROUND_CUR_DIRECTION);
}

static __inline__ __m512d __DEFAULT_FN_ATTRS512
_mm512_maskz_fmsub_pd(__mmask8 __U, __m512d __A, __m512d __B, __m512d __C)
{
  return (__m512d) __builtin_ia32_vfmaddpd512_maskz ((__v8df) __A,
                                                     (__v8df) __B,
                                                     -(__v8df) __C,
                                                     (__mmask8) __U,
                                                     _MM_FROUND_CUR_DIRECTION);
}

static __inline__ __m512d __DEFAULT_FN_ATTRS512
_mm512_fnmadd_pd(__m512d __A, __m512d __B, __m512d __C)
{
  return (__m512d) __builtin_ia32_vfmaddpd512_mask ((__v8df) __A,
                                                    -(__v8df) __B,
                                                    (__v8df) __C,
                                                    (__mmask8) -1,
                                                    _MM_FROUND_CUR_DIRECTION);
}

static __inline__ __m512d __DEFAULT_FN_ATTRS512
_mm512_mask3_fnmadd_pd(__m512d __A, __m512d __B, __m512d __C, __mmask8 __U)
{
  return (__m512d) __builtin_ia32_vfmaddpd512_mask3 (-(__v8df) __A,
                                                     (__v8df) __B,
                                                     (__v8df) __C,
                                                     (__mmask8) __U,
                                                     _MM_FROUND_CUR_DIRECTION);
}

static __inline__ __m512d __DEFAULT_FN_ATTRS512
_mm512_maskz_fnmadd_pd(__mmask8 __U, __m512d __A, __m512d __B, __m512d __C)
{
  return (__m512d) __builtin_ia32_vfmaddpd512_maskz (-(__v8df) __A,
                                                     (__v8df) __B,
                                                     (__v8df) __C,
                                                     (__mmask8) __U,
                                                     _MM_FROUND_CUR_DIRECTION);
}

static __inline__ __m512d __DEFAULT_FN_ATTRS512
_mm512_fnmsub_pd(__m512d __A, __m512d __B, __m512d __C)
{
  return (__m512d) __builtin_ia32_vfmaddpd512_mask ((__v8df) __A,
                                                    -(__v8df) __B,
                                                    -(__v8df) __C,
                                                    (__mmask8) -1,
                                                    _MM_FROUND_CUR_DIRECTION);
}

static __inline__ __m512d __DEFAULT_FN_ATTRS512
_mm512_maskz_fnmsub_pd(__mmask8 __U, __m512d __A, __m512d __B, __m512d __C)
{
  return (__m512d) __builtin_ia32_vfmaddpd512_maskz (-(__v8df) __A,
                                                     (__v8df) __B,
                                                     -(__v8df) __C,
                                                     (__mmask8) __U,
                                                     _MM_FROUND_CUR_DIRECTION);
}

#define _mm512_fmadd_round_ps(A, B, C, R) \
  (__m512)__builtin_ia32_vfmaddps512_mask((__v16sf)(__m512)(A), \
                                          (__v16sf)(__m512)(B), \
                                          (__v16sf)(__m512)(C), \
                                          (__mmask16)-1, (int)(R))


#define _mm512_mask_fmadd_round_ps(A, U, B, C, R) \
  (__m512)__builtin_ia32_vfmaddps512_mask((__v16sf)(__m512)(A), \
                                          (__v16sf)(__m512)(B), \
                                          (__v16sf)(__m512)(C), \
                                          (__mmask16)(U), (int)(R))


#define _mm512_mask3_fmadd_round_ps(A, B, C, U, R) \
  (__m512)__builtin_ia32_vfmaddps512_mask3((__v16sf)(__m512)(A), \
                                           (__v16sf)(__m512)(B), \
                                           (__v16sf)(__m512)(C), \
                                           (__mmask16)(U), (int)(R))


#define _mm512_maskz_fmadd_round_ps(U, A, B, C, R) \
  (__m512)__builtin_ia32_vfmaddps512_maskz((__v16sf)(__m512)(A), \
                                           (__v16sf)(__m512)(B), \
                                           (__v16sf)(__m512)(C), \
                                           (__mmask16)(U), (int)(R))


#define _mm512_fmsub_round_ps(A, B, C, R) \
  (__m512)__builtin_ia32_vfmaddps512_mask((__v16sf)(__m512)(A), \
                                          (__v16sf)(__m512)(B), \
                                          -(__v16sf)(__m512)(C), \
                                          (__mmask16)-1, (int)(R))


#define _mm512_mask_fmsub_round_ps(A, U, B, C, R) \
  (__m512)__builtin_ia32_vfmaddps512_mask((__v16sf)(__m512)(A), \
                                          (__v16sf)(__m512)(B), \
                                          -(__v16sf)(__m512)(C), \
                                          (__mmask16)(U), (int)(R))


#define _mm512_maskz_fmsub_round_ps(U, A, B, C, R) \
  (__m512)__builtin_ia32_vfmaddps512_maskz((__v16sf)(__m512)(A), \
                                           (__v16sf)(__m512)(B), \
                                           -(__v16sf)(__m512)(C), \
                                           (__mmask16)(U), (int)(R))


#define _mm512_fnmadd_round_ps(A, B, C, R) \
  (__m512)__builtin_ia32_vfmaddps512_mask((__v16sf)(__m512)(A), \
                                          -(__v16sf)(__m512)(B), \
                                          (__v16sf)(__m512)(C), \
                                          (__mmask16)-1, (int)(R))


#define _mm512_mask3_fnmadd_round_ps(A, B, C, U, R) \
  (__m512)__builtin_ia32_vfmaddps512_mask3(-(__v16sf)(__m512)(A), \
                                           (__v16sf)(__m512)(B), \
                                           (__v16sf)(__m512)(C), \
                                           (__mmask16)(U), (int)(R))


#define _mm512_maskz_fnmadd_round_ps(U, A, B, C, R) \
  (__m512)__builtin_ia32_vfmaddps512_maskz(-(__v16sf)(__m512)(A), \
                                           (__v16sf)(__m512)(B), \
                                           (__v16sf)(__m512)(C), \
                                           (__mmask16)(U), (int)(R))


#define _mm512_fnmsub_round_ps(A, B, C, R) \
  (__m512)__builtin_ia32_vfmaddps512_mask((__v16sf)(__m512)(A), \
                                          -(__v16sf)(__m512)(B), \
                                          -(__v16sf)(__m512)(C), \
                                          (__mmask16)-1, (int)(R))


#define _mm512_maskz_fnmsub_round_ps(U, A, B, C, R) \
  (__m512)__builtin_ia32_vfmaddps512_maskz(-(__v16sf)(__m512)(A), \
                                           (__v16sf)(__m512)(B), \
                                           -(__v16sf)(__m512)(C), \
                                           (__mmask16)(U), (int)(R))


static __inline__ __m512 __DEFAULT_FN_ATTRS512
_mm512_fmadd_ps(__m512 __A, __m512 __B, __m512 __C)
{
  return (__m512) __builtin_ia32_vfmaddps512_mask ((__v16sf) __A,
                                                   (__v16sf) __B,
                                                   (__v16sf) __C,
                                                   (__mmask16) -1,
                                                   _MM_FROUND_CUR_DIRECTION);
}

static __inline__ __m512 __DEFAULT_FN_ATTRS512
_mm512_mask_fmadd_ps(__m512 __A, __mmask16 __U, __m512 __B, __m512 __C)
{
  return (__m512) __builtin_ia32_vfmaddps512_mask ((__v16sf) __A,
                                                   (__v16sf) __B,
                                                   (__v16sf) __C,
                                                   (__mmask16) __U,
                                                   _MM_FROUND_CUR_DIRECTION);
}

static __inline__ __m512 __DEFAULT_FN_ATTRS512
_mm512_mask3_fmadd_ps(__m512 __A, __m512 __B, __m512 __C, __mmask16 __U)
{
  return (__m512) __builtin_ia32_vfmaddps512_mask3 ((__v16sf) __A,
                                                    (__v16sf) __B,
                                                    (__v16sf) __C,
                                                    (__mmask16) __U,
                                                    _MM_FROUND_CUR_DIRECTION);
}

static __inline__ __m512 __DEFAULT_FN_ATTRS512
_mm512_maskz_fmadd_ps(__mmask16 __U, __m512 __A, __m512 __B, __m512 __C)
{
  return (__m512) __builtin_ia32_vfmaddps512_maskz ((__v16sf) __A,
                                                    (__v16sf) __B,
                                                    (__v16sf) __C,
                                                    (__mmask16) __U,
                                                    _MM_FROUND_CUR_DIRECTION);
}

static __inline__ __m512 __DEFAULT_FN_ATTRS512
_mm512_fmsub_ps(__m512 __A, __m512 __B, __m512 __C)
{
  return (__m512) __builtin_ia32_vfmaddps512_mask ((__v16sf) __A,
                                                   (__v16sf) __B,
                                                   -(__v16sf) __C,
                                                   (__mmask16) -1,
                                                   _MM_FROUND_CUR_DIRECTION);
}

static __inline__ __m512 __DEFAULT_FN_ATTRS512
_mm512_mask_fmsub_ps(__m512 __A, __mmask16 __U, __m512 __B, __m512 __C)
{
  return (__m512) __builtin_ia32_vfmaddps512_mask ((__v16sf) __A,
                                                   (__v16sf) __B,
                                                   -(__v16sf) __C,
                                                   (__mmask16) __U,
                                                   _MM_FROUND_CUR_DIRECTION);
}

static __inline__ __m512 __DEFAULT_FN_ATTRS512
_mm512_maskz_fmsub_ps(__mmask16 __U, __m512 __A, __m512 __B, __m512 __C)
{
  return (__m512) __builtin_ia32_vfmaddps512_maskz ((__v16sf) __A,
                                                    (__v16sf) __B,
                                                    -(__v16sf) __C,
                                                    (__mmask16) __U,
                                                    _MM_FROUND_CUR_DIRECTION);
}

static __inline__ __m512 __DEFAULT_FN_ATTRS512
_mm512_fnmadd_ps(__m512 __A, __m512 __B, __m512 __C)
{
  return (__m512) __builtin_ia32_vfmaddps512_mask ((__v16sf) __A,
                                                   -(__v16sf) __B,
                                                   (__v16sf) __C,
                                                   (__mmask16) -1,
                                                   _MM_FROUND_CUR_DIRECTION);
}

static __inline__ __m512 __DEFAULT_FN_ATTRS512
_mm512_mask3_fnmadd_ps(__m512 __A, __m512 __B, __m512 __C, __mmask16 __U)
{
  return (__m512) __builtin_ia32_vfmaddps512_mask3 (-(__v16sf) __A,
                                                    (__v16sf) __B,
                                                    (__v16sf) __C,
                                                    (__mmask16) __U,
                                                    _MM_FROUND_CUR_DIRECTION);
}

static __inline__ __m512 __DEFAULT_FN_ATTRS512
_mm512_maskz_fnmadd_ps(__mmask16 __U, __m512 __A, __m512 __B, __m512 __C)
{
  return (__m512) __builtin_ia32_vfmaddps512_maskz (-(__v16sf) __A,
                                                    (__v16sf) __B,
                                                    (__v16sf) __C,
                                                    (__mmask16) __U,
                                                    _MM_FROUND_CUR_DIRECTION);
}

static __inline__ __m512 __DEFAULT_FN_ATTRS512
_mm512_fnmsub_ps(__m512 __A, __m512 __B, __m512 __C)
{
  return (__m512) __builtin_ia32_vfmaddps512_mask ((__v16sf) __A,
                                                   -(__v16sf) __B,
                                                   -(__v16sf) __C,
                                                   (__mmask16) -1,
                                                   _MM_FROUND_CUR_DIRECTION);
}

static __inline__ __m512 __DEFAULT_FN_ATTRS512
_mm512_maskz_fnmsub_ps(__mmask16 __U, __m512 __A, __m512 __B, __m512 __C)
{
  return (__m512) __builtin_ia32_vfmaddps512_maskz (-(__v16sf) __A,
                                                    (__v16sf) __B,
                                                    -(__v16sf) __C,
                                                    (__mmask16) __U,
                                                    _MM_FROUND_CUR_DIRECTION);
}

#define _mm512_fmaddsub_round_pd(A, B, C, R) \
  (__m512d)__builtin_ia32_vfmaddsubpd512_mask((__v8df)(__m512d)(A), \
                                              (__v8df)(__m512d)(B), \
                                              (__v8df)(__m512d)(C), \
                                              (__mmask8)-1, (int)(R))


#define _mm512_mask_fmaddsub_round_pd(A, U, B, C, R) \
  (__m512d)__builtin_ia32_vfmaddsubpd512_mask((__v8df)(__m512d)(A), \
                                              (__v8df)(__m512d)(B), \
                                              (__v8df)(__m512d)(C), \
                                              (__mmask8)(U), (int)(R))


#define _mm512_mask3_fmaddsub_round_pd(A, B, C, U, R) \
  (__m512d)__builtin_ia32_vfmaddsubpd512_mask3((__v8df)(__m512d)(A), \
                                               (__v8df)(__m512d)(B), \
                                               (__v8df)(__m512d)(C), \
                                               (__mmask8)(U), (int)(R))


#define _mm512_maskz_fmaddsub_round_pd(U, A, B, C, R) \
  (__m512d)__builtin_ia32_vfmaddsubpd512_maskz((__v8df)(__m512d)(A), \
                                               (__v8df)(__m512d)(B), \
                                               (__v8df)(__m512d)(C), \
                                               (__mmask8)(U), (int)(R))


#define _mm512_fmsubadd_round_pd(A, B, C, R) \
  (__m512d)__builtin_ia32_vfmaddsubpd512_mask((__v8df)(__m512d)(A), \
                                              (__v8df)(__m512d)(B), \
                                              -(__v8df)(__m512d)(C), \
                                              (__mmask8)-1, (int)(R))


#define _mm512_mask_fmsubadd_round_pd(A, U, B, C, R) \
  (__m512d)__builtin_ia32_vfmaddsubpd512_mask((__v8df)(__m512d)(A), \
                                              (__v8df)(__m512d)(B), \
                                              -(__v8df)(__m512d)(C), \
                                              (__mmask8)(U), (int)(R))


#define _mm512_maskz_fmsubadd_round_pd(U, A, B, C, R) \
  (__m512d)__builtin_ia32_vfmaddsubpd512_maskz((__v8df)(__m512d)(A), \
                                               (__v8df)(__m512d)(B), \
                                               -(__v8df)(__m512d)(C), \
                                               (__mmask8)(U), (int)(R))


static __inline__ __m512d __DEFAULT_FN_ATTRS512
_mm512_fmaddsub_pd(__m512d __A, __m512d __B, __m512d __C)
{
  return (__m512d) __builtin_ia32_vfmaddsubpd512_mask ((__v8df) __A,
                                                      (__v8df) __B,
                                                      (__v8df) __C,
                                                      (__mmask8) -1,
                                                      _MM_FROUND_CUR_DIRECTION);
}

static __inline__ __m512d __DEFAULT_FN_ATTRS512
_mm512_mask_fmaddsub_pd(__m512d __A, __mmask8 __U, __m512d __B, __m512d __C)
{
  return (__m512d) __builtin_ia32_vfmaddsubpd512_mask ((__v8df) __A,
                                                      (__v8df) __B,
                                                      (__v8df) __C,
                                                      (__mmask8) __U,
                                                      _MM_FROUND_CUR_DIRECTION);
}

static __inline__ __m512d __DEFAULT_FN_ATTRS512
_mm512_mask3_fmaddsub_pd(__m512d __A, __m512d __B, __m512d __C, __mmask8 __U)
{
  return (__m512d) __builtin_ia32_vfmaddsubpd512_mask3 ((__v8df) __A,
                                                       (__v8df) __B,
                                                       (__v8df) __C,
                                                       (__mmask8) __U,
                                                       _MM_FROUND_CUR_DIRECTION);
}

static __inline__ __m512d __DEFAULT_FN_ATTRS512
_mm512_maskz_fmaddsub_pd(__mmask8 __U, __m512d __A, __m512d __B, __m512d __C)
{
  return (__m512d) __builtin_ia32_vfmaddsubpd512_maskz ((__v8df) __A,
                                                       (__v8df) __B,
                                                       (__v8df) __C,
                                                       (__mmask8) __U,
                                                       _MM_FROUND_CUR_DIRECTION);
}

static __inline__ __m512d __DEFAULT_FN_ATTRS512
_mm512_fmsubadd_pd(__m512d __A, __m512d __B, __m512d __C)
{
  return (__m512d) __builtin_ia32_vfmaddsubpd512_mask ((__v8df) __A,
                                                       (__v8df) __B,
                                                       -(__v8df) __C,
                                                       (__mmask8) -1,
                                                       _MM_FROUND_CUR_DIRECTION);
}

static __inline__ __m512d __DEFAULT_FN_ATTRS512
_mm512_mask_fmsubadd_pd(__m512d __A, __mmask8 __U, __m512d __B, __m512d __C)
{
  return (__m512d) __builtin_ia32_vfmaddsubpd512_mask ((__v8df) __A,
                                                       (__v8df) __B,
                                                       -(__v8df) __C,
                                                       (__mmask8) __U,
                                                       _MM_FROUND_CUR_DIRECTION);
}

static __inline__ __m512d __DEFAULT_FN_ATTRS512
_mm512_maskz_fmsubadd_pd(__mmask8 __U, __m512d __A, __m512d __B, __m512d __C)
{
  return (__m512d) __builtin_ia32_vfmaddsubpd512_maskz ((__v8df) __A,
                                                        (__v8df) __B,
                                                        -(__v8df) __C,
                                                        (__mmask8) __U,
                                                        _MM_FROUND_CUR_DIRECTION);
}

#define _mm512_fmaddsub_round_ps(A, B, C, R) \
  (__m512)__builtin_ia32_vfmaddsubps512_mask((__v16sf)(__m512)(A), \
                                             (__v16sf)(__m512)(B), \
                                             (__v16sf)(__m512)(C), \
                                             (__mmask16)-1, (int)(R))


#define _mm512_mask_fmaddsub_round_ps(A, U, B, C, R) \
  (__m512)__builtin_ia32_vfmaddsubps512_mask((__v16sf)(__m512)(A), \
                                             (__v16sf)(__m512)(B), \
                                             (__v16sf)(__m512)(C), \
                                             (__mmask16)(U), (int)(R))


#define _mm512_mask3_fmaddsub_round_ps(A, B, C, U, R) \
  (__m512)__builtin_ia32_vfmaddsubps512_mask3((__v16sf)(__m512)(A), \
                                              (__v16sf)(__m512)(B), \
                                              (__v16sf)(__m512)(C), \
                                              (__mmask16)(U), (int)(R))


#define _mm512_maskz_fmaddsub_round_ps(U, A, B, C, R) \
  (__m512)__builtin_ia32_vfmaddsubps512_maskz((__v16sf)(__m512)(A), \
                                              (__v16sf)(__m512)(B), \
                                              (__v16sf)(__m512)(C), \
                                              (__mmask16)(U), (int)(R))


#define _mm512_fmsubadd_round_ps(A, B, C, R) \
  (__m512)__builtin_ia32_vfmaddsubps512_mask((__v16sf)(__m512)(A), \
                                             (__v16sf)(__m512)(B), \
                                             -(__v16sf)(__m512)(C), \
                                             (__mmask16)-1, (int)(R))


#define _mm512_mask_fmsubadd_round_ps(A, U, B, C, R) \
  (__m512)__builtin_ia32_vfmaddsubps512_mask((__v16sf)(__m512)(A), \
                                             (__v16sf)(__m512)(B), \
                                             -(__v16sf)(__m512)(C), \
                                             (__mmask16)(U), (int)(R))


#define _mm512_maskz_fmsubadd_round_ps(U, A, B, C, R) \
  (__m512)__builtin_ia32_vfmaddsubps512_maskz((__v16sf)(__m512)(A), \
                                              (__v16sf)(__m512)(B), \
                                              -(__v16sf)(__m512)(C), \
                                              (__mmask16)(U), (int)(R))


static __inline__ __m512 __DEFAULT_FN_ATTRS512
_mm512_fmaddsub_ps(__m512 __A, __m512 __B, __m512 __C)
{
  return (__m512) __builtin_ia32_vfmaddsubps512_mask ((__v16sf) __A,
                                                      (__v16sf) __B,
                                                      (__v16sf) __C,
                                                      (__mmask16) -1,
                                                      _MM_FROUND_CUR_DIRECTION);
}

static __inline__ __m512 __DEFAULT_FN_ATTRS512
_mm512_mask_fmaddsub_ps(__m512 __A, __mmask16 __U, __m512 __B, __m512 __C)
{
  return (__m512) __builtin_ia32_vfmaddsubps512_mask ((__v16sf) __A,
                                                      (__v16sf) __B,
                                                      (__v16sf) __C,
                                                      (__mmask16) __U,
                                                      _MM_FROUND_CUR_DIRECTION);
}

static __inline__ __m512 __DEFAULT_FN_ATTRS512
_mm512_mask3_fmaddsub_ps(__m512 __A, __m512 __B, __m512 __C, __mmask16 __U)
{
  return (__m512) __builtin_ia32_vfmaddsubps512_mask3 ((__v16sf) __A,
                                                       (__v16sf) __B,
                                                       (__v16sf) __C,
                                                       (__mmask16) __U,
                                                       _MM_FROUND_CUR_DIRECTION);
}

static __inline__ __m512 __DEFAULT_FN_ATTRS512
_mm512_maskz_fmaddsub_ps(__mmask16 __U, __m512 __A, __m512 __B, __m512 __C)
{
  return (__m512) __builtin_ia32_vfmaddsubps512_maskz ((__v16sf) __A,
                                                       (__v16sf) __B,
                                                       (__v16sf) __C,
                                                       (__mmask16) __U,
                                                       _MM_FROUND_CUR_DIRECTION);
}

static __inline__ __m512 __DEFAULT_FN_ATTRS512
_mm512_fmsubadd_ps(__m512 __A, __m512 __B, __m512 __C)
{
  return (__m512) __builtin_ia32_vfmaddsubps512_mask ((__v16sf) __A,
                                                      (__v16sf) __B,
                                                      -(__v16sf) __C,
                                                      (__mmask16) -1,
                                                      _MM_FROUND_CUR_DIRECTION);
}

static __inline__ __m512 __DEFAULT_FN_ATTRS512
_mm512_mask_fmsubadd_ps(__m512 __A, __mmask16 __U, __m512 __B, __m512 __C)
{
  return (__m512) __builtin_ia32_vfmaddsubps512_mask ((__v16sf) __A,
                                                      (__v16sf) __B,
                                                      -(__v16sf) __C,
                                                      (__mmask16) __U,
                                                      _MM_FROUND_CUR_DIRECTION);
}

static __inline__ __m512 __DEFAULT_FN_ATTRS512
_mm512_maskz_fmsubadd_ps(__mmask16 __U, __m512 __A, __m512 __B, __m512 __C)
{
  return (__m512) __builtin_ia32_vfmaddsubps512_maskz ((__v16sf) __A,
                                                       (__v16sf) __B,
                                                       -(__v16sf) __C,
                                                       (__mmask16) __U,
                                                       _MM_FROUND_CUR_DIRECTION);
}

#define _mm512_mask3_fmsub_round_pd(A, B, C, U, R) \
  (__m512d)__builtin_ia32_vfmsubpd512_mask3((__v8df)(__m512d)(A), \
                                            (__v8df)(__m512d)(B), \
                                            (__v8df)(__m512d)(C), \
                                            (__mmask8)(U), (int)(R))


static __inline__ __m512d __DEFAULT_FN_ATTRS512
_mm512_mask3_fmsub_pd(__m512d __A, __m512d __B, __m512d __C, __mmask8 __U)
{
  return (__m512d)__builtin_ia32_vfmsubpd512_mask3 ((__v8df) __A,
                                                    (__v8df) __B,
                                                    (__v8df) __C,
                                                    (__mmask8) __U,
                                                    _MM_FROUND_CUR_DIRECTION);
}

#define _mm512_mask3_fmsub_round_ps(A, B, C, U, R) \
  (__m512)__builtin_ia32_vfmsubps512_mask3((__v16sf)(__m512)(A), \
                                           (__v16sf)(__m512)(B), \
                                           (__v16sf)(__m512)(C), \
                                           (__mmask16)(U), (int)(R))

static __inline__ __m512 __DEFAULT_FN_ATTRS512
_mm512_mask3_fmsub_ps(__m512 __A, __m512 __B, __m512 __C, __mmask16 __U)
{
  return (__m512)__builtin_ia32_vfmsubps512_mask3 ((__v16sf) __A,
                                                   (__v16sf) __B,
                                                   (__v16sf) __C,
                                                   (__mmask16) __U,
                                                   _MM_FROUND_CUR_DIRECTION);
}

#define _mm512_mask3_fmsubadd_round_pd(A, B, C, U, R) \
  (__m512d)__builtin_ia32_vfmsubaddpd512_mask3((__v8df)(__m512d)(A), \
                                               (__v8df)(__m512d)(B), \
                                               (__v8df)(__m512d)(C), \
                                               (__mmask8)(U), (int)(R))


static __inline__ __m512d __DEFAULT_FN_ATTRS512
_mm512_mask3_fmsubadd_pd(__m512d __A, __m512d __B, __m512d __C, __mmask8 __U)
{
  return (__m512d)__builtin_ia32_vfmsubaddpd512_mask3 ((__v8df) __A,
                                                       (__v8df) __B,
                                                       (__v8df) __C,
                                                       (__mmask8) __U,
                                                       _MM_FROUND_CUR_DIRECTION);
}

#define _mm512_mask3_fmsubadd_round_ps(A, B, C, U, R) \
  (__m512)__builtin_ia32_vfmsubaddps512_mask3((__v16sf)(__m512)(A), \
                                              (__v16sf)(__m512)(B), \
                                              (__v16sf)(__m512)(C), \
                                              (__mmask16)(U), (int)(R))


static __inline__ __m512 __DEFAULT_FN_ATTRS512
_mm512_mask3_fmsubadd_ps(__m512 __A, __m512 __B, __m512 __C, __mmask16 __U)
{
  return (__m512)__builtin_ia32_vfmsubaddps512_mask3 ((__v16sf) __A,
                                                      (__v16sf) __B,
                                                      (__v16sf) __C,
                                                      (__mmask16) __U,
                                                      _MM_FROUND_CUR_DIRECTION);
}

#define _mm512_mask_fnmadd_round_pd(A, U, B, C, R) \
  (__m512d)__builtin_ia32_vfmaddpd512_mask((__v8df)(__m512d)(A), \
                                           -(__v8df)(__m512d)(B), \
                                           (__v8df)(__m512d)(C), \
                                           (__mmask8)(U), (int)(R))


static __inline__ __m512d __DEFAULT_FN_ATTRS512
_mm512_mask_fnmadd_pd(__m512d __A, __mmask8 __U, __m512d __B, __m512d __C)
{
  return (__m512d) __builtin_ia32_vfmaddpd512_mask ((__v8df) __A,
                                                    -(__v8df) __B,
                                                    (__v8df) __C,
                                                    (__mmask8) __U,
                                                    _MM_FROUND_CUR_DIRECTION);
}

#define _mm512_mask_fnmadd_round_ps(A, U, B, C, R) \
  (__m512)__builtin_ia32_vfmaddps512_mask((__v16sf)(__m512)(A), \
                                          -(__v16sf)(__m512)(B), \
                                          (__v16sf)(__m512)(C), \
                                          (__mmask16)(U), (int)(R))


static __inline__ __m512 __DEFAULT_FN_ATTRS512
_mm512_mask_fnmadd_ps(__m512 __A, __mmask16 __U, __m512 __B, __m512 __C)
{
  return (__m512) __builtin_ia32_vfmaddps512_mask ((__v16sf) __A,
                                                   -(__v16sf) __B,
                                                   (__v16sf) __C,
                                                   (__mmask16) __U,
                                                   _MM_FROUND_CUR_DIRECTION);
}

#define _mm512_mask_fnmsub_round_pd(A, U, B, C, R) \
  (__m512d)__builtin_ia32_vfmaddpd512_mask((__v8df)(__m512d)(A), \
                                           -(__v8df)(__m512d)(B), \
                                           -(__v8df)(__m512d)(C), \
                                           (__mmask8)(U), (int)(R))


#define _mm512_mask3_fnmsub_round_pd(A, B, C, U, R) \
  (__m512d)__builtin_ia32_vfmsubpd512_mask3(-(__v8df)(__m512d)(A), \
                                            (__v8df)(__m512d)(B), \
                                            (__v8df)(__m512d)(C), \
                                            (__mmask8)(U), (int)(R))


static __inline__ __m512d __DEFAULT_FN_ATTRS512
_mm512_mask_fnmsub_pd(__m512d __A, __mmask8 __U, __m512d __B, __m512d __C)
{
  return (__m512d) __builtin_ia32_vfmaddpd512_mask ((__v8df) __A,
                                                    -(__v8df) __B,
                                                    -(__v8df) __C,
                                                    (__mmask8) __U,
                                                    _MM_FROUND_CUR_DIRECTION);
}

static __inline__ __m512d __DEFAULT_FN_ATTRS512
_mm512_mask3_fnmsub_pd(__m512d __A, __m512d __B, __m512d __C, __mmask8 __U)
{
  return (__m512d) __builtin_ia32_vfmsubpd512_mask3 (-(__v8df) __A,
                                                     (__v8df) __B,
                                                     (__v8df) __C,
                                                     (__mmask8) __U,
                                                     _MM_FROUND_CUR_DIRECTION);
}

#define _mm512_mask_fnmsub_round_ps(A, U, B, C, R) \
  (__m512)__builtin_ia32_vfmaddps512_mask((__v16sf)(__m512)(A), \
                                          -(__v16sf)(__m512)(B), \
                                          -(__v16sf)(__m512)(C), \
                                          (__mmask16)(U), (int)(R))


#define _mm512_mask3_fnmsub_round_ps(A, B, C, U, R) \
  (__m512)__builtin_ia32_vfmsubps512_mask3(-(__v16sf)(__m512)(A), \
                                           (__v16sf)(__m512)(B), \
                                           (__v16sf)(__m512)(C), \
                                           (__mmask16)(U), (int)(R))


static __inline__ __m512 __DEFAULT_FN_ATTRS512
_mm512_mask_fnmsub_ps(__m512 __A, __mmask16 __U, __m512 __B, __m512 __C)
{
  return (__m512) __builtin_ia32_vfmaddps512_mask ((__v16sf) __A,
                                                   -(__v16sf) __B,
                                                   -(__v16sf) __C,
                                                   (__mmask16) __U,
                                                   _MM_FROUND_CUR_DIRECTION);
}

static __inline__ __m512 __DEFAULT_FN_ATTRS512
_mm512_mask3_fnmsub_ps(__m512 __A, __m512 __B, __m512 __C, __mmask16 __U)
{
  return (__m512) __builtin_ia32_vfmsubps512_mask3 (-(__v16sf) __A,
                                                    (__v16sf) __B,
                                                    (__v16sf) __C,
                                                    (__mmask16) __U,
                                                    _MM_FROUND_CUR_DIRECTION);
}



/* Vector permutations */

static __inline __m512i __DEFAULT_FN_ATTRS512
_mm512_permutex2var_epi32(__m512i __A, __m512i __I, __m512i __B)
{
  return (__m512i)__builtin_ia32_vpermi2vard512((__v16si)__A, (__v16si) __I,
                                                (__v16si) __B);
}

static __inline__ __m512i __DEFAULT_FN_ATTRS512
_mm512_mask_permutex2var_epi32(__m512i __A, __mmask16 __U, __m512i __I,
                               __m512i __B)
{
  return (__m512i)__builtin_ia32_selectd_512(__U,
                              (__v16si)_mm512_permutex2var_epi32(__A, __I, __B),
                              (__v16si)__A);
}

static __inline__ __m512i __DEFAULT_FN_ATTRS512
_mm512_mask2_permutex2var_epi32(__m512i __A, __m512i __I, __mmask16 __U,
                                __m512i __B)
{
  return (__m512i)__builtin_ia32_selectd_512(__U,
                              (__v16si)_mm512_permutex2var_epi32(__A, __I, __B),
                              (__v16si)__I);
}

static __inline__ __m512i __DEFAULT_FN_ATTRS512
_mm512_maskz_permutex2var_epi32(__mmask16 __U, __m512i __A, __m512i __I,
                                __m512i __B)
{
  return (__m512i)__builtin_ia32_selectd_512(__U,
                              (__v16si)_mm512_permutex2var_epi32(__A, __I, __B),
                              (__v16si)_mm512_setzero_si512());
}

static __inline __m512i __DEFAULT_FN_ATTRS512
_mm512_permutex2var_epi64(__m512i __A, __m512i __I, __m512i __B)
{
  return (__m512i)__builtin_ia32_vpermi2varq512((__v8di)__A, (__v8di) __I,
                                                (__v8di) __B);
}

static __inline__ __m512i __DEFAULT_FN_ATTRS512
_mm512_mask_permutex2var_epi64(__m512i __A, __mmask8 __U, __m512i __I,
                               __m512i __B)
{
  return (__m512i)__builtin_ia32_selectq_512(__U,
                               (__v8di)_mm512_permutex2var_epi64(__A, __I, __B),
                               (__v8di)__A);
}

static __inline__ __m512i __DEFAULT_FN_ATTRS512
_mm512_mask2_permutex2var_epi64(__m512i __A, __m512i __I, __mmask8 __U,
                                __m512i __B)
{
  return (__m512i)__builtin_ia32_selectq_512(__U,
                               (__v8di)_mm512_permutex2var_epi64(__A, __I, __B),
                               (__v8di)__I);
}

static __inline__ __m512i __DEFAULT_FN_ATTRS512
_mm512_maskz_permutex2var_epi64(__mmask8 __U, __m512i __A, __m512i __I,
                                __m512i __B)
{
  return (__m512i)__builtin_ia32_selectq_512(__U,
                               (__v8di)_mm512_permutex2var_epi64(__A, __I, __B),
                               (__v8di)_mm512_setzero_si512());
}

#define _mm512_alignr_epi64(A, B, I) \
  (__m512i)__builtin_ia32_alignq512((__v8di)(__m512i)(A), \
                                    (__v8di)(__m512i)(B), (int)(I))

#define _mm512_mask_alignr_epi64(W, U, A, B, imm) \
  (__m512i)__builtin_ia32_selectq_512((__mmask8)(U), \
                                 (__v8di)_mm512_alignr_epi64((A), (B), (imm)), \
                                 (__v8di)(__m512i)(W))

#define _mm512_maskz_alignr_epi64(U, A, B, imm) \
  (__m512i)__builtin_ia32_selectq_512((__mmask8)(U), \
                                 (__v8di)_mm512_alignr_epi64((A), (B), (imm)), \
                                 (__v8di)_mm512_setzero_si512())

#define _mm512_alignr_epi32(A, B, I) \
  (__m512i)__builtin_ia32_alignd512((__v16si)(__m512i)(A), \
                                    (__v16si)(__m512i)(B), (int)(I))

#define _mm512_mask_alignr_epi32(W, U, A, B, imm) \
  (__m512i)__builtin_ia32_selectd_512((__mmask16)(U), \
                                (__v16si)_mm512_alignr_epi32((A), (B), (imm)), \
                                (__v16si)(__m512i)(W))

#define _mm512_maskz_alignr_epi32(U, A, B, imm) \
  (__m512i)__builtin_ia32_selectd_512((__mmask16)(U), \
                                (__v16si)_mm512_alignr_epi32((A), (B), (imm)), \
                                (__v16si)_mm512_setzero_si512())
/* Vector Extract */

#define _mm512_extractf64x4_pd(A, I) \
  (__m256d)__builtin_ia32_extractf64x4_mask((__v8df)(__m512d)(A), (int)(I), \
                                            (__v4df)_mm256_undefined_pd(), \
                                            (__mmask8)-1)

#define _mm512_mask_extractf64x4_pd(W, U, A, imm) \
  (__m256d)__builtin_ia32_extractf64x4_mask((__v8df)(__m512d)(A), (int)(imm), \
                                            (__v4df)(__m256d)(W), \
                                            (__mmask8)(U))

#define _mm512_maskz_extractf64x4_pd(U, A, imm) \
  (__m256d)__builtin_ia32_extractf64x4_mask((__v8df)(__m512d)(A), (int)(imm), \
                                            (__v4df)_mm256_setzero_pd(), \
                                            (__mmask8)(U))

#define _mm512_extractf32x4_ps(A, I) \
  (__m128)__builtin_ia32_extractf32x4_mask((__v16sf)(__m512)(A), (int)(I), \
                                           (__v4sf)_mm_undefined_ps(), \
                                           (__mmask8)-1)

#define _mm512_mask_extractf32x4_ps(W, U, A, imm) \
  (__m128)__builtin_ia32_extractf32x4_mask((__v16sf)(__m512)(A), (int)(imm), \
                                           (__v4sf)(__m128)(W), \
                                           (__mmask8)(U))

#define _mm512_maskz_extractf32x4_ps(U, A, imm) \
  (__m128)__builtin_ia32_extractf32x4_mask((__v16sf)(__m512)(A), (int)(imm), \
                                           (__v4sf)_mm_setzero_ps(), \
                                           (__mmask8)(U))

/* Vector Blend */

static __inline __m512d __DEFAULT_FN_ATTRS512
_mm512_mask_blend_pd(__mmask8 __U, __m512d __A, __m512d __W)
{
  return (__m512d) __builtin_ia32_selectpd_512 ((__mmask8) __U,
                 (__v8df) __W,
                 (__v8df) __A);
}

static __inline __m512 __DEFAULT_FN_ATTRS512
_mm512_mask_blend_ps(__mmask16 __U, __m512 __A, __m512 __W)
{
  return (__m512) __builtin_ia32_selectps_512 ((__mmask16) __U,
                (__v16sf) __W,
                (__v16sf) __A);
}

static __inline __m512i __DEFAULT_FN_ATTRS512
_mm512_mask_blend_epi64(__mmask8 __U, __m512i __A, __m512i __W)
{
  return (__m512i) __builtin_ia32_selectq_512 ((__mmask8) __U,
                (__v8di) __W,
                (__v8di) __A);
}

static __inline __m512i __DEFAULT_FN_ATTRS512
_mm512_mask_blend_epi32(__mmask16 __U, __m512i __A, __m512i __W)
{
  return (__m512i) __builtin_ia32_selectd_512 ((__mmask16) __U,
                (__v16si) __W,
                (__v16si) __A);
}

/* Compare */

#define _mm512_cmp_round_ps_mask(A, B, P, R) \
  (__mmask16)__builtin_ia32_cmpps512_mask((__v16sf)(__m512)(A), \
                                          (__v16sf)(__m512)(B), (int)(P), \
                                          (__mmask16)-1, (int)(R))

#define _mm512_mask_cmp_round_ps_mask(U, A, B, P, R) \
  (__mmask16)__builtin_ia32_cmpps512_mask((__v16sf)(__m512)(A), \
                                          (__v16sf)(__m512)(B), (int)(P), \
                                          (__mmask16)(U), (int)(R))

#define _mm512_cmp_ps_mask(A, B, P) \
  _mm512_cmp_round_ps_mask((A), (B), (P), _MM_FROUND_CUR_DIRECTION)
#define _mm512_mask_cmp_ps_mask(U, A, B, P) \
  _mm512_mask_cmp_round_ps_mask((U), (A), (B), (P), _MM_FROUND_CUR_DIRECTION)

#define _mm512_cmpeq_ps_mask(A, B) \
    _mm512_cmp_ps_mask((A), (B), _CMP_EQ_OQ)
#define _mm512_mask_cmpeq_ps_mask(k, A, B) \
    _mm512_mask_cmp_ps_mask((k), (A), (B), _CMP_EQ_OQ)

#define _mm512_cmplt_ps_mask(A, B) \
    _mm512_cmp_ps_mask((A), (B), _CMP_LT_OS)
#define _mm512_mask_cmplt_ps_mask(k, A, B) \
    _mm512_mask_cmp_ps_mask((k), (A), (B), _CMP_LT_OS)

#define _mm512_cmple_ps_mask(A, B) \
    _mm512_cmp_ps_mask((A), (B), _CMP_LE_OS)
#define _mm512_mask_cmple_ps_mask(k, A, B) \
    _mm512_mask_cmp_ps_mask((k), (A), (B), _CMP_LE_OS)

#define _mm512_cmpunord_ps_mask(A, B) \
    _mm512_cmp_ps_mask((A), (B), _CMP_UNORD_Q)
#define _mm512_mask_cmpunord_ps_mask(k, A, B) \
    _mm512_mask_cmp_ps_mask((k), (A), (B), _CMP_UNORD_Q)

#define _mm512_cmpneq_ps_mask(A, B) \
    _mm512_cmp_ps_mask((A), (B), _CMP_NEQ_UQ)
#define _mm512_mask_cmpneq_ps_mask(k, A, B) \
    _mm512_mask_cmp_ps_mask((k), (A), (B), _CMP_NEQ_UQ)

#define _mm512_cmpnlt_ps_mask(A, B) \
    _mm512_cmp_ps_mask((A), (B), _CMP_NLT_US)
#define _mm512_mask_cmpnlt_ps_mask(k, A, B) \
    _mm512_mask_cmp_ps_mask((k), (A), (B), _CMP_NLT_US)

#define _mm512_cmpnle_ps_mask(A, B) \
    _mm512_cmp_ps_mask((A), (B), _CMP_NLE_US)
#define _mm512_mask_cmpnle_ps_mask(k, A, B) \
    _mm512_mask_cmp_ps_mask((k), (A), (B), _CMP_NLE_US)

#define _mm512_cmpord_ps_mask(A, B) \
    _mm512_cmp_ps_mask((A), (B), _CMP_ORD_Q)
#define _mm512_mask_cmpord_ps_mask(k, A, B) \
    _mm512_mask_cmp_ps_mask((k), (A), (B), _CMP_ORD_Q)

#define _mm512_cmp_round_pd_mask(A, B, P, R) \
  (__mmask8)__builtin_ia32_cmppd512_mask((__v8df)(__m512d)(A), \
                                         (__v8df)(__m512d)(B), (int)(P), \
                                         (__mmask8)-1, (int)(R))

#define _mm512_mask_cmp_round_pd_mask(U, A, B, P, R) \
  (__mmask8)__builtin_ia32_cmppd512_mask((__v8df)(__m512d)(A), \
                                         (__v8df)(__m512d)(B), (int)(P), \
                                         (__mmask8)(U), (int)(R))

#define _mm512_cmp_pd_mask(A, B, P) \
  _mm512_cmp_round_pd_mask((A), (B), (P), _MM_FROUND_CUR_DIRECTION)
#define _mm512_mask_cmp_pd_mask(U, A, B, P) \
  _mm512_mask_cmp_round_pd_mask((U), (A), (B), (P), _MM_FROUND_CUR_DIRECTION)

#define _mm512_cmpeq_pd_mask(A, B) \
    _mm512_cmp_pd_mask((A), (B), _CMP_EQ_OQ)
#define _mm512_mask_cmpeq_pd_mask(k, A, B) \
    _mm512_mask_cmp_pd_mask((k), (A), (B), _CMP_EQ_OQ)

#define _mm512_cmplt_pd_mask(A, B) \
    _mm512_cmp_pd_mask((A), (B), _CMP_LT_OS)
#define _mm512_mask_cmplt_pd_mask(k, A, B) \
    _mm512_mask_cmp_pd_mask((k), (A), (B), _CMP_LT_OS)

#define _mm512_cmple_pd_mask(A, B) \
    _mm512_cmp_pd_mask((A), (B), _CMP_LE_OS)
#define _mm512_mask_cmple_pd_mask(k, A, B) \
    _mm512_mask_cmp_pd_mask((k), (A), (B), _CMP_LE_OS)

#define _mm512_cmpunord_pd_mask(A, B) \
    _mm512_cmp_pd_mask((A), (B), _CMP_UNORD_Q)
#define _mm512_mask_cmpunord_pd_mask(k, A, B) \
    _mm512_mask_cmp_pd_mask((k), (A), (B), _CMP_UNORD_Q)

#define _mm512_cmpneq_pd_mask(A, B) \
    _mm512_cmp_pd_mask((A), (B), _CMP_NEQ_UQ)
#define _mm512_mask_cmpneq_pd_mask(k, A, B) \
    _mm512_mask_cmp_pd_mask((k), (A), (B), _CMP_NEQ_UQ)

#define _mm512_cmpnlt_pd_mask(A, B) \
    _mm512_cmp_pd_mask((A), (B), _CMP_NLT_US)
#define _mm512_mask_cmpnlt_pd_mask(k, A, B) \
    _mm512_mask_cmp_pd_mask((k), (A), (B), _CMP_NLT_US)

#define _mm512_cmpnle_pd_mask(A, B) \
    _mm512_cmp_pd_mask((A), (B), _CMP_NLE_US)
#define _mm512_mask_cmpnle_pd_mask(k, A, B) \
    _mm512_mask_cmp_pd_mask((k), (A), (B), _CMP_NLE_US)

#define _mm512_cmpord_pd_mask(A, B) \
    _mm512_cmp_pd_mask((A), (B), _CMP_ORD_Q)
#define _mm512_mask_cmpord_pd_mask(k, A, B) \
    _mm512_mask_cmp_pd_mask((k), (A), (B), _CMP_ORD_Q)

/* Conversion */

#define _mm512_cvtt_roundps_epu32(A, R) \
  (__m512i)__builtin_ia32_cvttps2udq512_mask((__v16sf)(__m512)(A), \
                                             (__v16si)_mm512_undefined_epi32(), \
                                             (__mmask16)-1, (int)(R))

#define _mm512_mask_cvtt_roundps_epu32(W, U, A, R) \
  (__m512i)__builtin_ia32_cvttps2udq512_mask((__v16sf)(__m512)(A), \
                                             (__v16si)(__m512i)(W), \
                                             (__mmask16)(U), (int)(R))

#define _mm512_maskz_cvtt_roundps_epu32(U, A, R) \
  (__m512i)__builtin_ia32_cvttps2udq512_mask((__v16sf)(__m512)(A), \
                                             (__v16si)_mm512_setzero_si512(), \
                                             (__mmask16)(U), (int)(R))


static __inline __m512i __DEFAULT_FN_ATTRS512
_mm512_cvttps_epu32(__m512 __A)
{
  return (__m512i) __builtin_ia32_cvttps2udq512_mask ((__v16sf) __A,
                  (__v16si)
                  _mm512_setzero_si512 (),
                  (__mmask16) -1,
                  _MM_FROUND_CUR_DIRECTION);
}

static __inline__ __m512i __DEFAULT_FN_ATTRS512
_mm512_mask_cvttps_epu32 (__m512i __W, __mmask16 __U, __m512 __A)
{
  return (__m512i) __builtin_ia32_cvttps2udq512_mask ((__v16sf) __A,
                   (__v16si) __W,
                   (__mmask16) __U,
                   _MM_FROUND_CUR_DIRECTION);
}

static __inline__ __m512i __DEFAULT_FN_ATTRS512
_mm512_maskz_cvttps_epu32 (__mmask16 __U, __m512 __A)
{
  return (__m512i) __builtin_ia32_cvttps2udq512_mask ((__v16sf) __A,
                   (__v16si) _mm512_setzero_si512 (),
                   (__mmask16) __U,
                   _MM_FROUND_CUR_DIRECTION);
}

#define _mm512_cvt_roundepi32_ps(A, R) \
  (__m512)__builtin_ia32_cvtdq2ps512_mask((__v16si)(__m512i)(A), \
                                          (__v16sf)_mm512_setzero_ps(), \
                                          (__mmask16)-1, (int)(R))

#define _mm512_mask_cvt_roundepi32_ps(W, U, A, R) \
  (__m512)__builtin_ia32_cvtdq2ps512_mask((__v16si)(__m512i)(A), \
                                          (__v16sf)(__m512)(W), \
                                          (__mmask16)(U), (int)(R))

#define _mm512_maskz_cvt_roundepi32_ps(U, A, R) \
  (__m512)__builtin_ia32_cvtdq2ps512_mask((__v16si)(__m512i)(A), \
                                          (__v16sf)_mm512_setzero_ps(), \
                                          (__mmask16)(U), (int)(R))

#define _mm512_cvt_roundepu32_ps(A, R) \
  (__m512)__builtin_ia32_cvtudq2ps512_mask((__v16si)(__m512i)(A), \
                                           (__v16sf)_mm512_setzero_ps(), \
                                           (__mmask16)-1, (int)(R))

#define _mm512_mask_cvt_roundepu32_ps(W, U, A, R) \
  (__m512)__builtin_ia32_cvtudq2ps512_mask((__v16si)(__m512i)(A), \
                                           (__v16sf)(__m512)(W), \
                                           (__mmask16)(U), (int)(R))

#define _mm512_maskz_cvt_roundepu32_ps(U, A, R) \
  (__m512)__builtin_ia32_cvtudq2ps512_mask((__v16si)(__m512i)(A), \
                                           (__v16sf)_mm512_setzero_ps(), \
                                           (__mmask16)(U), (int)(R))

static __inline__ __m512 __DEFAULT_FN_ATTRS512
_mm512_cvtepu32_ps (__m512i __A)
{
  return (__m512)__builtin_convertvector((__v16su)__A, __v16sf);
}

static __inline__ __m512 __DEFAULT_FN_ATTRS512
_mm512_mask_cvtepu32_ps (__m512 __W, __mmask16 __U, __m512i __A)
{
  return (__m512)__builtin_ia32_selectps_512((__mmask16)__U,
                                             (__v16sf)_mm512_cvtepu32_ps(__A),
                                             (__v16sf)__W);
}

static __inline__ __m512 __DEFAULT_FN_ATTRS512
_mm512_maskz_cvtepu32_ps (__mmask16 __U, __m512i __A)
{
  return (__m512)__builtin_ia32_selectps_512((__mmask16)__U,
                                             (__v16sf)_mm512_cvtepu32_ps(__A),
                                             (__v16sf)_mm512_setzero_ps());
}

static __inline __m512d __DEFAULT_FN_ATTRS512
_mm512_cvtepi32_pd(__m256i __A)
{
  return (__m512d)__builtin_convertvector((__v8si)__A, __v8df);
}

static __inline__ __m512d __DEFAULT_FN_ATTRS512
_mm512_mask_cvtepi32_pd (__m512d __W, __mmask8 __U, __m256i __A)
{
  return (__m512d)__builtin_ia32_selectpd_512((__mmask8) __U,
                                              (__v8df)_mm512_cvtepi32_pd(__A),
                                              (__v8df)__W);
}

static __inline__ __m512d __DEFAULT_FN_ATTRS512
_mm512_maskz_cvtepi32_pd (__mmask8 __U, __m256i __A)
{
  return (__m512d)__builtin_ia32_selectpd_512((__mmask8) __U,
                                              (__v8df)_mm512_cvtepi32_pd(__A),
                                              (__v8df)_mm512_setzero_pd());
}

static __inline__ __m512d __DEFAULT_FN_ATTRS512
_mm512_cvtepi32lo_pd(__m512i __A)
{
  return (__m512d) _mm512_cvtepi32_pd(_mm512_castsi512_si256(__A));
}

static __inline__ __m512d __DEFAULT_FN_ATTRS512
_mm512_mask_cvtepi32lo_pd(__m512d __W, __mmask8 __U,__m512i __A)
{
  return (__m512d) _mm512_mask_cvtepi32_pd(__W, __U, _mm512_castsi512_si256(__A));
}

static __inline__ __m512 __DEFAULT_FN_ATTRS512
_mm512_cvtepi32_ps (__m512i __A)
{
  return (__m512)__builtin_convertvector((__v16si)__A, __v16sf);
}

static __inline__ __m512 __DEFAULT_FN_ATTRS512
_mm512_mask_cvtepi32_ps (__m512 __W, __mmask16 __U, __m512i __A)
{
  return (__m512)__builtin_ia32_selectps_512((__mmask16)__U,
                                             (__v16sf)_mm512_cvtepi32_ps(__A),
                                             (__v16sf)__W);
}

static __inline__ __m512 __DEFAULT_FN_ATTRS512
_mm512_maskz_cvtepi32_ps (__mmask16 __U, __m512i __A)
{
  return (__m512)__builtin_ia32_selectps_512((__mmask16)__U,
                                             (__v16sf)_mm512_cvtepi32_ps(__A),
                                             (__v16sf)_mm512_setzero_ps());
}

static __inline __m512d __DEFAULT_FN_ATTRS512
_mm512_cvtepu32_pd(__m256i __A)
{
  return (__m512d)__builtin_convertvector((__v8su)__A, __v8df);
}

static __inline__ __m512d __DEFAULT_FN_ATTRS512
_mm512_mask_cvtepu32_pd (__m512d __W, __mmask8 __U, __m256i __A)
{
  return (__m512d)__builtin_ia32_selectpd_512((__mmask8) __U,
                                              (__v8df)_mm512_cvtepu32_pd(__A),
                                              (__v8df)__W);
}

static __inline__ __m512d __DEFAULT_FN_ATTRS512
_mm512_maskz_cvtepu32_pd (__mmask8 __U, __m256i __A)
{
  return (__m512d)__builtin_ia32_selectpd_512((__mmask8) __U,
                                              (__v8df)_mm512_cvtepu32_pd(__A),
                                              (__v8df)_mm512_setzero_pd());
}

static __inline__ __m512d __DEFAULT_FN_ATTRS512
_mm512_cvtepu32lo_pd(__m512i __A)
{
  return (__m512d) _mm512_cvtepu32_pd(_mm512_castsi512_si256(__A));
}

static __inline__ __m512d __DEFAULT_FN_ATTRS512
_mm512_mask_cvtepu32lo_pd(__m512d __W, __mmask8 __U,__m512i __A)
{
  return (__m512d) _mm512_mask_cvtepu32_pd(__W, __U, _mm512_castsi512_si256(__A));
}

#define _mm512_cvt_roundpd_ps(A, R) \
  (__m256)__builtin_ia32_cvtpd2ps512_mask((__v8df)(__m512d)(A), \
                                          (__v8sf)_mm256_setzero_ps(), \
                                          (__mmask8)-1, (int)(R))

#define _mm512_mask_cvt_roundpd_ps(W, U, A, R) \
  (__m256)__builtin_ia32_cvtpd2ps512_mask((__v8df)(__m512d)(A), \
                                          (__v8sf)(__m256)(W), (__mmask8)(U), \
                                          (int)(R))

#define _mm512_maskz_cvt_roundpd_ps(U, A, R) \
  (__m256)__builtin_ia32_cvtpd2ps512_mask((__v8df)(__m512d)(A), \
                                          (__v8sf)_mm256_setzero_ps(), \
                                          (__mmask8)(U), (int)(R))

static __inline__ __m256 __DEFAULT_FN_ATTRS512
_mm512_cvtpd_ps (__m512d __A)
{
  return (__m256) __builtin_ia32_cvtpd2ps512_mask ((__v8df) __A,
                (__v8sf) _mm256_undefined_ps (),
                (__mmask8) -1,
                _MM_FROUND_CUR_DIRECTION);
}

static __inline__ __m256 __DEFAULT_FN_ATTRS512
_mm512_mask_cvtpd_ps (__m256 __W, __mmask8 __U, __m512d __A)
{
  return (__m256) __builtin_ia32_cvtpd2ps512_mask ((__v8df) __A,
                (__v8sf) __W,
                (__mmask8) __U,
                _MM_FROUND_CUR_DIRECTION);
}

static __inline__ __m256 __DEFAULT_FN_ATTRS512
_mm512_maskz_cvtpd_ps (__mmask8 __U, __m512d __A)
{
  return (__m256) __builtin_ia32_cvtpd2ps512_mask ((__v8df) __A,
                (__v8sf) _mm256_setzero_ps (),
                (__mmask8) __U,
                _MM_FROUND_CUR_DIRECTION);
}

static __inline__ __m512 __DEFAULT_FN_ATTRS512
_mm512_cvtpd_pslo (__m512d __A)
{
  return (__m512) __builtin_shufflevector((__v8sf) _mm512_cvtpd_ps(__A),
                (__v8sf) _mm256_setzero_ps (),
                0, 1, 2, 3, 4, 5, 6, 7, 8, 9, 10, 11, 12, 13, 14, 15);
}

static __inline__ __m512 __DEFAULT_FN_ATTRS512
_mm512_mask_cvtpd_pslo (__m512 __W, __mmask8 __U,__m512d __A)
{
  return (__m512) __builtin_shufflevector (
                (__v8sf) _mm512_mask_cvtpd_ps (_mm512_castps512_ps256(__W),
                                               __U, __A),
                (__v8sf) _mm256_setzero_ps (),
                0, 1, 2, 3, 4, 5, 6, 7, 8, 9, 10, 11, 12, 13, 14, 15);
}

#define _mm512_cvt_roundps_ph(A, I) \
  (__m256i)__builtin_ia32_vcvtps2ph512_mask((__v16sf)(__m512)(A), (int)(I), \
                                            (__v16hi)_mm256_undefined_si256(), \
                                            (__mmask16)-1)

#define _mm512_mask_cvt_roundps_ph(U, W, A, I) \
  (__m256i)__builtin_ia32_vcvtps2ph512_mask((__v16sf)(__m512)(A), (int)(I), \
                                            (__v16hi)(__m256i)(U), \
                                            (__mmask16)(W))

#define _mm512_maskz_cvt_roundps_ph(W, A, I) \
  (__m256i)__builtin_ia32_vcvtps2ph512_mask((__v16sf)(__m512)(A), (int)(I), \
                                            (__v16hi)_mm256_setzero_si256(), \
                                            (__mmask16)(W))

#define _mm512_cvtps_ph(A, I) \
  (__m256i)__builtin_ia32_vcvtps2ph512_mask((__v16sf)(__m512)(A), (int)(I), \
                                            (__v16hi)_mm256_setzero_si256(), \
                                            (__mmask16)-1)

#define _mm512_mask_cvtps_ph(U, W, A, I) \
  (__m256i)__builtin_ia32_vcvtps2ph512_mask((__v16sf)(__m512)(A), (int)(I), \
                                            (__v16hi)(__m256i)(U), \
                                            (__mmask16)(W))

#define _mm512_maskz_cvtps_ph(W, A, I) \
  (__m256i)__builtin_ia32_vcvtps2ph512_mask((__v16sf)(__m512)(A), (int)(I), \
                                            (__v16hi)_mm256_setzero_si256(), \
                                            (__mmask16)(W))

#define _mm512_cvt_roundph_ps(A, R) \
  (__m512)__builtin_ia32_vcvtph2ps512_mask((__v16hi)(__m256i)(A), \
                                           (__v16sf)_mm512_undefined_ps(), \
                                           (__mmask16)-1, (int)(R))

#define _mm512_mask_cvt_roundph_ps(W, U, A, R) \
  (__m512)__builtin_ia32_vcvtph2ps512_mask((__v16hi)(__m256i)(A), \
                                           (__v16sf)(__m512)(W), \
                                           (__mmask16)(U), (int)(R))

#define _mm512_maskz_cvt_roundph_ps(U, A, R) \
  (__m512)__builtin_ia32_vcvtph2ps512_mask((__v16hi)(__m256i)(A), \
                                           (__v16sf)_mm512_setzero_ps(), \
                                           (__mmask16)(U), (int)(R))


static  __inline __m512 __DEFAULT_FN_ATTRS512
_mm512_cvtph_ps(__m256i __A)
{
  return (__m512) __builtin_ia32_vcvtph2ps512_mask ((__v16hi) __A,
                (__v16sf)
                _mm512_setzero_ps (),
                (__mmask16) -1,
                _MM_FROUND_CUR_DIRECTION);
}

static __inline__ __m512 __DEFAULT_FN_ATTRS512
_mm512_mask_cvtph_ps (__m512 __W, __mmask16 __U, __m256i __A)
{
  return (__m512) __builtin_ia32_vcvtph2ps512_mask ((__v16hi) __A,
                 (__v16sf) __W,
                 (__mmask16) __U,
                 _MM_FROUND_CUR_DIRECTION);
}

static __inline__ __m512 __DEFAULT_FN_ATTRS512
_mm512_maskz_cvtph_ps (__mmask16 __U, __m256i __A)
{
  return (__m512) __builtin_ia32_vcvtph2ps512_mask ((__v16hi) __A,
                 (__v16sf) _mm512_setzero_ps (),
                 (__mmask16) __U,
                 _MM_FROUND_CUR_DIRECTION);
}

#define _mm512_cvtt_roundpd_epi32(A, R) \
  (__m256i)__builtin_ia32_cvttpd2dq512_mask((__v8df)(__m512d)(A), \
                                            (__v8si)_mm256_setzero_si256(), \
                                            (__mmask8)-1, (int)(R))

#define _mm512_mask_cvtt_roundpd_epi32(W, U, A, R) \
  (__m256i)__builtin_ia32_cvttpd2dq512_mask((__v8df)(__m512d)(A), \
                                            (__v8si)(__m256i)(W), \
                                            (__mmask8)(U), (int)(R))

#define _mm512_maskz_cvtt_roundpd_epi32(U, A, R) \
  (__m256i)__builtin_ia32_cvttpd2dq512_mask((__v8df)(__m512d)(A), \
                                            (__v8si)_mm256_setzero_si256(), \
                                            (__mmask8)(U), (int)(R))

static __inline __m256i __DEFAULT_FN_ATTRS512
_mm512_cvttpd_epi32(__m512d __a)
{
  return (__m256i)__builtin_ia32_cvttpd2dq512_mask((__v8df) __a,
                                                   (__v8si)_mm256_setzero_si256(),
                                                   (__mmask8) -1,
                                                    _MM_FROUND_CUR_DIRECTION);
}

static __inline__ __m256i __DEFAULT_FN_ATTRS512
_mm512_mask_cvttpd_epi32 (__m256i __W, __mmask8 __U, __m512d __A)
{
  return (__m256i) __builtin_ia32_cvttpd2dq512_mask ((__v8df) __A,
                  (__v8si) __W,
                  (__mmask8) __U,
                  _MM_FROUND_CUR_DIRECTION);
}

static __inline__ __m256i __DEFAULT_FN_ATTRS512
_mm512_maskz_cvttpd_epi32 (__mmask8 __U, __m512d __A)
{
  return (__m256i) __builtin_ia32_cvttpd2dq512_mask ((__v8df) __A,
                  (__v8si) _mm256_setzero_si256 (),
                  (__mmask8) __U,
                  _MM_FROUND_CUR_DIRECTION);
}

#define _mm512_cvtt_roundps_epi32(A, R) \
  (__m512i)__builtin_ia32_cvttps2dq512_mask((__v16sf)(__m512)(A), \
                                            (__v16si)_mm512_setzero_si512(), \
                                            (__mmask16)-1, (int)(R))

#define _mm512_mask_cvtt_roundps_epi32(W, U, A, R) \
  (__m512i)__builtin_ia32_cvttps2dq512_mask((__v16sf)(__m512)(A), \
                                            (__v16si)(__m512i)(W), \
                                            (__mmask16)(U), (int)(R))

#define _mm512_maskz_cvtt_roundps_epi32(U, A, R) \
  (__m512i)__builtin_ia32_cvttps2dq512_mask((__v16sf)(__m512)(A), \
                                            (__v16si)_mm512_setzero_si512(), \
                                            (__mmask16)(U), (int)(R))

static __inline __m512i __DEFAULT_FN_ATTRS512
_mm512_cvttps_epi32(__m512 __a)
{
  return (__m512i)
    __builtin_ia32_cvttps2dq512_mask((__v16sf) __a,
                                     (__v16si) _mm512_setzero_si512 (),
                                     (__mmask16) -1, _MM_FROUND_CUR_DIRECTION);
}

static __inline__ __m512i __DEFAULT_FN_ATTRS512
_mm512_mask_cvttps_epi32 (__m512i __W, __mmask16 __U, __m512 __A)
{
  return (__m512i) __builtin_ia32_cvttps2dq512_mask ((__v16sf) __A,
                  (__v16si) __W,
                  (__mmask16) __U,
                  _MM_FROUND_CUR_DIRECTION);
}

static __inline__ __m512i __DEFAULT_FN_ATTRS512
_mm512_maskz_cvttps_epi32 (__mmask16 __U, __m512 __A)
{
  return (__m512i) __builtin_ia32_cvttps2dq512_mask ((__v16sf) __A,
                  (__v16si) _mm512_setzero_si512 (),
                  (__mmask16) __U,
                  _MM_FROUND_CUR_DIRECTION);
}

#define _mm512_cvt_roundps_epi32(A, R) \
  (__m512i)__builtin_ia32_cvtps2dq512_mask((__v16sf)(__m512)(A), \
                                           (__v16si)_mm512_setzero_si512(), \
                                           (__mmask16)-1, (int)(R))

#define _mm512_mask_cvt_roundps_epi32(W, U, A, R) \
  (__m512i)__builtin_ia32_cvtps2dq512_mask((__v16sf)(__m512)(A), \
                                           (__v16si)(__m512i)(W), \
                                           (__mmask16)(U), (int)(R))

#define _mm512_maskz_cvt_roundps_epi32(U, A, R) \
  (__m512i)__builtin_ia32_cvtps2dq512_mask((__v16sf)(__m512)(A), \
                                           (__v16si)_mm512_setzero_si512(), \
                                           (__mmask16)(U), (int)(R))

static __inline__ __m512i __DEFAULT_FN_ATTRS512
_mm512_cvtps_epi32 (__m512 __A)
{
  return (__m512i) __builtin_ia32_cvtps2dq512_mask ((__v16sf) __A,
                 (__v16si) _mm512_undefined_epi32 (),
                 (__mmask16) -1,
                 _MM_FROUND_CUR_DIRECTION);
}

static __inline__ __m512i __DEFAULT_FN_ATTRS512
_mm512_mask_cvtps_epi32 (__m512i __W, __mmask16 __U, __m512 __A)
{
  return (__m512i) __builtin_ia32_cvtps2dq512_mask ((__v16sf) __A,
                 (__v16si) __W,
                 (__mmask16) __U,
                 _MM_FROUND_CUR_DIRECTION);
}

static __inline__ __m512i __DEFAULT_FN_ATTRS512
_mm512_maskz_cvtps_epi32 (__mmask16 __U, __m512 __A)
{
  return (__m512i) __builtin_ia32_cvtps2dq512_mask ((__v16sf) __A,
                 (__v16si)
                 _mm512_setzero_si512 (),
                 (__mmask16) __U,
                 _MM_FROUND_CUR_DIRECTION);
}

#define _mm512_cvt_roundpd_epi32(A, R) \
  (__m256i)__builtin_ia32_cvtpd2dq512_mask((__v8df)(__m512d)(A), \
                                           (__v8si)_mm256_setzero_si256(), \
                                           (__mmask8)-1, (int)(R))

#define _mm512_mask_cvt_roundpd_epi32(W, U, A, R) \
  (__m256i)__builtin_ia32_cvtpd2dq512_mask((__v8df)(__m512d)(A), \
                                           (__v8si)(__m256i)(W), \
                                           (__mmask8)(U), (int)(R))

#define _mm512_maskz_cvt_roundpd_epi32(U, A, R) \
  (__m256i)__builtin_ia32_cvtpd2dq512_mask((__v8df)(__m512d)(A), \
                                           (__v8si)_mm256_setzero_si256(), \
                                           (__mmask8)(U), (int)(R))

static __inline__ __m256i __DEFAULT_FN_ATTRS512
_mm512_cvtpd_epi32 (__m512d __A)
{
  return (__m256i) __builtin_ia32_cvtpd2dq512_mask ((__v8df) __A,
                 (__v8si)
                 _mm256_undefined_si256 (),
                 (__mmask8) -1,
                 _MM_FROUND_CUR_DIRECTION);
}

static __inline__ __m256i __DEFAULT_FN_ATTRS512
_mm512_mask_cvtpd_epi32 (__m256i __W, __mmask8 __U, __m512d __A)
{
  return (__m256i) __builtin_ia32_cvtpd2dq512_mask ((__v8df) __A,
                 (__v8si) __W,
                 (__mmask8) __U,
                 _MM_FROUND_CUR_DIRECTION);
}

static __inline__ __m256i __DEFAULT_FN_ATTRS512
_mm512_maskz_cvtpd_epi32 (__mmask8 __U, __m512d __A)
{
  return (__m256i) __builtin_ia32_cvtpd2dq512_mask ((__v8df) __A,
                 (__v8si)
                 _mm256_setzero_si256 (),
                 (__mmask8) __U,
                 _MM_FROUND_CUR_DIRECTION);
}

#define _mm512_cvt_roundps_epu32(A, R) \
  (__m512i)__builtin_ia32_cvtps2udq512_mask((__v16sf)(__m512)(A), \
                                            (__v16si)_mm512_setzero_si512(), \
                                            (__mmask16)-1, (int)(R))

#define _mm512_mask_cvt_roundps_epu32(W, U, A, R) \
  (__m512i)__builtin_ia32_cvtps2udq512_mask((__v16sf)(__m512)(A), \
                                            (__v16si)(__m512i)(W), \
                                            (__mmask16)(U), (int)(R))

#define _mm512_maskz_cvt_roundps_epu32(U, A, R) \
  (__m512i)__builtin_ia32_cvtps2udq512_mask((__v16sf)(__m512)(A), \
                                            (__v16si)_mm512_setzero_si512(), \
                                            (__mmask16)(U), (int)(R))

static __inline__ __m512i __DEFAULT_FN_ATTRS512
_mm512_cvtps_epu32 ( __m512 __A)
{
  return (__m512i) __builtin_ia32_cvtps2udq512_mask ((__v16sf) __A,\
                  (__v16si)\
                  _mm512_undefined_epi32 (),
                  (__mmask16) -1,\
                  _MM_FROUND_CUR_DIRECTION);
}

static __inline__ __m512i __DEFAULT_FN_ATTRS512
_mm512_mask_cvtps_epu32 (__m512i __W, __mmask16 __U, __m512 __A)
{
  return (__m512i) __builtin_ia32_cvtps2udq512_mask ((__v16sf) __A,
                  (__v16si) __W,
                  (__mmask16) __U,
                  _MM_FROUND_CUR_DIRECTION);
}

static __inline__ __m512i __DEFAULT_FN_ATTRS512
_mm512_maskz_cvtps_epu32 ( __mmask16 __U, __m512 __A)
{
  return (__m512i) __builtin_ia32_cvtps2udq512_mask ((__v16sf) __A,
                  (__v16si)
                  _mm512_setzero_si512 (),
                  (__mmask16) __U ,
                  _MM_FROUND_CUR_DIRECTION);
}

#define _mm512_cvt_roundpd_epu32(A, R) \
  (__m256i)__builtin_ia32_cvtpd2udq512_mask((__v8df)(__m512d)(A), \
                                            (__v8si)_mm256_setzero_si256(), \
                                            (__mmask8)-1, (int)(R))

#define _mm512_mask_cvt_roundpd_epu32(W, U, A, R) \
  (__m256i)__builtin_ia32_cvtpd2udq512_mask((__v8df)(__m512d)(A), \
                                            (__v8si)(__m256i)(W), \
                                            (__mmask8)(U), (int)(R))

#define _mm512_maskz_cvt_roundpd_epu32(U, A, R) \
  (__m256i)__builtin_ia32_cvtpd2udq512_mask((__v8df)(__m512d)(A), \
                                            (__v8si)_mm256_setzero_si256(), \
                                            (__mmask8)(U), (int)(R))

static __inline__ __m256i __DEFAULT_FN_ATTRS512
_mm512_cvtpd_epu32 (__m512d __A)
{
  return (__m256i) __builtin_ia32_cvtpd2udq512_mask ((__v8df) __A,
                  (__v8si)
                  _mm256_undefined_si256 (),
                  (__mmask8) -1,
                  _MM_FROUND_CUR_DIRECTION);
}

static __inline__ __m256i __DEFAULT_FN_ATTRS512
_mm512_mask_cvtpd_epu32 (__m256i __W, __mmask8 __U, __m512d __A)
{
  return (__m256i) __builtin_ia32_cvtpd2udq512_mask ((__v8df) __A,
                  (__v8si) __W,
                  (__mmask8) __U,
                  _MM_FROUND_CUR_DIRECTION);
}

static __inline__ __m256i __DEFAULT_FN_ATTRS512
_mm512_maskz_cvtpd_epu32 (__mmask8 __U, __m512d __A)
{
  return (__m256i) __builtin_ia32_cvtpd2udq512_mask ((__v8df) __A,
                  (__v8si)
                  _mm256_setzero_si256 (),
                  (__mmask8) __U,
                  _MM_FROUND_CUR_DIRECTION);
}

static __inline__ double __DEFAULT_FN_ATTRS512
_mm512_cvtsd_f64(__m512d __a)
{
  return __a[0];
}

static __inline__ float __DEFAULT_FN_ATTRS512
_mm512_cvtss_f32(__m512 __a)
{
  return __a[0];
}

/* Unpack and Interleave */

static __inline __m512d __DEFAULT_FN_ATTRS512
_mm512_unpackhi_pd(__m512d __a, __m512d __b)
{
  return (__m512d)__builtin_shufflevector((__v8df)__a, (__v8df)__b,
                                          1, 9, 1+2, 9+2, 1+4, 9+4, 1+6, 9+6);
}

static __inline__ __m512d __DEFAULT_FN_ATTRS512
_mm512_mask_unpackhi_pd(__m512d __W, __mmask8 __U, __m512d __A, __m512d __B)
{
  return (__m512d)__builtin_ia32_selectpd_512((__mmask8) __U,
                                           (__v8df)_mm512_unpackhi_pd(__A, __B),
                                           (__v8df)__W);
}

static __inline__ __m512d __DEFAULT_FN_ATTRS512
_mm512_maskz_unpackhi_pd(__mmask8 __U, __m512d __A, __m512d __B)
{
  return (__m512d)__builtin_ia32_selectpd_512((__mmask8) __U,
                                           (__v8df)_mm512_unpackhi_pd(__A, __B),
                                           (__v8df)_mm512_setzero_pd());
}

static __inline __m512d __DEFAULT_FN_ATTRS512
_mm512_unpacklo_pd(__m512d __a, __m512d __b)
{
  return (__m512d)__builtin_shufflevector((__v8df)__a, (__v8df)__b,
                                          0, 8, 0+2, 8+2, 0+4, 8+4, 0+6, 8+6);
}

static __inline__ __m512d __DEFAULT_FN_ATTRS512
_mm512_mask_unpacklo_pd(__m512d __W, __mmask8 __U, __m512d __A, __m512d __B)
{
  return (__m512d)__builtin_ia32_selectpd_512((__mmask8) __U,
                                           (__v8df)_mm512_unpacklo_pd(__A, __B),
                                           (__v8df)__W);
}

static __inline__ __m512d __DEFAULT_FN_ATTRS512
_mm512_maskz_unpacklo_pd (__mmask8 __U, __m512d __A, __m512d __B)
{
  return (__m512d)__builtin_ia32_selectpd_512((__mmask8) __U,
                                           (__v8df)_mm512_unpacklo_pd(__A, __B),
                                           (__v8df)_mm512_setzero_pd());
}

static __inline __m512 __DEFAULT_FN_ATTRS512
_mm512_unpackhi_ps(__m512 __a, __m512 __b)
{
  return (__m512)__builtin_shufflevector((__v16sf)__a, (__v16sf)__b,
                                         2,    18,    3,    19,
                                         2+4,  18+4,  3+4,  19+4,
                                         2+8,  18+8,  3+8,  19+8,
                                         2+12, 18+12, 3+12, 19+12);
}

static __inline__ __m512 __DEFAULT_FN_ATTRS512
_mm512_mask_unpackhi_ps(__m512 __W, __mmask16 __U, __m512 __A, __m512 __B)
{
  return (__m512)__builtin_ia32_selectps_512((__mmask16) __U,
                                          (__v16sf)_mm512_unpackhi_ps(__A, __B),
                                          (__v16sf)__W);
}

static __inline__ __m512 __DEFAULT_FN_ATTRS512
_mm512_maskz_unpackhi_ps (__mmask16 __U, __m512 __A, __m512 __B)
{
  return (__m512)__builtin_ia32_selectps_512((__mmask16) __U,
                                          (__v16sf)_mm512_unpackhi_ps(__A, __B),
                                          (__v16sf)_mm512_setzero_ps());
}

static __inline __m512 __DEFAULT_FN_ATTRS512
_mm512_unpacklo_ps(__m512 __a, __m512 __b)
{
  return (__m512)__builtin_shufflevector((__v16sf)__a, (__v16sf)__b,
                                         0,    16,    1,    17,
                                         0+4,  16+4,  1+4,  17+4,
                                         0+8,  16+8,  1+8,  17+8,
                                         0+12, 16+12, 1+12, 17+12);
}

static __inline__ __m512 __DEFAULT_FN_ATTRS512
_mm512_mask_unpacklo_ps(__m512 __W, __mmask16 __U, __m512 __A, __m512 __B)
{
  return (__m512)__builtin_ia32_selectps_512((__mmask16) __U,
                                          (__v16sf)_mm512_unpacklo_ps(__A, __B),
                                          (__v16sf)__W);
}

static __inline__ __m512 __DEFAULT_FN_ATTRS512
_mm512_maskz_unpacklo_ps (__mmask16 __U, __m512 __A, __m512 __B)
{
  return (__m512)__builtin_ia32_selectps_512((__mmask16) __U,
                                          (__v16sf)_mm512_unpacklo_ps(__A, __B),
                                          (__v16sf)_mm512_setzero_ps());
}

static __inline__ __m512i __DEFAULT_FN_ATTRS512
_mm512_unpackhi_epi32(__m512i __A, __m512i __B)
{
  return (__m512i)__builtin_shufflevector((__v16si)__A, (__v16si)__B,
                                          2,    18,    3,    19,
                                          2+4,  18+4,  3+4,  19+4,
                                          2+8,  18+8,  3+8,  19+8,
                                          2+12, 18+12, 3+12, 19+12);
}

static __inline__ __m512i __DEFAULT_FN_ATTRS512
_mm512_mask_unpackhi_epi32(__m512i __W, __mmask16 __U, __m512i __A, __m512i __B)
{
  return (__m512i)__builtin_ia32_selectd_512((__mmask16) __U,
                                       (__v16si)_mm512_unpackhi_epi32(__A, __B),
                                       (__v16si)__W);
}

static __inline__ __m512i __DEFAULT_FN_ATTRS512
_mm512_maskz_unpackhi_epi32(__mmask16 __U, __m512i __A, __m512i __B)
{
  return (__m512i)__builtin_ia32_selectd_512((__mmask16) __U,
                                       (__v16si)_mm512_unpackhi_epi32(__A, __B),
                                       (__v16si)_mm512_setzero_si512());
}

static __inline__ __m512i __DEFAULT_FN_ATTRS512
_mm512_unpacklo_epi32(__m512i __A, __m512i __B)
{
  return (__m512i)__builtin_shufflevector((__v16si)__A, (__v16si)__B,
                                          0,    16,    1,    17,
                                          0+4,  16+4,  1+4,  17+4,
                                          0+8,  16+8,  1+8,  17+8,
                                          0+12, 16+12, 1+12, 17+12);
}

static __inline__ __m512i __DEFAULT_FN_ATTRS512
_mm512_mask_unpacklo_epi32(__m512i __W, __mmask16 __U, __m512i __A, __m512i __B)
{
  return (__m512i)__builtin_ia32_selectd_512((__mmask16) __U,
                                       (__v16si)_mm512_unpacklo_epi32(__A, __B),
                                       (__v16si)__W);
}

static __inline__ __m512i __DEFAULT_FN_ATTRS512
_mm512_maskz_unpacklo_epi32(__mmask16 __U, __m512i __A, __m512i __B)
{
  return (__m512i)__builtin_ia32_selectd_512((__mmask16) __U,
                                       (__v16si)_mm512_unpacklo_epi32(__A, __B),
                                       (__v16si)_mm512_setzero_si512());
}

static __inline__ __m512i __DEFAULT_FN_ATTRS512
_mm512_unpackhi_epi64(__m512i __A, __m512i __B)
{
  return (__m512i)__builtin_shufflevector((__v8di)__A, (__v8di)__B,
                                          1, 9, 1+2, 9+2, 1+4, 9+4, 1+6, 9+6);
}

static __inline__ __m512i __DEFAULT_FN_ATTRS512
_mm512_mask_unpackhi_epi64(__m512i __W, __mmask8 __U, __m512i __A, __m512i __B)
{
  return (__m512i)__builtin_ia32_selectq_512((__mmask8) __U,
                                        (__v8di)_mm512_unpackhi_epi64(__A, __B),
                                        (__v8di)__W);
}

static __inline__ __m512i __DEFAULT_FN_ATTRS512
_mm512_maskz_unpackhi_epi64(__mmask8 __U, __m512i __A, __m512i __B)
{
  return (__m512i)__builtin_ia32_selectq_512((__mmask8) __U,
                                        (__v8di)_mm512_unpackhi_epi64(__A, __B),
                                        (__v8di)_mm512_setzero_si512());
}

static __inline__ __m512i __DEFAULT_FN_ATTRS512
_mm512_unpacklo_epi64 (__m512i __A, __m512i __B)
{
  return (__m512i)__builtin_shufflevector((__v8di)__A, (__v8di)__B,
                                          0, 8, 0+2, 8+2, 0+4, 8+4, 0+6, 8+6);
}

static __inline__ __m512i __DEFAULT_FN_ATTRS512
_mm512_mask_unpacklo_epi64 (__m512i __W, __mmask8 __U, __m512i __A, __m512i __B)
{
  return (__m512i)__builtin_ia32_selectq_512((__mmask8) __U,
                                        (__v8di)_mm512_unpacklo_epi64(__A, __B),
                                        (__v8di)__W);
}

static __inline__ __m512i __DEFAULT_FN_ATTRS512
_mm512_maskz_unpacklo_epi64 (__mmask8 __U, __m512i __A, __m512i __B)
{
  return (__m512i)__builtin_ia32_selectq_512((__mmask8) __U,
                                        (__v8di)_mm512_unpacklo_epi64(__A, __B),
                                        (__v8di)_mm512_setzero_si512());
}


/* SIMD load ops */

static __inline __m512i __DEFAULT_FN_ATTRS512
_mm512_loadu_si512 (void const *__P)
{
  struct __loadu_si512 {
    __m512i __v;
  } __attribute__((__packed__, __may_alias__));
  return ((struct __loadu_si512*)__P)->__v;
}

static __inline __m512i __DEFAULT_FN_ATTRS512
_mm512_mask_loadu_epi32 (__m512i __W, __mmask16 __U, void const *__P)
{
  return (__m512i) __builtin_ia32_loaddqusi512_mask ((const int *) __P,
                  (__v16si) __W,
                  (__mmask16) __U);
}


static __inline __m512i __DEFAULT_FN_ATTRS512
_mm512_maskz_loadu_epi32(__mmask16 __U, void const *__P)
{
  return (__m512i) __builtin_ia32_loaddqusi512_mask ((const int *)__P,
                                                     (__v16si)
                                                     _mm512_setzero_si512 (),
                                                     (__mmask16) __U);
}

static __inline __m512i __DEFAULT_FN_ATTRS512
_mm512_mask_loadu_epi64 (__m512i __W, __mmask8 __U, void const *__P)
{
  return (__m512i) __builtin_ia32_loaddqudi512_mask ((const long long *) __P,
                  (__v8di) __W,
                  (__mmask8) __U);
}

static __inline __m512i __DEFAULT_FN_ATTRS512
_mm512_maskz_loadu_epi64(__mmask8 __U, void const *__P)
{
  return (__m512i) __builtin_ia32_loaddqudi512_mask ((const long long *)__P,
                                                     (__v8di)
                                                     _mm512_setzero_si512 (),
                                                     (__mmask8) __U);
}

static __inline __m512 __DEFAULT_FN_ATTRS512
_mm512_mask_loadu_ps (__m512 __W, __mmask16 __U, void const *__P)
{
  return (__m512) __builtin_ia32_loadups512_mask ((const float *) __P,
                   (__v16sf) __W,
                   (__mmask16) __U);
}

static __inline __m512 __DEFAULT_FN_ATTRS512
_mm512_maskz_loadu_ps(__mmask16 __U, void const *__P)
{
  return (__m512) __builtin_ia32_loadups512_mask ((const float *)__P,
                                                  (__v16sf)
                                                  _mm512_setzero_ps (),
                                                  (__mmask16) __U);
}

static __inline __m512d __DEFAULT_FN_ATTRS512
_mm512_mask_loadu_pd (__m512d __W, __mmask8 __U, void const *__P)
{
  return (__m512d) __builtin_ia32_loadupd512_mask ((const double *) __P,
                (__v8df) __W,
                (__mmask8) __U);
}

static __inline __m512d __DEFAULT_FN_ATTRS512
_mm512_maskz_loadu_pd(__mmask8 __U, void const *__P)
{
  return (__m512d) __builtin_ia32_loadupd512_mask ((const double *)__P,
                                                   (__v8df)
                                                   _mm512_setzero_pd (),
                                                   (__mmask8) __U);
}

static __inline __m512d __DEFAULT_FN_ATTRS512
_mm512_loadu_pd(void const *__p)
{
  struct __loadu_pd {
    __m512d __v;
  } __attribute__((__packed__, __may_alias__));
  return ((struct __loadu_pd*)__p)->__v;
}

static __inline __m512 __DEFAULT_FN_ATTRS512
_mm512_loadu_ps(void const *__p)
{
  struct __loadu_ps {
    __m512 __v;
  } __attribute__((__packed__, __may_alias__));
  return ((struct __loadu_ps*)__p)->__v;
}

static __inline __m512 __DEFAULT_FN_ATTRS512
_mm512_load_ps(void const *__p)
{
  return *(__m512*)__p;
}

static __inline __m512 __DEFAULT_FN_ATTRS512
_mm512_mask_load_ps (__m512 __W, __mmask16 __U, void const *__P)
{
  return (__m512) __builtin_ia32_loadaps512_mask ((const __v16sf *) __P,
                   (__v16sf) __W,
                   (__mmask16) __U);
}

static __inline __m512 __DEFAULT_FN_ATTRS512
_mm512_maskz_load_ps(__mmask16 __U, void const *__P)
{
  return (__m512) __builtin_ia32_loadaps512_mask ((const __v16sf *)__P,
                                                  (__v16sf)
                                                  _mm512_setzero_ps (),
                                                  (__mmask16) __U);
}

static __inline __m512d __DEFAULT_FN_ATTRS512
_mm512_load_pd(void const *__p)
{
  return *(__m512d*)__p;
}

static __inline __m512d __DEFAULT_FN_ATTRS512
_mm512_mask_load_pd (__m512d __W, __mmask8 __U, void const *__P)
{
  return (__m512d) __builtin_ia32_loadapd512_mask ((const __v8df *) __P,
                          (__v8df) __W,
                          (__mmask8) __U);
}

static __inline __m512d __DEFAULT_FN_ATTRS512
_mm512_maskz_load_pd(__mmask8 __U, void const *__P)
{
  return (__m512d) __builtin_ia32_loadapd512_mask ((const __v8df *)__P,
                                                   (__v8df)
                                                   _mm512_setzero_pd (),
                                                   (__mmask8) __U);
}

static __inline __m512i __DEFAULT_FN_ATTRS512
_mm512_load_si512 (void const *__P)
{
  return *(__m512i *) __P;
}

static __inline __m512i __DEFAULT_FN_ATTRS512
_mm512_load_epi32 (void const *__P)
{
  return *(__m512i *) __P;
}

static __inline __m512i __DEFAULT_FN_ATTRS512
_mm512_load_epi64 (void const *__P)
{
  return *(__m512i *) __P;
}

/* SIMD store ops */

static __inline void __DEFAULT_FN_ATTRS512
_mm512_mask_storeu_epi64(void *__P, __mmask8 __U, __m512i __A)
{
  __builtin_ia32_storedqudi512_mask ((long long *)__P, (__v8di) __A,
                                     (__mmask8) __U);
}

static __inline void __DEFAULT_FN_ATTRS512
_mm512_storeu_si512 (void *__P, __m512i __A)
{
  struct __storeu_si512 {
    __m512i __v;
  } __attribute__((__packed__, __may_alias__));
  ((struct __storeu_si512*)__P)->__v = __A;
}

static __inline void __DEFAULT_FN_ATTRS512
_mm512_mask_storeu_epi32(void *__P, __mmask16 __U, __m512i __A)
{
  __builtin_ia32_storedqusi512_mask ((int *)__P, (__v16si) __A,
                                     (__mmask16) __U);
}

static __inline void __DEFAULT_FN_ATTRS512
_mm512_mask_storeu_pd(void *__P, __mmask8 __U, __m512d __A)
{
  __builtin_ia32_storeupd512_mask ((double *)__P, (__v8df) __A, (__mmask8) __U);
}

static __inline void __DEFAULT_FN_ATTRS512
_mm512_storeu_pd(void *__P, __m512d __A)
{
  struct __storeu_pd {
    __m512d __v;
  } __attribute__((__packed__, __may_alias__));
  ((struct __storeu_pd*)__P)->__v = __A;
}

static __inline void __DEFAULT_FN_ATTRS512
_mm512_mask_storeu_ps(void *__P, __mmask16 __U, __m512 __A)
{
  __builtin_ia32_storeups512_mask ((float *)__P, (__v16sf) __A,
                                   (__mmask16) __U);
}

static __inline void __DEFAULT_FN_ATTRS512
_mm512_storeu_ps(void *__P, __m512 __A)
{
  struct __storeu_ps {
    __m512 __v;
  } __attribute__((__packed__, __may_alias__));
  ((struct __storeu_ps*)__P)->__v = __A;
}

static __inline void __DEFAULT_FN_ATTRS512
_mm512_mask_store_pd(void *__P, __mmask8 __U, __m512d __A)
{
  __builtin_ia32_storeapd512_mask ((__v8df *)__P, (__v8df) __A, (__mmask8) __U);
}

static __inline void __DEFAULT_FN_ATTRS512
_mm512_store_pd(void *__P, __m512d __A)
{
  *(__m512d*)__P = __A;
}

static __inline void __DEFAULT_FN_ATTRS512
_mm512_mask_store_ps(void *__P, __mmask16 __U, __m512 __A)
{
  __builtin_ia32_storeaps512_mask ((__v16sf *)__P, (__v16sf) __A,
                                   (__mmask16) __U);
}

static __inline void __DEFAULT_FN_ATTRS512
_mm512_store_ps(void *__P, __m512 __A)
{
  *(__m512*)__P = __A;
}

static __inline void __DEFAULT_FN_ATTRS512
_mm512_store_si512 (void *__P, __m512i __A)
{
  *(__m512i *) __P = __A;
}

static __inline void __DEFAULT_FN_ATTRS512
_mm512_store_epi32 (void *__P, __m512i __A)
{
  *(__m512i *) __P = __A;
}

static __inline void __DEFAULT_FN_ATTRS512
_mm512_store_epi64 (void *__P, __m512i __A)
{
  *(__m512i *) __P = __A;
}

/* Mask ops */

static __inline __mmask16 __DEFAULT_FN_ATTRS512
_mm512_knot(__mmask16 __M)
{
  return __builtin_ia32_knothi(__M);
}

/* Integer compare */

#define _mm512_cmpeq_epi32_mask(A, B) \
    _mm512_cmp_epi32_mask((A), (B), _MM_CMPINT_EQ)
#define _mm512_mask_cmpeq_epi32_mask(k, A, B) \
    _mm512_mask_cmp_epi32_mask((k), (A), (B), _MM_CMPINT_EQ)
#define _mm512_cmpge_epi32_mask(A, B) \
    _mm512_cmp_epi32_mask((A), (B), _MM_CMPINT_GE)
#define _mm512_mask_cmpge_epi32_mask(k, A, B) \
    _mm512_mask_cmp_epi32_mask((k), (A), (B), _MM_CMPINT_GE)
#define _mm512_cmpgt_epi32_mask(A, B) \
    _mm512_cmp_epi32_mask((A), (B), _MM_CMPINT_GT)
#define _mm512_mask_cmpgt_epi32_mask(k, A, B) \
    _mm512_mask_cmp_epi32_mask((k), (A), (B), _MM_CMPINT_GT)
#define _mm512_cmple_epi32_mask(A, B) \
    _mm512_cmp_epi32_mask((A), (B), _MM_CMPINT_LE)
#define _mm512_mask_cmple_epi32_mask(k, A, B) \
    _mm512_mask_cmp_epi32_mask((k), (A), (B), _MM_CMPINT_LE)
#define _mm512_cmplt_epi32_mask(A, B) \
    _mm512_cmp_epi32_mask((A), (B), _MM_CMPINT_LT)
#define _mm512_mask_cmplt_epi32_mask(k, A, B) \
    _mm512_mask_cmp_epi32_mask((k), (A), (B), _MM_CMPINT_LT)
#define _mm512_cmpneq_epi32_mask(A, B) \
    _mm512_cmp_epi32_mask((A), (B), _MM_CMPINT_NE)
#define _mm512_mask_cmpneq_epi32_mask(k, A, B) \
    _mm512_mask_cmp_epi32_mask((k), (A), (B), _MM_CMPINT_NE)

#define _mm512_cmpeq_epu32_mask(A, B) \
    _mm512_cmp_epu32_mask((A), (B), _MM_CMPINT_EQ)
#define _mm512_mask_cmpeq_epu32_mask(k, A, B) \
    _mm512_mask_cmp_epu32_mask((k), (A), (B), _MM_CMPINT_EQ)
#define _mm512_cmpge_epu32_mask(A, B) \
    _mm512_cmp_epu32_mask((A), (B), _MM_CMPINT_GE)
#define _mm512_mask_cmpge_epu32_mask(k, A, B) \
    _mm512_mask_cmp_epu32_mask((k), (A), (B), _MM_CMPINT_GE)
#define _mm512_cmpgt_epu32_mask(A, B) \
    _mm512_cmp_epu32_mask((A), (B), _MM_CMPINT_GT)
#define _mm512_mask_cmpgt_epu32_mask(k, A, B) \
    _mm512_mask_cmp_epu32_mask((k), (A), (B), _MM_CMPINT_GT)
#define _mm512_cmple_epu32_mask(A, B) \
    _mm512_cmp_epu32_mask((A), (B), _MM_CMPINT_LE)
#define _mm512_mask_cmple_epu32_mask(k, A, B) \
    _mm512_mask_cmp_epu32_mask((k), (A), (B), _MM_CMPINT_LE)
#define _mm512_cmplt_epu32_mask(A, B) \
    _mm512_cmp_epu32_mask((A), (B), _MM_CMPINT_LT)
#define _mm512_mask_cmplt_epu32_mask(k, A, B) \
    _mm512_mask_cmp_epu32_mask((k), (A), (B), _MM_CMPINT_LT)
#define _mm512_cmpneq_epu32_mask(A, B) \
    _mm512_cmp_epu32_mask((A), (B), _MM_CMPINT_NE)
#define _mm512_mask_cmpneq_epu32_mask(k, A, B) \
    _mm512_mask_cmp_epu32_mask((k), (A), (B), _MM_CMPINT_NE)

#define _mm512_cmpeq_epi64_mask(A, B) \
    _mm512_cmp_epi64_mask((A), (B), _MM_CMPINT_EQ)
#define _mm512_mask_cmpeq_epi64_mask(k, A, B) \
    _mm512_mask_cmp_epi64_mask((k), (A), (B), _MM_CMPINT_EQ)
#define _mm512_cmpge_epi64_mask(A, B) \
    _mm512_cmp_epi64_mask((A), (B), _MM_CMPINT_GE)
#define _mm512_mask_cmpge_epi64_mask(k, A, B) \
    _mm512_mask_cmp_epi64_mask((k), (A), (B), _MM_CMPINT_GE)
#define _mm512_cmpgt_epi64_mask(A, B) \
    _mm512_cmp_epi64_mask((A), (B), _MM_CMPINT_GT)
#define _mm512_mask_cmpgt_epi64_mask(k, A, B) \
    _mm512_mask_cmp_epi64_mask((k), (A), (B), _MM_CMPINT_GT)
#define _mm512_cmple_epi64_mask(A, B) \
    _mm512_cmp_epi64_mask((A), (B), _MM_CMPINT_LE)
#define _mm512_mask_cmple_epi64_mask(k, A, B) \
    _mm512_mask_cmp_epi64_mask((k), (A), (B), _MM_CMPINT_LE)
#define _mm512_cmplt_epi64_mask(A, B) \
    _mm512_cmp_epi64_mask((A), (B), _MM_CMPINT_LT)
#define _mm512_mask_cmplt_epi64_mask(k, A, B) \
    _mm512_mask_cmp_epi64_mask((k), (A), (B), _MM_CMPINT_LT)
#define _mm512_cmpneq_epi64_mask(A, B) \
    _mm512_cmp_epi64_mask((A), (B), _MM_CMPINT_NE)
#define _mm512_mask_cmpneq_epi64_mask(k, A, B) \
    _mm512_mask_cmp_epi64_mask((k), (A), (B), _MM_CMPINT_NE)

#define _mm512_cmpeq_epu64_mask(A, B) \
    _mm512_cmp_epu64_mask((A), (B), _MM_CMPINT_EQ)
#define _mm512_mask_cmpeq_epu64_mask(k, A, B) \
    _mm512_mask_cmp_epu64_mask((k), (A), (B), _MM_CMPINT_EQ)
#define _mm512_cmpge_epu64_mask(A, B) \
    _mm512_cmp_epu64_mask((A), (B), _MM_CMPINT_GE)
#define _mm512_mask_cmpge_epu64_mask(k, A, B) \
    _mm512_mask_cmp_epu64_mask((k), (A), (B), _MM_CMPINT_GE)
#define _mm512_cmpgt_epu64_mask(A, B) \
    _mm512_cmp_epu64_mask((A), (B), _MM_CMPINT_GT)
#define _mm512_mask_cmpgt_epu64_mask(k, A, B) \
    _mm512_mask_cmp_epu64_mask((k), (A), (B), _MM_CMPINT_GT)
#define _mm512_cmple_epu64_mask(A, B) \
    _mm512_cmp_epu64_mask((A), (B), _MM_CMPINT_LE)
#define _mm512_mask_cmple_epu64_mask(k, A, B) \
    _mm512_mask_cmp_epu64_mask((k), (A), (B), _MM_CMPINT_LE)
#define _mm512_cmplt_epu64_mask(A, B) \
    _mm512_cmp_epu64_mask((A), (B), _MM_CMPINT_LT)
#define _mm512_mask_cmplt_epu64_mask(k, A, B) \
    _mm512_mask_cmp_epu64_mask((k), (A), (B), _MM_CMPINT_LT)
#define _mm512_cmpneq_epu64_mask(A, B) \
    _mm512_cmp_epu64_mask((A), (B), _MM_CMPINT_NE)
#define _mm512_mask_cmpneq_epu64_mask(k, A, B) \
    _mm512_mask_cmp_epu64_mask((k), (A), (B), _MM_CMPINT_NE)

static __inline__ __m512i __DEFAULT_FN_ATTRS512
_mm512_cvtepi8_epi32(__m128i __A)
{
  /* This function always performs a signed extension, but __v16qi is a char
     which may be signed or unsigned, so use __v16qs. */
  return (__m512i)__builtin_convertvector((__v16qs)__A, __v16si);
}

static __inline__ __m512i __DEFAULT_FN_ATTRS512
_mm512_mask_cvtepi8_epi32(__m512i __W, __mmask16 __U, __m128i __A)
{
  return (__m512i)__builtin_ia32_selectd_512((__mmask16)__U,
                                             (__v16si)_mm512_cvtepi8_epi32(__A),
                                             (__v16si)__W);
}

static __inline__ __m512i __DEFAULT_FN_ATTRS512
_mm512_maskz_cvtepi8_epi32(__mmask16 __U, __m128i __A)
{
  return (__m512i)__builtin_ia32_selectd_512((__mmask16)__U,
                                             (__v16si)_mm512_cvtepi8_epi32(__A),
                                             (__v16si)_mm512_setzero_si512());
}

static __inline__ __m512i __DEFAULT_FN_ATTRS512
_mm512_cvtepi8_epi64(__m128i __A)
{
  /* This function always performs a signed extension, but __v16qi is a char
     which may be signed or unsigned, so use __v16qs. */
  return (__m512i)__builtin_convertvector(__builtin_shufflevector((__v16qs)__A, (__v16qs)__A, 0, 1, 2, 3, 4, 5, 6, 7), __v8di);
}

static __inline__ __m512i __DEFAULT_FN_ATTRS512
_mm512_mask_cvtepi8_epi64(__m512i __W, __mmask8 __U, __m128i __A)
{
  return (__m512i)__builtin_ia32_selectq_512((__mmask8)__U,
                                             (__v8di)_mm512_cvtepi8_epi64(__A),
                                             (__v8di)__W);
}

static __inline__ __m512i __DEFAULT_FN_ATTRS512
_mm512_maskz_cvtepi8_epi64(__mmask8 __U, __m128i __A)
{
  return (__m512i)__builtin_ia32_selectq_512((__mmask8)__U,
                                             (__v8di)_mm512_cvtepi8_epi64(__A),
                                             (__v8di)_mm512_setzero_si512 ());
}

static __inline__ __m512i __DEFAULT_FN_ATTRS512
_mm512_cvtepi32_epi64(__m256i __X)
{
  return (__m512i)__builtin_convertvector((__v8si)__X, __v8di);
}

static __inline__ __m512i __DEFAULT_FN_ATTRS512
_mm512_mask_cvtepi32_epi64(__m512i __W, __mmask8 __U, __m256i __X)
{
  return (__m512i)__builtin_ia32_selectq_512((__mmask8)__U,
                                             (__v8di)_mm512_cvtepi32_epi64(__X),
                                             (__v8di)__W);
}

static __inline__ __m512i __DEFAULT_FN_ATTRS512
_mm512_maskz_cvtepi32_epi64(__mmask8 __U, __m256i __X)
{
  return (__m512i)__builtin_ia32_selectq_512((__mmask8)__U,
                                             (__v8di)_mm512_cvtepi32_epi64(__X),
                                             (__v8di)_mm512_setzero_si512());
}

static __inline__ __m512i __DEFAULT_FN_ATTRS512
_mm512_cvtepi16_epi32(__m256i __A)
{
  return (__m512i)__builtin_convertvector((__v16hi)__A, __v16si);
}

static __inline__ __m512i __DEFAULT_FN_ATTRS512
_mm512_mask_cvtepi16_epi32(__m512i __W, __mmask16 __U, __m256i __A)
{
  return (__m512i)__builtin_ia32_selectd_512((__mmask16)__U,
                                            (__v16si)_mm512_cvtepi16_epi32(__A),
                                            (__v16si)__W);
}

static __inline__ __m512i __DEFAULT_FN_ATTRS512
_mm512_maskz_cvtepi16_epi32(__mmask16 __U, __m256i __A)
{
  return (__m512i)__builtin_ia32_selectd_512((__mmask16)__U,
                                            (__v16si)_mm512_cvtepi16_epi32(__A),
                                            (__v16si)_mm512_setzero_si512 ());
}

static __inline__ __m512i __DEFAULT_FN_ATTRS512
_mm512_cvtepi16_epi64(__m128i __A)
{
  return (__m512i)__builtin_convertvector((__v8hi)__A, __v8di);
}

static __inline__ __m512i __DEFAULT_FN_ATTRS512
_mm512_mask_cvtepi16_epi64(__m512i __W, __mmask8 __U, __m128i __A)
{
  return (__m512i)__builtin_ia32_selectq_512((__mmask8)__U,
                                             (__v8di)_mm512_cvtepi16_epi64(__A),
                                             (__v8di)__W);
}

static __inline__ __m512i __DEFAULT_FN_ATTRS512
_mm512_maskz_cvtepi16_epi64(__mmask8 __U, __m128i __A)
{
  return (__m512i)__builtin_ia32_selectq_512((__mmask8)__U,
                                             (__v8di)_mm512_cvtepi16_epi64(__A),
                                             (__v8di)_mm512_setzero_si512());
}

static __inline__ __m512i __DEFAULT_FN_ATTRS512
_mm512_cvtepu8_epi32(__m128i __A)
{
  return (__m512i)__builtin_convertvector((__v16qu)__A, __v16si);
}

static __inline__ __m512i __DEFAULT_FN_ATTRS512
_mm512_mask_cvtepu8_epi32(__m512i __W, __mmask16 __U, __m128i __A)
{
  return (__m512i)__builtin_ia32_selectd_512((__mmask16)__U,
                                             (__v16si)_mm512_cvtepu8_epi32(__A),
                                             (__v16si)__W);
}

static __inline__ __m512i __DEFAULT_FN_ATTRS512
_mm512_maskz_cvtepu8_epi32(__mmask16 __U, __m128i __A)
{
  return (__m512i)__builtin_ia32_selectd_512((__mmask16)__U,
                                             (__v16si)_mm512_cvtepu8_epi32(__A),
                                             (__v16si)_mm512_setzero_si512());
}

static __inline__ __m512i __DEFAULT_FN_ATTRS512
_mm512_cvtepu8_epi64(__m128i __A)
{
  return (__m512i)__builtin_convertvector(__builtin_shufflevector((__v16qu)__A, (__v16qu)__A, 0, 1, 2, 3, 4, 5, 6, 7), __v8di);
}

static __inline__ __m512i __DEFAULT_FN_ATTRS512
_mm512_mask_cvtepu8_epi64(__m512i __W, __mmask8 __U, __m128i __A)
{
  return (__m512i)__builtin_ia32_selectq_512((__mmask8)__U,
                                             (__v8di)_mm512_cvtepu8_epi64(__A),
                                             (__v8di)__W);
}

static __inline__ __m512i __DEFAULT_FN_ATTRS512
_mm512_maskz_cvtepu8_epi64(__mmask8 __U, __m128i __A)
{
  return (__m512i)__builtin_ia32_selectq_512((__mmask8)__U,
                                             (__v8di)_mm512_cvtepu8_epi64(__A),
                                             (__v8di)_mm512_setzero_si512());
}

static __inline__ __m512i __DEFAULT_FN_ATTRS512
_mm512_cvtepu32_epi64(__m256i __X)
{
  return (__m512i)__builtin_convertvector((__v8su)__X, __v8di);
}

static __inline__ __m512i __DEFAULT_FN_ATTRS512
_mm512_mask_cvtepu32_epi64(__m512i __W, __mmask8 __U, __m256i __X)
{
  return (__m512i)__builtin_ia32_selectq_512((__mmask8)__U,
                                             (__v8di)_mm512_cvtepu32_epi64(__X),
                                             (__v8di)__W);
}

static __inline__ __m512i __DEFAULT_FN_ATTRS512
_mm512_maskz_cvtepu32_epi64(__mmask8 __U, __m256i __X)
{
  return (__m512i)__builtin_ia32_selectq_512((__mmask8)__U,
                                             (__v8di)_mm512_cvtepu32_epi64(__X),
                                             (__v8di)_mm512_setzero_si512());
}

static __inline__ __m512i __DEFAULT_FN_ATTRS512
_mm512_cvtepu16_epi32(__m256i __A)
{
  return (__m512i)__builtin_convertvector((__v16hu)__A, __v16si);
}

static __inline__ __m512i __DEFAULT_FN_ATTRS512
_mm512_mask_cvtepu16_epi32(__m512i __W, __mmask16 __U, __m256i __A)
{
  return (__m512i)__builtin_ia32_selectd_512((__mmask16)__U,
                                            (__v16si)_mm512_cvtepu16_epi32(__A),
                                            (__v16si)__W);
}

static __inline__ __m512i __DEFAULT_FN_ATTRS512
_mm512_maskz_cvtepu16_epi32(__mmask16 __U, __m256i __A)
{
  return (__m512i)__builtin_ia32_selectd_512((__mmask16)__U,
                                            (__v16si)_mm512_cvtepu16_epi32(__A),
                                            (__v16si)_mm512_setzero_si512());
}

static __inline__ __m512i __DEFAULT_FN_ATTRS512
_mm512_cvtepu16_epi64(__m128i __A)
{
  return (__m512i)__builtin_convertvector((__v8hu)__A, __v8di);
}

static __inline__ __m512i __DEFAULT_FN_ATTRS512
_mm512_mask_cvtepu16_epi64(__m512i __W, __mmask8 __U, __m128i __A)
{
  return (__m512i)__builtin_ia32_selectq_512((__mmask8)__U,
                                             (__v8di)_mm512_cvtepu16_epi64(__A),
                                             (__v8di)__W);
}

static __inline__ __m512i __DEFAULT_FN_ATTRS512
_mm512_maskz_cvtepu16_epi64(__mmask8 __U, __m128i __A)
{
  return (__m512i)__builtin_ia32_selectq_512((__mmask8)__U,
                                             (__v8di)_mm512_cvtepu16_epi64(__A),
                                             (__v8di)_mm512_setzero_si512());
}

static __inline__ __m512i __DEFAULT_FN_ATTRS512
_mm512_rorv_epi32 (__m512i __A, __m512i __B)
{
  return (__m512i)__builtin_ia32_prorvd512((__v16si)__A, (__v16si)__B);
}

static __inline__ __m512i __DEFAULT_FN_ATTRS512
_mm512_mask_rorv_epi32 (__m512i __W, __mmask16 __U, __m512i __A, __m512i __B)
{
  return (__m512i)__builtin_ia32_selectd_512(__U,
                                           (__v16si)_mm512_rorv_epi32(__A, __B),
                                           (__v16si)__W);
}

static __inline__ __m512i __DEFAULT_FN_ATTRS512
_mm512_maskz_rorv_epi32 (__mmask16 __U, __m512i __A, __m512i __B)
{
  return (__m512i)__builtin_ia32_selectd_512(__U,
                                           (__v16si)_mm512_rorv_epi32(__A, __B),
                                           (__v16si)_mm512_setzero_si512());
}

static __inline__ __m512i __DEFAULT_FN_ATTRS512
_mm512_rorv_epi64 (__m512i __A, __m512i __B)
{
  return (__m512i)__builtin_ia32_prorvq512((__v8di)__A, (__v8di)__B);
}

static __inline__ __m512i __DEFAULT_FN_ATTRS512
_mm512_mask_rorv_epi64 (__m512i __W, __mmask8 __U, __m512i __A, __m512i __B)
{
  return (__m512i)__builtin_ia32_selectq_512(__U,
                                            (__v8di)_mm512_rorv_epi64(__A, __B),
                                            (__v8di)__W);
}

static __inline__ __m512i __DEFAULT_FN_ATTRS512
_mm512_maskz_rorv_epi64 (__mmask8 __U, __m512i __A, __m512i __B)
{
  return (__m512i)__builtin_ia32_selectq_512(__U,
                                            (__v8di)_mm512_rorv_epi64(__A, __B),
                                            (__v8di)_mm512_setzero_si512());
}



#define _mm512_cmp_epi32_mask(a, b, p) \
  (__mmask16)__builtin_ia32_cmpd512_mask((__v16si)(__m512i)(a), \
                                         (__v16si)(__m512i)(b), (int)(p), \
                                         (__mmask16)-1)

#define _mm512_cmp_epu32_mask(a, b, p) \
  (__mmask16)__builtin_ia32_ucmpd512_mask((__v16si)(__m512i)(a), \
                                          (__v16si)(__m512i)(b), (int)(p), \
                                          (__mmask16)-1)

#define _mm512_cmp_epi64_mask(a, b, p) \
  (__mmask8)__builtin_ia32_cmpq512_mask((__v8di)(__m512i)(a), \
                                        (__v8di)(__m512i)(b), (int)(p), \
                                        (__mmask8)-1)

#define _mm512_cmp_epu64_mask(a, b, p) \
  (__mmask8)__builtin_ia32_ucmpq512_mask((__v8di)(__m512i)(a), \
                                         (__v8di)(__m512i)(b), (int)(p), \
                                         (__mmask8)-1)

#define _mm512_mask_cmp_epi32_mask(m, a, b, p) \
  (__mmask16)__builtin_ia32_cmpd512_mask((__v16si)(__m512i)(a), \
                                         (__v16si)(__m512i)(b), (int)(p), \
                                         (__mmask16)(m))

#define _mm512_mask_cmp_epu32_mask(m, a, b, p) \
  (__mmask16)__builtin_ia32_ucmpd512_mask((__v16si)(__m512i)(a), \
                                          (__v16si)(__m512i)(b), (int)(p), \
                                          (__mmask16)(m))

#define _mm512_mask_cmp_epi64_mask(m, a, b, p) \
  (__mmask8)__builtin_ia32_cmpq512_mask((__v8di)(__m512i)(a), \
                                        (__v8di)(__m512i)(b), (int)(p), \
                                        (__mmask8)(m))

#define _mm512_mask_cmp_epu64_mask(m, a, b, p) \
  (__mmask8)__builtin_ia32_ucmpq512_mask((__v8di)(__m512i)(a), \
                                         (__v8di)(__m512i)(b), (int)(p), \
                                         (__mmask8)(m))

#define _mm512_rol_epi32(a, b) \
  (__m512i)__builtin_ia32_prold512((__v16si)(__m512i)(a), (int)(b))

#define _mm512_mask_rol_epi32(W, U, a, b) \
  (__m512i)__builtin_ia32_selectd_512((__mmask16)(U), \
                                      (__v16si)_mm512_rol_epi32((a), (b)), \
                                      (__v16si)(__m512i)(W))

#define _mm512_maskz_rol_epi32(U, a, b) \
  (__m512i)__builtin_ia32_selectd_512((__mmask16)(U), \
                                      (__v16si)_mm512_rol_epi32((a), (b)), \
                                      (__v16si)_mm512_setzero_si512())

#define _mm512_rol_epi64(a, b) \
  (__m512i)__builtin_ia32_prolq512((__v8di)(__m512i)(a), (int)(b))

#define _mm512_mask_rol_epi64(W, U, a, b) \
  (__m512i)__builtin_ia32_selectq_512((__mmask8)(U), \
                                      (__v8di)_mm512_rol_epi64((a), (b)), \
                                      (__v8di)(__m512i)(W))

#define _mm512_maskz_rol_epi64(U, a, b) \
  (__m512i)__builtin_ia32_selectq_512((__mmask8)(U), \
                                      (__v8di)_mm512_rol_epi64((a), (b)), \
                                      (__v8di)_mm512_setzero_si512())

static __inline__ __m512i __DEFAULT_FN_ATTRS512
_mm512_rolv_epi32 (__m512i __A, __m512i __B)
{
  return (__m512i)__builtin_ia32_prolvd512((__v16si)__A, (__v16si)__B);
}

static __inline__ __m512i __DEFAULT_FN_ATTRS512
_mm512_mask_rolv_epi32 (__m512i __W, __mmask16 __U, __m512i __A, __m512i __B)
{
  return (__m512i)__builtin_ia32_selectd_512(__U,
                                           (__v16si)_mm512_rolv_epi32(__A, __B),
                                           (__v16si)__W);
}

static __inline__ __m512i __DEFAULT_FN_ATTRS512
_mm512_maskz_rolv_epi32 (__mmask16 __U, __m512i __A, __m512i __B)
{
  return (__m512i)__builtin_ia32_selectd_512(__U,
                                           (__v16si)_mm512_rolv_epi32(__A, __B),
                                           (__v16si)_mm512_setzero_si512());
}

static __inline__ __m512i __DEFAULT_FN_ATTRS512
_mm512_rolv_epi64 (__m512i __A, __m512i __B)
{
  return (__m512i)__builtin_ia32_prolvq512((__v8di)__A, (__v8di)__B);
}

static __inline__ __m512i __DEFAULT_FN_ATTRS512
_mm512_mask_rolv_epi64 (__m512i __W, __mmask8 __U, __m512i __A, __m512i __B)
{
  return (__m512i)__builtin_ia32_selectq_512(__U,
                                            (__v8di)_mm512_rolv_epi64(__A, __B),
                                            (__v8di)__W);
}

static __inline__ __m512i __DEFAULT_FN_ATTRS512
_mm512_maskz_rolv_epi64 (__mmask8 __U, __m512i __A, __m512i __B)
{
  return (__m512i)__builtin_ia32_selectq_512(__U,
                                            (__v8di)_mm512_rolv_epi64(__A, __B),
                                            (__v8di)_mm512_setzero_si512());
}

#define _mm512_ror_epi32(A, B) \
  (__m512i)__builtin_ia32_prord512((__v16si)(__m512i)(A), (int)(B))

#define _mm512_mask_ror_epi32(W, U, A, B) \
  (__m512i)__builtin_ia32_selectd_512((__mmask16)(U), \
                                      (__v16si)_mm512_ror_epi32((A), (B)), \
                                      (__v16si)(__m512i)(W))

#define _mm512_maskz_ror_epi32(U, A, B) \
  (__m512i)__builtin_ia32_selectd_512((__mmask16)(U), \
                                      (__v16si)_mm512_ror_epi32((A), (B)), \
                                      (__v16si)_mm512_setzero_si512())

#define _mm512_ror_epi64(A, B) \
  (__m512i)__builtin_ia32_prorq512((__v8di)(__m512i)(A), (int)(B))

#define _mm512_mask_ror_epi64(W, U, A, B) \
  (__m512i)__builtin_ia32_selectq_512((__mmask8)(U), \
                                      (__v8di)_mm512_ror_epi64((A), (B)), \
                                      (__v8di)(__m512i)(W))

#define _mm512_maskz_ror_epi64(U, A, B) \
  (__m512i)__builtin_ia32_selectq_512((__mmask8)(U), \
                                      (__v8di)_mm512_ror_epi64((A), (B)), \
                                      (__v8di)_mm512_setzero_si512())

static __inline__ __m512i __DEFAULT_FN_ATTRS512
_mm512_slli_epi32(__m512i __A, int __B)
{
  return (__m512i)__builtin_ia32_pslldi512((__v16si)__A, __B);
}

static __inline__ __m512i __DEFAULT_FN_ATTRS512
_mm512_mask_slli_epi32(__m512i __W, __mmask16 __U, __m512i __A, int __B)
{
  return (__m512i)__builtin_ia32_selectd_512((__mmask16)__U,
                                         (__v16si)_mm512_slli_epi32(__A, __B),
                                         (__v16si)__W);
}

static __inline__ __m512i __DEFAULT_FN_ATTRS512
_mm512_maskz_slli_epi32(__mmask16 __U, __m512i __A, int __B) {
  return (__m512i)__builtin_ia32_selectd_512((__mmask16)__U,
                                         (__v16si)_mm512_slli_epi32(__A, __B),
                                         (__v16si)_mm512_setzero_si512());
}

static __inline__ __m512i __DEFAULT_FN_ATTRS512
_mm512_slli_epi64(__m512i __A, int __B)
{
  return (__m512i)__builtin_ia32_psllqi512((__v8di)__A, __B);
}

static __inline__ __m512i __DEFAULT_FN_ATTRS512
_mm512_mask_slli_epi64(__m512i __W, __mmask8 __U, __m512i __A, int __B)
{
  return (__m512i)__builtin_ia32_selectq_512((__mmask8)__U,
                                          (__v8di)_mm512_slli_epi64(__A, __B),
                                          (__v8di)__W);
}

static __inline__ __m512i __DEFAULT_FN_ATTRS512
_mm512_maskz_slli_epi64(__mmask8 __U, __m512i __A, int __B)
{
  return (__m512i)__builtin_ia32_selectq_512((__mmask8)__U,
                                          (__v8di)_mm512_slli_epi64(__A, __B),
                                          (__v8di)_mm512_setzero_si512());
}

static __inline__ __m512i __DEFAULT_FN_ATTRS512
_mm512_srli_epi32(__m512i __A, int __B)
{
  return (__m512i)__builtin_ia32_psrldi512((__v16si)__A, __B);
}

static __inline__ __m512i __DEFAULT_FN_ATTRS512
_mm512_mask_srli_epi32(__m512i __W, __mmask16 __U, __m512i __A, int __B)
{
  return (__m512i)__builtin_ia32_selectd_512((__mmask16)__U,
                                         (__v16si)_mm512_srli_epi32(__A, __B),
                                         (__v16si)__W);
}

static __inline__ __m512i __DEFAULT_FN_ATTRS512
_mm512_maskz_srli_epi32(__mmask16 __U, __m512i __A, int __B) {
  return (__m512i)__builtin_ia32_selectd_512((__mmask16)__U,
                                         (__v16si)_mm512_srli_epi32(__A, __B),
                                         (__v16si)_mm512_setzero_si512());
}

static __inline__ __m512i __DEFAULT_FN_ATTRS512
_mm512_srli_epi64(__m512i __A, int __B)
{
  return (__m512i)__builtin_ia32_psrlqi512((__v8di)__A, __B);
}

static __inline__ __m512i __DEFAULT_FN_ATTRS512
_mm512_mask_srli_epi64(__m512i __W, __mmask8 __U, __m512i __A, int __B)
{
  return (__m512i)__builtin_ia32_selectq_512((__mmask8)__U,
                                          (__v8di)_mm512_srli_epi64(__A, __B),
                                          (__v8di)__W);
}

static __inline__ __m512i __DEFAULT_FN_ATTRS512
_mm512_maskz_srli_epi64(__mmask8 __U, __m512i __A, int __B)
{
  return (__m512i)__builtin_ia32_selectq_512((__mmask8)__U,
                                          (__v8di)_mm512_srli_epi64(__A, __B),
                                          (__v8di)_mm512_setzero_si512());
}

static __inline__ __m512i __DEFAULT_FN_ATTRS512
_mm512_mask_load_epi32 (__m512i __W, __mmask16 __U, void const *__P)
{
  return (__m512i) __builtin_ia32_movdqa32load512_mask ((const __v16si *) __P,
              (__v16si) __W,
              (__mmask16) __U);
}

static __inline__ __m512i __DEFAULT_FN_ATTRS512
_mm512_maskz_load_epi32 (__mmask16 __U, void const *__P)
{
  return (__m512i) __builtin_ia32_movdqa32load512_mask ((const __v16si *) __P,
              (__v16si)
              _mm512_setzero_si512 (),
              (__mmask16) __U);
}

static __inline__ void __DEFAULT_FN_ATTRS512
_mm512_mask_store_epi32 (void *__P, __mmask16 __U, __m512i __A)
{
  __builtin_ia32_movdqa32store512_mask ((__v16si *) __P, (__v16si) __A,
          (__mmask16) __U);
}

static __inline__ __m512i __DEFAULT_FN_ATTRS512
_mm512_mask_mov_epi32 (__m512i __W, __mmask16 __U, __m512i __A)
{
  return (__m512i) __builtin_ia32_selectd_512 ((__mmask16) __U,
                 (__v16si) __A,
                 (__v16si) __W);
}

static __inline__ __m512i __DEFAULT_FN_ATTRS512
_mm512_maskz_mov_epi32 (__mmask16 __U, __m512i __A)
{
  return (__m512i) __builtin_ia32_selectd_512 ((__mmask16) __U,
                 (__v16si) __A,
                 (__v16si) _mm512_setzero_si512 ());
}

static __inline__ __m512i __DEFAULT_FN_ATTRS512
_mm512_mask_mov_epi64 (__m512i __W, __mmask8 __U, __m512i __A)
{
  return (__m512i) __builtin_ia32_selectq_512 ((__mmask8) __U,
                 (__v8di) __A,
                 (__v8di) __W);
}

static __inline__ __m512i __DEFAULT_FN_ATTRS512
_mm512_maskz_mov_epi64 (__mmask8 __U, __m512i __A)
{
  return (__m512i) __builtin_ia32_selectq_512 ((__mmask8) __U,
                 (__v8di) __A,
                 (__v8di) _mm512_setzero_si512 ());
}

static __inline__ __m512i __DEFAULT_FN_ATTRS512
_mm512_mask_load_epi64 (__m512i __W, __mmask8 __U, void const *__P)
{
  return (__m512i) __builtin_ia32_movdqa64load512_mask ((const __v8di *) __P,
              (__v8di) __W,
              (__mmask8) __U);
}

static __inline__ __m512i __DEFAULT_FN_ATTRS512
_mm512_maskz_load_epi64 (__mmask8 __U, void const *__P)
{
  return (__m512i) __builtin_ia32_movdqa64load512_mask ((const __v8di *) __P,
              (__v8di)
              _mm512_setzero_si512 (),
              (__mmask8) __U);
}

static __inline__ void __DEFAULT_FN_ATTRS512
_mm512_mask_store_epi64 (void *__P, __mmask8 __U, __m512i __A)
{
  __builtin_ia32_movdqa64store512_mask ((__v8di *) __P, (__v8di) __A,
          (__mmask8) __U);
}

static __inline__ __m512d __DEFAULT_FN_ATTRS512
_mm512_movedup_pd (__m512d __A)
{
  return (__m512d)__builtin_shufflevector((__v8df)__A, (__v8df)__A,
                                          0, 0, 2, 2, 4, 4, 6, 6);
}

static __inline__ __m512d __DEFAULT_FN_ATTRS512
_mm512_mask_movedup_pd (__m512d __W, __mmask8 __U, __m512d __A)
{
  return (__m512d)__builtin_ia32_selectpd_512((__mmask8)__U,
                                              (__v8df)_mm512_movedup_pd(__A),
                                              (__v8df)__W);
}

static __inline__ __m512d __DEFAULT_FN_ATTRS512
_mm512_maskz_movedup_pd (__mmask8 __U, __m512d __A)
{
  return (__m512d)__builtin_ia32_selectpd_512((__mmask8)__U,
                                              (__v8df)_mm512_movedup_pd(__A),
                                              (__v8df)_mm512_setzero_pd());
}

#define _mm512_fixupimm_round_pd(A, B, C, imm, R) \
  (__m512d)__builtin_ia32_fixupimmpd512_mask((__v8df)(__m512d)(A), \
                                             (__v8df)(__m512d)(B), \
                                             (__v8di)(__m512i)(C), (int)(imm), \
                                             (__mmask8)-1, (int)(R))

#define _mm512_mask_fixupimm_round_pd(A, U, B, C, imm, R) \
  (__m512d)__builtin_ia32_fixupimmpd512_mask((__v8df)(__m512d)(A), \
                                             (__v8df)(__m512d)(B), \
                                             (__v8di)(__m512i)(C), (int)(imm), \
                                             (__mmask8)(U), (int)(R))

#define _mm512_fixupimm_pd(A, B, C, imm) \
  (__m512d)__builtin_ia32_fixupimmpd512_mask((__v8df)(__m512d)(A), \
                                             (__v8df)(__m512d)(B), \
                                             (__v8di)(__m512i)(C), (int)(imm), \
                                             (__mmask8)-1, \
                                             _MM_FROUND_CUR_DIRECTION)

#define _mm512_mask_fixupimm_pd(A, U, B, C, imm) \
  (__m512d)__builtin_ia32_fixupimmpd512_mask((__v8df)(__m512d)(A), \
                                             (__v8df)(__m512d)(B), \
                                             (__v8di)(__m512i)(C), (int)(imm), \
                                             (__mmask8)(U), \
                                             _MM_FROUND_CUR_DIRECTION)

#define _mm512_maskz_fixupimm_round_pd(U, A, B, C, imm, R) \
  (__m512d)__builtin_ia32_fixupimmpd512_maskz((__v8df)(__m512d)(A), \
                                              (__v8df)(__m512d)(B), \
                                              (__v8di)(__m512i)(C), \
                                              (int)(imm), (__mmask8)(U), \
                                              (int)(R))

#define _mm512_maskz_fixupimm_pd(U, A, B, C, imm) \
  (__m512d)__builtin_ia32_fixupimmpd512_maskz((__v8df)(__m512d)(A), \
                                              (__v8df)(__m512d)(B), \
                                              (__v8di)(__m512i)(C), \
                                              (int)(imm), (__mmask8)(U), \
                                              _MM_FROUND_CUR_DIRECTION)

#define _mm512_fixupimm_round_ps(A, B, C, imm, R) \
  (__m512)__builtin_ia32_fixupimmps512_mask((__v16sf)(__m512)(A), \
                                            (__v16sf)(__m512)(B), \
                                            (__v16si)(__m512i)(C), (int)(imm), \
                                            (__mmask16)-1, (int)(R))

#define _mm512_mask_fixupimm_round_ps(A, U, B, C, imm, R) \
  (__m512)__builtin_ia32_fixupimmps512_mask((__v16sf)(__m512)(A), \
                                            (__v16sf)(__m512)(B), \
                                            (__v16si)(__m512i)(C), (int)(imm), \
                                            (__mmask16)(U), (int)(R))

#define _mm512_fixupimm_ps(A, B, C, imm) \
  (__m512)__builtin_ia32_fixupimmps512_mask((__v16sf)(__m512)(A), \
                                            (__v16sf)(__m512)(B), \
                                            (__v16si)(__m512i)(C), (int)(imm), \
                                            (__mmask16)-1, \
                                            _MM_FROUND_CUR_DIRECTION)

#define _mm512_mask_fixupimm_ps(A, U, B, C, imm) \
  (__m512)__builtin_ia32_fixupimmps512_mask((__v16sf)(__m512)(A), \
                                            (__v16sf)(__m512)(B), \
                                            (__v16si)(__m512i)(C), (int)(imm), \
                                            (__mmask16)(U), \
                                            _MM_FROUND_CUR_DIRECTION)

#define _mm512_maskz_fixupimm_round_ps(U, A, B, C, imm, R) \
  (__m512)__builtin_ia32_fixupimmps512_maskz((__v16sf)(__m512)(A), \
                                             (__v16sf)(__m512)(B), \
                                             (__v16si)(__m512i)(C), \
                                             (int)(imm), (__mmask16)(U), \
                                             (int)(R))

#define _mm512_maskz_fixupimm_ps(U, A, B, C, imm) \
  (__m512)__builtin_ia32_fixupimmps512_maskz((__v16sf)(__m512)(A), \
                                             (__v16sf)(__m512)(B), \
                                             (__v16si)(__m512i)(C), \
                                             (int)(imm), (__mmask16)(U), \
                                             _MM_FROUND_CUR_DIRECTION)

#define _mm_fixupimm_round_sd(A, B, C, imm, R) \
  (__m128d)__builtin_ia32_fixupimmsd_mask((__v2df)(__m128d)(A), \
                                          (__v2df)(__m128d)(B), \
                                          (__v2di)(__m128i)(C), (int)(imm), \
                                          (__mmask8)-1, (int)(R))

#define _mm_mask_fixupimm_round_sd(A, U, B, C, imm, R) \
  (__m128d)__builtin_ia32_fixupimmsd_mask((__v2df)(__m128d)(A), \
                                          (__v2df)(__m128d)(B), \
                                          (__v2di)(__m128i)(C), (int)(imm), \
                                          (__mmask8)(U), (int)(R))

#define _mm_fixupimm_sd(A, B, C, imm) \
  (__m128d)__builtin_ia32_fixupimmsd_mask((__v2df)(__m128d)(A), \
                                          (__v2df)(__m128d)(B), \
                                          (__v2di)(__m128i)(C), (int)(imm), \
                                          (__mmask8)-1, \
                                          _MM_FROUND_CUR_DIRECTION)

#define _mm_mask_fixupimm_sd(A, U, B, C, imm) \
  (__m128d)__builtin_ia32_fixupimmsd_mask((__v2df)(__m128d)(A), \
                                          (__v2df)(__m128d)(B), \
                                          (__v2di)(__m128i)(C), (int)(imm), \
                                          (__mmask8)(U), \
                                          _MM_FROUND_CUR_DIRECTION)

#define _mm_maskz_fixupimm_round_sd(U, A, B, C, imm, R) \
  (__m128d)__builtin_ia32_fixupimmsd_maskz((__v2df)(__m128d)(A), \
                                           (__v2df)(__m128d)(B), \
                                           (__v2di)(__m128i)(C), (int)(imm), \
                                           (__mmask8)(U), (int)(R))

#define _mm_maskz_fixupimm_sd(U, A, B, C, imm) \
  (__m128d)__builtin_ia32_fixupimmsd_maskz((__v2df)(__m128d)(A), \
                                           (__v2df)(__m128d)(B), \
                                           (__v2di)(__m128i)(C), (int)(imm), \
                                           (__mmask8)(U), \
                                           _MM_FROUND_CUR_DIRECTION)

#define _mm_fixupimm_round_ss(A, B, C, imm, R) \
  (__m128)__builtin_ia32_fixupimmss_mask((__v4sf)(__m128)(A), \
                                         (__v4sf)(__m128)(B), \
                                         (__v4si)(__m128i)(C), (int)(imm), \
                                         (__mmask8)-1, (int)(R))

#define _mm_mask_fixupimm_round_ss(A, U, B, C, imm, R) \
  (__m128)__builtin_ia32_fixupimmss_mask((__v4sf)(__m128)(A), \
                                         (__v4sf)(__m128)(B), \
                                         (__v4si)(__m128i)(C), (int)(imm), \
                                         (__mmask8)(U), (int)(R))

#define _mm_fixupimm_ss(A, B, C, imm) \
  (__m128)__builtin_ia32_fixupimmss_mask((__v4sf)(__m128)(A), \
                                         (__v4sf)(__m128)(B), \
                                         (__v4si)(__m128i)(C), (int)(imm), \
                                         (__mmask8)-1, \
                                         _MM_FROUND_CUR_DIRECTION)

#define _mm_mask_fixupimm_ss(A, U, B, C, imm) \
  (__m128)__builtin_ia32_fixupimmss_mask((__v4sf)(__m128)(A), \
                                         (__v4sf)(__m128)(B), \
                                         (__v4si)(__m128i)(C), (int)(imm), \
                                         (__mmask8)(U), \
                                         _MM_FROUND_CUR_DIRECTION)

#define _mm_maskz_fixupimm_round_ss(U, A, B, C, imm, R) \
  (__m128)__builtin_ia32_fixupimmss_maskz((__v4sf)(__m128)(A), \
                                          (__v4sf)(__m128)(B), \
                                          (__v4si)(__m128i)(C), (int)(imm), \
                                          (__mmask8)(U), (int)(R))

#define _mm_maskz_fixupimm_ss(U, A, B, C, imm) \
  (__m128)__builtin_ia32_fixupimmss_maskz((__v4sf)(__m128)(A), \
                                          (__v4sf)(__m128)(B), \
                                          (__v4si)(__m128i)(C), (int)(imm), \
                                          (__mmask8)(U), \
                                          _MM_FROUND_CUR_DIRECTION)

#define _mm_getexp_round_sd(A, B, R) \
  (__m128d)__builtin_ia32_getexpsd128_round_mask((__v2df)(__m128d)(A), \
                                                 (__v2df)(__m128d)(B), \
                                                 (__v2df)_mm_setzero_pd(), \
                                                 (__mmask8)-1, (int)(R))


static __inline__ __m128d __DEFAULT_FN_ATTRS128
_mm_getexp_sd (__m128d __A, __m128d __B)
{
  return (__m128d) __builtin_ia32_getexpsd128_round_mask ((__v2df) __A,
                 (__v2df) __B, (__v2df) _mm_setzero_pd(), (__mmask8) -1, _MM_FROUND_CUR_DIRECTION);
}

static __inline__ __m128d __DEFAULT_FN_ATTRS128
_mm_mask_getexp_sd (__m128d __W, __mmask8 __U, __m128d __A, __m128d __B)
{
 return (__m128d) __builtin_ia32_getexpsd128_round_mask ( (__v2df) __A,
          (__v2df) __B,
          (__v2df) __W,
          (__mmask8) __U,
          _MM_FROUND_CUR_DIRECTION);
}

#define _mm_mask_getexp_round_sd(W, U, A, B, R) \
  (__m128d)__builtin_ia32_getexpsd128_round_mask((__v2df)(__m128d)(A), \
                                                 (__v2df)(__m128d)(B), \
                                                 (__v2df)(__m128d)(W), \
                                                 (__mmask8)(U), (int)(R))

static __inline__ __m128d __DEFAULT_FN_ATTRS128
_mm_maskz_getexp_sd (__mmask8 __U, __m128d __A, __m128d __B)
{
 return (__m128d) __builtin_ia32_getexpsd128_round_mask ( (__v2df) __A,
          (__v2df) __B,
          (__v2df) _mm_setzero_pd (),
          (__mmask8) __U,
          _MM_FROUND_CUR_DIRECTION);
}

#define _mm_maskz_getexp_round_sd(U, A, B, R) \
  (__m128d)__builtin_ia32_getexpsd128_round_mask((__v2df)(__m128d)(A), \
                                                 (__v2df)(__m128d)(B), \
                                                 (__v2df)_mm_setzero_pd(), \
                                                 (__mmask8)(U), (int)(R))

#define _mm_getexp_round_ss(A, B, R) \
  (__m128)__builtin_ia32_getexpss128_round_mask((__v4sf)(__m128)(A), \
                                                (__v4sf)(__m128)(B), \
                                                (__v4sf)_mm_setzero_ps(), \
                                                (__mmask8)-1, (int)(R))

static __inline__ __m128 __DEFAULT_FN_ATTRS128
_mm_getexp_ss (__m128 __A, __m128 __B)
{
  return (__m128) __builtin_ia32_getexpss128_round_mask ((__v4sf) __A,
                (__v4sf) __B, (__v4sf)  _mm_setzero_ps(), (__mmask8) -1, _MM_FROUND_CUR_DIRECTION);
}

static __inline__ __m128 __DEFAULT_FN_ATTRS128
_mm_mask_getexp_ss (__m128 __W, __mmask8 __U, __m128 __A, __m128 __B)
{
 return (__m128) __builtin_ia32_getexpss128_round_mask ((__v4sf) __A,
          (__v4sf) __B,
          (__v4sf) __W,
          (__mmask8) __U,
          _MM_FROUND_CUR_DIRECTION);
}

#define _mm_mask_getexp_round_ss(W, U, A, B, R) \
  (__m128)__builtin_ia32_getexpss128_round_mask((__v4sf)(__m128)(A), \
                                                (__v4sf)(__m128)(B), \
                                                (__v4sf)(__m128)(W), \
                                                (__mmask8)(U), (int)(R))

static __inline__ __m128 __DEFAULT_FN_ATTRS128
_mm_maskz_getexp_ss (__mmask8 __U, __m128 __A, __m128 __B)
{
 return (__m128) __builtin_ia32_getexpss128_round_mask ((__v4sf) __A,
          (__v4sf) __B,
          (__v4sf) _mm_setzero_ps (),
          (__mmask8) __U,
          _MM_FROUND_CUR_DIRECTION);
}

#define _mm_maskz_getexp_round_ss(U, A, B, R) \
  (__m128)__builtin_ia32_getexpss128_round_mask((__v4sf)(__m128)(A), \
                                                (__v4sf)(__m128)(B), \
                                                (__v4sf)_mm_setzero_ps(), \
                                                (__mmask8)(U), (int)(R))

#define _mm_getmant_round_sd(A, B, C, D, R) \
  (__m128d)__builtin_ia32_getmantsd_round_mask((__v2df)(__m128d)(A), \
                                               (__v2df)(__m128d)(B), \
                                               (int)(((D)<<2) | (C)), \
                                               (__v2df)_mm_setzero_pd(), \
                                               (__mmask8)-1, (int)(R))

#define _mm_getmant_sd(A, B, C, D)  \
  (__m128d)__builtin_ia32_getmantsd_round_mask((__v2df)(__m128d)(A), \
                                               (__v2df)(__m128d)(B), \
                                               (int)(((D)<<2) | (C)), \
                                               (__v2df)_mm_setzero_pd(), \
                                               (__mmask8)-1, \
                                               _MM_FROUND_CUR_DIRECTION)

#define _mm_mask_getmant_sd(W, U, A, B, C, D) \
  (__m128d)__builtin_ia32_getmantsd_round_mask((__v2df)(__m128d)(A), \
                                               (__v2df)(__m128d)(B), \
                                               (int)(((D)<<2) | (C)), \
                                               (__v2df)(__m128d)(W), \
                                               (__mmask8)(U), \
                                               _MM_FROUND_CUR_DIRECTION)

#define _mm_mask_getmant_round_sd(W, U, A, B, C, D, R) \
  (__m128d)__builtin_ia32_getmantsd_round_mask((__v2df)(__m128d)(A), \
                                               (__v2df)(__m128d)(B), \
                                               (int)(((D)<<2) | (C)), \
                                               (__v2df)(__m128d)(W), \
                                               (__mmask8)(U), (int)(R))

#define _mm_maskz_getmant_sd(U, A, B, C, D) \
  (__m128d)__builtin_ia32_getmantsd_round_mask((__v2df)(__m128d)(A), \
                                               (__v2df)(__m128d)(B), \
                                               (int)(((D)<<2) | (C)), \
                                               (__v2df)_mm_setzero_pd(), \
                                               (__mmask8)(U), \
                                               _MM_FROUND_CUR_DIRECTION)

#define _mm_maskz_getmant_round_sd(U, A, B, C, D, R) \
  (__m128d)__builtin_ia32_getmantsd_round_mask((__v2df)(__m128d)(A), \
                                               (__v2df)(__m128d)(B), \
                                               (int)(((D)<<2) | (C)), \
                                               (__v2df)_mm_setzero_pd(), \
                                               (__mmask8)(U), (int)(R))

#define _mm_getmant_round_ss(A, B, C, D, R) \
  (__m128)__builtin_ia32_getmantss_round_mask((__v4sf)(__m128)(A), \
                                              (__v4sf)(__m128)(B), \
                                              (int)(((D)<<2) | (C)), \
                                              (__v4sf)_mm_setzero_ps(), \
                                              (__mmask8)-1, (int)(R))

#define _mm_getmant_ss(A, B, C, D) \
  (__m128)__builtin_ia32_getmantss_round_mask((__v4sf)(__m128)(A), \
                                              (__v4sf)(__m128)(B), \
                                              (int)(((D)<<2) | (C)), \
                                              (__v4sf)_mm_setzero_ps(), \
                                              (__mmask8)-1, \
                                              _MM_FROUND_CUR_DIRECTION)

#define _mm_mask_getmant_ss(W, U, A, B, C, D) \
  (__m128)__builtin_ia32_getmantss_round_mask((__v4sf)(__m128)(A), \
                                              (__v4sf)(__m128)(B), \
                                              (int)(((D)<<2) | (C)), \
                                              (__v4sf)(__m128)(W), \
                                              (__mmask8)(U), \
                                              _MM_FROUND_CUR_DIRECTION)

#define _mm_mask_getmant_round_ss(W, U, A, B, C, D, R) \
  (__m128)__builtin_ia32_getmantss_round_mask((__v4sf)(__m128)(A), \
                                              (__v4sf)(__m128)(B), \
                                              (int)(((D)<<2) | (C)), \
                                              (__v4sf)(__m128)(W), \
                                              (__mmask8)(U), (int)(R))

#define _mm_maskz_getmant_ss(U, A, B, C, D) \
  (__m128)__builtin_ia32_getmantss_round_mask((__v4sf)(__m128)(A), \
                                              (__v4sf)(__m128)(B), \
                                              (int)(((D)<<2) | (C)), \
                                              (__v4sf)_mm_setzero_ps(), \
                                              (__mmask8)(U), \
                                              _MM_FROUND_CUR_DIRECTION)

#define _mm_maskz_getmant_round_ss(U, A, B, C, D, R) \
  (__m128)__builtin_ia32_getmantss_round_mask((__v4sf)(__m128)(A), \
                                              (__v4sf)(__m128)(B), \
                                              (int)(((D)<<2) | (C)), \
                                              (__v4sf)_mm_setzero_ps(), \
                                              (__mmask8)(U), (int)(R))

static __inline__ __mmask16 __DEFAULT_FN_ATTRS512
_mm512_kmov (__mmask16 __A)
{
  return  __A;
}

#define _mm_comi_round_sd(A, B, P, R) \
  (int)__builtin_ia32_vcomisd((__v2df)(__m128d)(A), (__v2df)(__m128d)(B), \
                              (int)(P), (int)(R))

#define _mm_comi_round_ss(A, B, P, R) \
  (int)__builtin_ia32_vcomiss((__v4sf)(__m128)(A), (__v4sf)(__m128)(B), \
                              (int)(P), (int)(R))

#ifdef __x86_64__
#define _mm_cvt_roundsd_si64(A, R) \
  (long long)__builtin_ia32_vcvtsd2si64((__v2df)(__m128d)(A), (int)(R))
#endif

static __inline__ __m512i __DEFAULT_FN_ATTRS512
_mm512_sll_epi32(__m512i __A, __m128i __B)
{
  return (__m512i)__builtin_ia32_pslld512((__v16si) __A, (__v4si)__B);
}

static __inline__ __m512i __DEFAULT_FN_ATTRS512
_mm512_mask_sll_epi32(__m512i __W, __mmask16 __U, __m512i __A, __m128i __B)
{
  return (__m512i)__builtin_ia32_selectd_512((__mmask16)__U,
                                          (__v16si)_mm512_sll_epi32(__A, __B),
                                          (__v16si)__W);
}

static __inline__ __m512i __DEFAULT_FN_ATTRS512
_mm512_maskz_sll_epi32(__mmask16 __U, __m512i __A, __m128i __B)
{
  return (__m512i)__builtin_ia32_selectd_512((__mmask16)__U,
                                          (__v16si)_mm512_sll_epi32(__A, __B),
                                          (__v16si)_mm512_setzero_si512());
}

static __inline__ __m512i __DEFAULT_FN_ATTRS512
_mm512_sll_epi64(__m512i __A, __m128i __B)
{
  return (__m512i)__builtin_ia32_psllq512((__v8di)__A, (__v2di)__B);
}

static __inline__ __m512i __DEFAULT_FN_ATTRS512
_mm512_mask_sll_epi64(__m512i __W, __mmask8 __U, __m512i __A, __m128i __B)
{
  return (__m512i)__builtin_ia32_selectq_512((__mmask8)__U,
                                             (__v8di)_mm512_sll_epi64(__A, __B),
                                             (__v8di)__W);
}

static __inline__ __m512i __DEFAULT_FN_ATTRS512
_mm512_maskz_sll_epi64(__mmask8 __U, __m512i __A, __m128i __B)
{
  return (__m512i)__builtin_ia32_selectq_512((__mmask8)__U,
                                           (__v8di)_mm512_sll_epi64(__A, __B),
                                           (__v8di)_mm512_setzero_si512());
}

static __inline__ __m512i __DEFAULT_FN_ATTRS512
_mm512_sllv_epi32(__m512i __X, __m512i __Y)
{
  return (__m512i)__builtin_ia32_psllv16si((__v16si)__X, (__v16si)__Y);
}

static __inline__ __m512i __DEFAULT_FN_ATTRS512
_mm512_mask_sllv_epi32(__m512i __W, __mmask16 __U, __m512i __X, __m512i __Y)
{
  return (__m512i)__builtin_ia32_selectd_512((__mmask16)__U,
                                           (__v16si)_mm512_sllv_epi32(__X, __Y),
                                           (__v16si)__W);
}

static __inline__ __m512i __DEFAULT_FN_ATTRS512
_mm512_maskz_sllv_epi32(__mmask16 __U, __m512i __X, __m512i __Y)
{
  return (__m512i)__builtin_ia32_selectd_512((__mmask16)__U,
                                           (__v16si)_mm512_sllv_epi32(__X, __Y),
                                           (__v16si)_mm512_setzero_si512());
}

static __inline__ __m512i __DEFAULT_FN_ATTRS512
_mm512_sllv_epi64(__m512i __X, __m512i __Y)
{
  return (__m512i)__builtin_ia32_psllv8di((__v8di)__X, (__v8di)__Y);
}

static __inline__ __m512i __DEFAULT_FN_ATTRS512
_mm512_mask_sllv_epi64(__m512i __W, __mmask8 __U, __m512i __X, __m512i __Y)
{
  return (__m512i)__builtin_ia32_selectq_512((__mmask8)__U,
                                            (__v8di)_mm512_sllv_epi64(__X, __Y),
                                            (__v8di)__W);
}

static __inline__ __m512i __DEFAULT_FN_ATTRS512
_mm512_maskz_sllv_epi64(__mmask8 __U, __m512i __X, __m512i __Y)
{
  return (__m512i)__builtin_ia32_selectq_512((__mmask8)__U,
                                            (__v8di)_mm512_sllv_epi64(__X, __Y),
                                            (__v8di)_mm512_setzero_si512());
}

static __inline__ __m512i __DEFAULT_FN_ATTRS512
_mm512_sra_epi32(__m512i __A, __m128i __B)
{
  return (__m512i)__builtin_ia32_psrad512((__v16si) __A, (__v4si)__B);
}

static __inline__ __m512i __DEFAULT_FN_ATTRS512
_mm512_mask_sra_epi32(__m512i __W, __mmask16 __U, __m512i __A, __m128i __B)
{
  return (__m512i)__builtin_ia32_selectd_512((__mmask16)__U,
                                          (__v16si)_mm512_sra_epi32(__A, __B),
                                          (__v16si)__W);
}

static __inline__ __m512i __DEFAULT_FN_ATTRS512
_mm512_maskz_sra_epi32(__mmask16 __U, __m512i __A, __m128i __B)
{
  return (__m512i)__builtin_ia32_selectd_512((__mmask16)__U,
                                          (__v16si)_mm512_sra_epi32(__A, __B),
                                          (__v16si)_mm512_setzero_si512());
}

static __inline__ __m512i __DEFAULT_FN_ATTRS512
_mm512_sra_epi64(__m512i __A, __m128i __B)
{
  return (__m512i)__builtin_ia32_psraq512((__v8di)__A, (__v2di)__B);
}

static __inline__ __m512i __DEFAULT_FN_ATTRS512
_mm512_mask_sra_epi64(__m512i __W, __mmask8 __U, __m512i __A, __m128i __B)
{
  return (__m512i)__builtin_ia32_selectq_512((__mmask8)__U,
                                           (__v8di)_mm512_sra_epi64(__A, __B),
                                           (__v8di)__W);
}

static __inline__ __m512i __DEFAULT_FN_ATTRS512
_mm512_maskz_sra_epi64(__mmask8 __U, __m512i __A, __m128i __B)
{
  return (__m512i)__builtin_ia32_selectq_512((__mmask8)__U,
                                           (__v8di)_mm512_sra_epi64(__A, __B),
                                           (__v8di)_mm512_setzero_si512());
}

static __inline__ __m512i __DEFAULT_FN_ATTRS512
_mm512_srav_epi32(__m512i __X, __m512i __Y)
{
  return (__m512i)__builtin_ia32_psrav16si((__v16si)__X, (__v16si)__Y);
}

static __inline__ __m512i __DEFAULT_FN_ATTRS512
_mm512_mask_srav_epi32(__m512i __W, __mmask16 __U, __m512i __X, __m512i __Y)
{
  return (__m512i)__builtin_ia32_selectd_512((__mmask16)__U,
                                           (__v16si)_mm512_srav_epi32(__X, __Y),
                                           (__v16si)__W);
}

static __inline__ __m512i __DEFAULT_FN_ATTRS512
_mm512_maskz_srav_epi32(__mmask16 __U, __m512i __X, __m512i __Y)
{
  return (__m512i)__builtin_ia32_selectd_512((__mmask16)__U,
                                           (__v16si)_mm512_srav_epi32(__X, __Y),
                                           (__v16si)_mm512_setzero_si512());
}

static __inline__ __m512i __DEFAULT_FN_ATTRS512
_mm512_srav_epi64(__m512i __X, __m512i __Y)
{
  return (__m512i)__builtin_ia32_psrav8di((__v8di)__X, (__v8di)__Y);
}

static __inline__ __m512i __DEFAULT_FN_ATTRS512
_mm512_mask_srav_epi64(__m512i __W, __mmask8 __U, __m512i __X, __m512i __Y)
{
  return (__m512i)__builtin_ia32_selectq_512((__mmask8)__U,
                                            (__v8di)_mm512_srav_epi64(__X, __Y),
                                            (__v8di)__W);
}

static __inline__ __m512i __DEFAULT_FN_ATTRS512
_mm512_maskz_srav_epi64(__mmask8 __U, __m512i __X, __m512i __Y)
{
  return (__m512i)__builtin_ia32_selectq_512((__mmask8)__U,
                                            (__v8di)_mm512_srav_epi64(__X, __Y),
                                            (__v8di)_mm512_setzero_si512());
}

static __inline__ __m512i __DEFAULT_FN_ATTRS512
_mm512_srl_epi32(__m512i __A, __m128i __B)
{
  return (__m512i)__builtin_ia32_psrld512((__v16si) __A, (__v4si)__B);
}

static __inline__ __m512i __DEFAULT_FN_ATTRS512
_mm512_mask_srl_epi32(__m512i __W, __mmask16 __U, __m512i __A, __m128i __B)
{
  return (__m512i)__builtin_ia32_selectd_512((__mmask16)__U,
                                          (__v16si)_mm512_srl_epi32(__A, __B),
                                          (__v16si)__W);
}

static __inline__ __m512i __DEFAULT_FN_ATTRS512
_mm512_maskz_srl_epi32(__mmask16 __U, __m512i __A, __m128i __B)
{
  return (__m512i)__builtin_ia32_selectd_512((__mmask16)__U,
                                          (__v16si)_mm512_srl_epi32(__A, __B),
                                          (__v16si)_mm512_setzero_si512());
}

static __inline__ __m512i __DEFAULT_FN_ATTRS512
_mm512_srl_epi64(__m512i __A, __m128i __B)
{
  return (__m512i)__builtin_ia32_psrlq512((__v8di)__A, (__v2di)__B);
}

static __inline__ __m512i __DEFAULT_FN_ATTRS512
_mm512_mask_srl_epi64(__m512i __W, __mmask8 __U, __m512i __A, __m128i __B)
{
  return (__m512i)__builtin_ia32_selectq_512((__mmask8)__U,
                                           (__v8di)_mm512_srl_epi64(__A, __B),
                                           (__v8di)__W);
}

static __inline__ __m512i __DEFAULT_FN_ATTRS512
_mm512_maskz_srl_epi64(__mmask8 __U, __m512i __A, __m128i __B)
{
  return (__m512i)__builtin_ia32_selectq_512((__mmask8)__U,
                                           (__v8di)_mm512_srl_epi64(__A, __B),
                                           (__v8di)_mm512_setzero_si512());
}

static __inline__ __m512i __DEFAULT_FN_ATTRS512
_mm512_srlv_epi32(__m512i __X, __m512i __Y)
{
  return (__m512i)__builtin_ia32_psrlv16si((__v16si)__X, (__v16si)__Y);
}

static __inline__ __m512i __DEFAULT_FN_ATTRS512
_mm512_mask_srlv_epi32(__m512i __W, __mmask16 __U, __m512i __X, __m512i __Y)
{
  return (__m512i)__builtin_ia32_selectd_512((__mmask16)__U,
                                           (__v16si)_mm512_srlv_epi32(__X, __Y),
                                           (__v16si)__W);
}

static __inline__ __m512i __DEFAULT_FN_ATTRS512
_mm512_maskz_srlv_epi32(__mmask16 __U, __m512i __X, __m512i __Y)
{
  return (__m512i)__builtin_ia32_selectd_512((__mmask16)__U,
                                           (__v16si)_mm512_srlv_epi32(__X, __Y),
                                           (__v16si)_mm512_setzero_si512());
}

static __inline__ __m512i __DEFAULT_FN_ATTRS512
_mm512_srlv_epi64 (__m512i __X, __m512i __Y)
{
  return (__m512i)__builtin_ia32_psrlv8di((__v8di)__X, (__v8di)__Y);
}

static __inline__ __m512i __DEFAULT_FN_ATTRS512
_mm512_mask_srlv_epi64(__m512i __W, __mmask8 __U, __m512i __X, __m512i __Y)
{
  return (__m512i)__builtin_ia32_selectq_512((__mmask8)__U,
                                            (__v8di)_mm512_srlv_epi64(__X, __Y),
                                            (__v8di)__W);
}

static __inline__ __m512i __DEFAULT_FN_ATTRS512
_mm512_maskz_srlv_epi64(__mmask8 __U, __m512i __X, __m512i __Y)
{
  return (__m512i)__builtin_ia32_selectq_512((__mmask8)__U,
                                            (__v8di)_mm512_srlv_epi64(__X, __Y),
                                            (__v8di)_mm512_setzero_si512());
}

#define _mm512_ternarylogic_epi32(A, B, C, imm) \
  (__m512i)__builtin_ia32_pternlogd512_mask((__v16si)(__m512i)(A), \
                                            (__v16si)(__m512i)(B), \
                                            (__v16si)(__m512i)(C), (int)(imm), \
                                            (__mmask16)-1)

#define _mm512_mask_ternarylogic_epi32(A, U, B, C, imm) \
  (__m512i)__builtin_ia32_pternlogd512_mask((__v16si)(__m512i)(A), \
                                            (__v16si)(__m512i)(B), \
                                            (__v16si)(__m512i)(C), (int)(imm), \
                                            (__mmask16)(U))

#define _mm512_maskz_ternarylogic_epi32(U, A, B, C, imm) \
  (__m512i)__builtin_ia32_pternlogd512_maskz((__v16si)(__m512i)(A), \
                                             (__v16si)(__m512i)(B), \
                                             (__v16si)(__m512i)(C), \
                                             (int)(imm), (__mmask16)(U))

#define _mm512_ternarylogic_epi64(A, B, C, imm) \
  (__m512i)__builtin_ia32_pternlogq512_mask((__v8di)(__m512i)(A), \
                                            (__v8di)(__m512i)(B), \
                                            (__v8di)(__m512i)(C), (int)(imm), \
                                            (__mmask8)-1)

#define _mm512_mask_ternarylogic_epi64(A, U, B, C, imm) \
  (__m512i)__builtin_ia32_pternlogq512_mask((__v8di)(__m512i)(A), \
                                            (__v8di)(__m512i)(B), \
                                            (__v8di)(__m512i)(C), (int)(imm), \
                                            (__mmask8)(U))

#define _mm512_maskz_ternarylogic_epi64(U, A, B, C, imm) \
  (__m512i)__builtin_ia32_pternlogq512_maskz((__v8di)(__m512i)(A), \
                                             (__v8di)(__m512i)(B), \
                                             (__v8di)(__m512i)(C), (int)(imm), \
                                             (__mmask8)(U))

#ifdef __x86_64__
#define _mm_cvt_roundsd_i64(A, R) \
  (long long)__builtin_ia32_vcvtsd2si64((__v2df)(__m128d)(A), (int)(R))
#endif

#define _mm_cvt_roundsd_si32(A, R) \
  (int)__builtin_ia32_vcvtsd2si32((__v2df)(__m128d)(A), (int)(R))

#define _mm_cvt_roundsd_i32(A, R) \
  (int)__builtin_ia32_vcvtsd2si32((__v2df)(__m128d)(A), (int)(R))

#define _mm_cvt_roundsd_u32(A, R) \
  (unsigned int)__builtin_ia32_vcvtsd2usi32((__v2df)(__m128d)(A), (int)(R))

static __inline__ unsigned __DEFAULT_FN_ATTRS128
_mm_cvtsd_u32 (__m128d __A)
{
  return (unsigned) __builtin_ia32_vcvtsd2usi32 ((__v2df) __A,
             _MM_FROUND_CUR_DIRECTION);
}

#ifdef __x86_64__
#define _mm_cvt_roundsd_u64(A, R) \
  (unsigned long long)__builtin_ia32_vcvtsd2usi64((__v2df)(__m128d)(A), \
                                                  (int)(R))

static __inline__ unsigned long long __DEFAULT_FN_ATTRS128
_mm_cvtsd_u64 (__m128d __A)
{
  return (unsigned long long) __builtin_ia32_vcvtsd2usi64 ((__v2df)
                 __A,
                 _MM_FROUND_CUR_DIRECTION);
}
#endif

#define _mm_cvt_roundss_si32(A, R) \
  (int)__builtin_ia32_vcvtss2si32((__v4sf)(__m128)(A), (int)(R))

#define _mm_cvt_roundss_i32(A, R) \
  (int)__builtin_ia32_vcvtss2si32((__v4sf)(__m128)(A), (int)(R))

#ifdef __x86_64__
#define _mm_cvt_roundss_si64(A, R) \
  (long long)__builtin_ia32_vcvtss2si64((__v4sf)(__m128)(A), (int)(R))

#define _mm_cvt_roundss_i64(A, R) \
  (long long)__builtin_ia32_vcvtss2si64((__v4sf)(__m128)(A), (int)(R))
#endif

#define _mm_cvt_roundss_u32(A, R) \
  (unsigned int)__builtin_ia32_vcvtss2usi32((__v4sf)(__m128)(A), (int)(R))

static __inline__ unsigned __DEFAULT_FN_ATTRS128
_mm_cvtss_u32 (__m128 __A)
{
  return (unsigned) __builtin_ia32_vcvtss2usi32 ((__v4sf) __A,
             _MM_FROUND_CUR_DIRECTION);
}

#ifdef __x86_64__
#define _mm_cvt_roundss_u64(A, R) \
  (unsigned long long)__builtin_ia32_vcvtss2usi64((__v4sf)(__m128)(A), \
                                                  (int)(R))

static __inline__ unsigned long long __DEFAULT_FN_ATTRS128
_mm_cvtss_u64 (__m128 __A)
{
  return (unsigned long long) __builtin_ia32_vcvtss2usi64 ((__v4sf)
                 __A,
                 _MM_FROUND_CUR_DIRECTION);
}
#endif

#define _mm_cvtt_roundsd_i32(A, R) \
  (int)__builtin_ia32_vcvttsd2si32((__v2df)(__m128d)(A), (int)(R))

#define _mm_cvtt_roundsd_si32(A, R) \
  (int)__builtin_ia32_vcvttsd2si32((__v2df)(__m128d)(A), (int)(R))

static __inline__ int __DEFAULT_FN_ATTRS128
_mm_cvttsd_i32 (__m128d __A)
{
  return (int) __builtin_ia32_vcvttsd2si32 ((__v2df) __A,
              _MM_FROUND_CUR_DIRECTION);
}

#ifdef __x86_64__
#define _mm_cvtt_roundsd_si64(A, R) \
  (long long)__builtin_ia32_vcvttsd2si64((__v2df)(__m128d)(A), (int)(R))

#define _mm_cvtt_roundsd_i64(A, R) \
  (long long)__builtin_ia32_vcvttsd2si64((__v2df)(__m128d)(A), (int)(R))

static __inline__ long long __DEFAULT_FN_ATTRS128
_mm_cvttsd_i64 (__m128d __A)
{
  return (long long) __builtin_ia32_vcvttsd2si64 ((__v2df) __A,
              _MM_FROUND_CUR_DIRECTION);
}
#endif

#define _mm_cvtt_roundsd_u32(A, R) \
  (unsigned int)__builtin_ia32_vcvttsd2usi32((__v2df)(__m128d)(A), (int)(R))

static __inline__ unsigned __DEFAULT_FN_ATTRS128
_mm_cvttsd_u32 (__m128d __A)
{
  return (unsigned) __builtin_ia32_vcvttsd2usi32 ((__v2df) __A,
              _MM_FROUND_CUR_DIRECTION);
}

#ifdef __x86_64__
#define _mm_cvtt_roundsd_u64(A, R) \
  (unsigned long long)__builtin_ia32_vcvttsd2usi64((__v2df)(__m128d)(A), \
                                                   (int)(R))

static __inline__ unsigned long long __DEFAULT_FN_ATTRS128
_mm_cvttsd_u64 (__m128d __A)
{
  return (unsigned long long) __builtin_ia32_vcvttsd2usi64 ((__v2df)
                  __A,
                  _MM_FROUND_CUR_DIRECTION);
}
#endif

#define _mm_cvtt_roundss_i32(A, R) \
  (int)__builtin_ia32_vcvttss2si32((__v4sf)(__m128)(A), (int)(R))

#define _mm_cvtt_roundss_si32(A, R) \
  (int)__builtin_ia32_vcvttss2si32((__v4sf)(__m128)(A), (int)(R))

static __inline__ int __DEFAULT_FN_ATTRS128
_mm_cvttss_i32 (__m128 __A)
{
  return (int) __builtin_ia32_vcvttss2si32 ((__v4sf) __A,
              _MM_FROUND_CUR_DIRECTION);
}

#ifdef __x86_64__
#define _mm_cvtt_roundss_i64(A, R) \
  (long long)__builtin_ia32_vcvttss2si64((__v4sf)(__m128)(A), (int)(R))

#define _mm_cvtt_roundss_si64(A, R) \
  (long long)__builtin_ia32_vcvttss2si64((__v4sf)(__m128)(A), (int)(R))

static __inline__ long long __DEFAULT_FN_ATTRS128
_mm_cvttss_i64 (__m128 __A)
{
  return (long long) __builtin_ia32_vcvttss2si64 ((__v4sf) __A,
              _MM_FROUND_CUR_DIRECTION);
}
#endif

#define _mm_cvtt_roundss_u32(A, R) \
  (unsigned int)__builtin_ia32_vcvttss2usi32((__v4sf)(__m128)(A), (int)(R))

static __inline__ unsigned __DEFAULT_FN_ATTRS128
_mm_cvttss_u32 (__m128 __A)
{
  return (unsigned) __builtin_ia32_vcvttss2usi32 ((__v4sf) __A,
              _MM_FROUND_CUR_DIRECTION);
}

#ifdef __x86_64__
#define _mm_cvtt_roundss_u64(A, R) \
  (unsigned long long)__builtin_ia32_vcvttss2usi64((__v4sf)(__m128)(A), \
                                                   (int)(R))

static __inline__ unsigned long long __DEFAULT_FN_ATTRS128
_mm_cvttss_u64 (__m128 __A)
{
  return (unsigned long long) __builtin_ia32_vcvttss2usi64 ((__v4sf)
                  __A,
                  _MM_FROUND_CUR_DIRECTION);
}
#endif

#define _mm512_permute_pd(X, C) \
  (__m512d)__builtin_ia32_vpermilpd512((__v8df)(__m512d)(X), (int)(C))

#define _mm512_mask_permute_pd(W, U, X, C) \
  (__m512d)__builtin_ia32_selectpd_512((__mmask8)(U), \
                                       (__v8df)_mm512_permute_pd((X), (C)), \
                                       (__v8df)(__m512d)(W))

#define _mm512_maskz_permute_pd(U, X, C) \
  (__m512d)__builtin_ia32_selectpd_512((__mmask8)(U), \
                                       (__v8df)_mm512_permute_pd((X), (C)), \
                                       (__v8df)_mm512_setzero_pd())

#define _mm512_permute_ps(X, C) \
  (__m512)__builtin_ia32_vpermilps512((__v16sf)(__m512)(X), (int)(C))

#define _mm512_mask_permute_ps(W, U, X, C) \
  (__m512)__builtin_ia32_selectps_512((__mmask16)(U), \
                                      (__v16sf)_mm512_permute_ps((X), (C)), \
                                      (__v16sf)(__m512)(W))

#define _mm512_maskz_permute_ps(U, X, C) \
  (__m512)__builtin_ia32_selectps_512((__mmask16)(U), \
                                      (__v16sf)_mm512_permute_ps((X), (C)), \
                                      (__v16sf)_mm512_setzero_ps())

static __inline__ __m512d __DEFAULT_FN_ATTRS512
_mm512_permutevar_pd(__m512d __A, __m512i __C)
{
  return (__m512d)__builtin_ia32_vpermilvarpd512((__v8df)__A, (__v8di)__C);
}

static __inline__ __m512d __DEFAULT_FN_ATTRS512
_mm512_mask_permutevar_pd(__m512d __W, __mmask8 __U, __m512d __A, __m512i __C)
{
  return (__m512d)__builtin_ia32_selectpd_512((__mmask8)__U,
                                         (__v8df)_mm512_permutevar_pd(__A, __C),
                                         (__v8df)__W);
}

static __inline__ __m512d __DEFAULT_FN_ATTRS512
_mm512_maskz_permutevar_pd(__mmask8 __U, __m512d __A, __m512i __C)
{
  return (__m512d)__builtin_ia32_selectpd_512((__mmask8)__U,
                                         (__v8df)_mm512_permutevar_pd(__A, __C),
                                         (__v8df)_mm512_setzero_pd());
}

static __inline__ __m512 __DEFAULT_FN_ATTRS512
_mm512_permutevar_ps(__m512 __A, __m512i __C)
{
  return (__m512)__builtin_ia32_vpermilvarps512((__v16sf)__A, (__v16si)__C);
}

static __inline__ __m512 __DEFAULT_FN_ATTRS512
_mm512_mask_permutevar_ps(__m512 __W, __mmask16 __U, __m512 __A, __m512i __C)
{
  return (__m512)__builtin_ia32_selectps_512((__mmask16)__U,
                                        (__v16sf)_mm512_permutevar_ps(__A, __C),
                                        (__v16sf)__W);
}

static __inline__ __m512 __DEFAULT_FN_ATTRS512
_mm512_maskz_permutevar_ps(__mmask16 __U, __m512 __A, __m512i __C)
{
  return (__m512)__builtin_ia32_selectps_512((__mmask16)__U,
                                        (__v16sf)_mm512_permutevar_ps(__A, __C),
                                        (__v16sf)_mm512_setzero_ps());
}

static __inline __m512d __DEFAULT_FN_ATTRS512
_mm512_permutex2var_pd(__m512d __A, __m512i __I, __m512d __B)
{
  return (__m512d)__builtin_ia32_vpermi2varpd512((__v8df)__A, (__v8di)__I,
                                                 (__v8df)__B);
}

static __inline__ __m512d __DEFAULT_FN_ATTRS512
_mm512_mask_permutex2var_pd(__m512d __A, __mmask8 __U, __m512i __I, __m512d __B)
{
  return (__m512d)__builtin_ia32_selectpd_512(__U,
                                  (__v8df)_mm512_permutex2var_pd(__A, __I, __B),
                                  (__v8df)__A);
}

static __inline__ __m512d __DEFAULT_FN_ATTRS512
_mm512_mask2_permutex2var_pd(__m512d __A, __m512i __I, __mmask8 __U,
                             __m512d __B)
{
  return (__m512d)__builtin_ia32_selectpd_512(__U,
                                  (__v8df)_mm512_permutex2var_pd(__A, __I, __B),
                                  (__v8df)(__m512d)__I);
}

static __inline__ __m512d __DEFAULT_FN_ATTRS512
_mm512_maskz_permutex2var_pd(__mmask8 __U, __m512d __A, __m512i __I,
                             __m512d __B)
{
  return (__m512d)__builtin_ia32_selectpd_512(__U,
                                  (__v8df)_mm512_permutex2var_pd(__A, __I, __B),
                                  (__v8df)_mm512_setzero_pd());
}

static __inline __m512 __DEFAULT_FN_ATTRS512
_mm512_permutex2var_ps(__m512 __A, __m512i __I, __m512 __B)
{
  return (__m512)__builtin_ia32_vpermi2varps512((__v16sf)__A, (__v16si)__I,
                                                (__v16sf) __B);
}

static __inline__ __m512 __DEFAULT_FN_ATTRS512
_mm512_mask_permutex2var_ps(__m512 __A, __mmask16 __U, __m512i __I, __m512 __B)
{
  return (__m512)__builtin_ia32_selectps_512(__U,
                                 (__v16sf)_mm512_permutex2var_ps(__A, __I, __B),
                                 (__v16sf)__A);
}

static __inline__ __m512 __DEFAULT_FN_ATTRS512
_mm512_mask2_permutex2var_ps(__m512 __A, __m512i __I, __mmask16 __U, __m512 __B)
{
  return (__m512)__builtin_ia32_selectps_512(__U,
                                 (__v16sf)_mm512_permutex2var_ps(__A, __I, __B),
                                 (__v16sf)(__m512)__I);
}

static __inline__ __m512 __DEFAULT_FN_ATTRS512
_mm512_maskz_permutex2var_ps(__mmask16 __U, __m512 __A, __m512i __I, __m512 __B)
{
  return (__m512)__builtin_ia32_selectps_512(__U,
                                 (__v16sf)_mm512_permutex2var_ps(__A, __I, __B),
                                 (__v16sf)_mm512_setzero_ps());
}


#define _mm512_cvtt_roundpd_epu32(A, R) \
  (__m256i)__builtin_ia32_cvttpd2udq512_mask((__v8df)(__m512d)(A), \
                                             (__v8si)_mm256_undefined_si256(), \
                                             (__mmask8)-1, (int)(R))

#define _mm512_mask_cvtt_roundpd_epu32(W, U, A, R) \
  (__m256i)__builtin_ia32_cvttpd2udq512_mask((__v8df)(__m512d)(A), \
                                             (__v8si)(__m256i)(W), \
                                             (__mmask8)(U), (int)(R))

#define _mm512_maskz_cvtt_roundpd_epu32(U, A, R) \
  (__m256i)__builtin_ia32_cvttpd2udq512_mask((__v8df)(__m512d)(A), \
                                             (__v8si)_mm256_setzero_si256(), \
                                             (__mmask8)(U), (int)(R))

static __inline__ __m256i __DEFAULT_FN_ATTRS512
_mm512_cvttpd_epu32 (__m512d __A)
{
  return (__m256i) __builtin_ia32_cvttpd2udq512_mask ((__v8df) __A,
                  (__v8si)
                  _mm256_undefined_si256 (),
                  (__mmask8) -1,
                  _MM_FROUND_CUR_DIRECTION);
}

static __inline__ __m256i __DEFAULT_FN_ATTRS512
_mm512_mask_cvttpd_epu32 (__m256i __W, __mmask8 __U, __m512d __A)
{
  return (__m256i) __builtin_ia32_cvttpd2udq512_mask ((__v8df) __A,
                  (__v8si) __W,
                  (__mmask8) __U,
                  _MM_FROUND_CUR_DIRECTION);
}

static __inline__ __m256i __DEFAULT_FN_ATTRS512
_mm512_maskz_cvttpd_epu32 (__mmask8 __U, __m512d __A)
{
  return (__m256i) __builtin_ia32_cvttpd2udq512_mask ((__v8df) __A,
                  (__v8si)
                  _mm256_setzero_si256 (),
                  (__mmask8) __U,
                  _MM_FROUND_CUR_DIRECTION);
}

#define _mm_roundscale_round_sd(A, B, imm, R) \
  (__m128d)__builtin_ia32_rndscalesd_round_mask((__v2df)(__m128d)(A), \
                                                (__v2df)(__m128d)(B), \
                                                (__v2df)_mm_setzero_pd(), \
                                                (__mmask8)-1, (int)(imm), \
                                                (int)(R))

#define _mm_roundscale_sd(A, B, imm) \
  (__m128d)__builtin_ia32_rndscalesd_round_mask((__v2df)(__m128d)(A), \
                                                (__v2df)(__m128d)(B), \
                                                (__v2df)_mm_setzero_pd(), \
                                                (__mmask8)-1, (int)(imm), \
                                                _MM_FROUND_CUR_DIRECTION)

#define _mm_mask_roundscale_sd(W, U, A, B, imm) \
  (__m128d)__builtin_ia32_rndscalesd_round_mask((__v2df)(__m128d)(A), \
                                                (__v2df)(__m128d)(B), \
                                                (__v2df)(__m128d)(W), \
                                                (__mmask8)(U), (int)(imm), \
                                                _MM_FROUND_CUR_DIRECTION)

#define _mm_mask_roundscale_round_sd(W, U, A, B, I, R) \
  (__m128d)__builtin_ia32_rndscalesd_round_mask((__v2df)(__m128d)(A), \
                                                (__v2df)(__m128d)(B), \
                                                (__v2df)(__m128d)(W), \
                                                (__mmask8)(U), (int)(I), \
                                                (int)(R))

#define _mm_maskz_roundscale_sd(U, A, B, I) \
  (__m128d)__builtin_ia32_rndscalesd_round_mask((__v2df)(__m128d)(A), \
                                                (__v2df)(__m128d)(B), \
                                                (__v2df)_mm_setzero_pd(), \
                                                (__mmask8)(U), (int)(I), \
                                                _MM_FROUND_CUR_DIRECTION)

#define _mm_maskz_roundscale_round_sd(U, A, B, I, R) \
  (__m128d)__builtin_ia32_rndscalesd_round_mask((__v2df)(__m128d)(A), \
                                                (__v2df)(__m128d)(B), \
                                                (__v2df)_mm_setzero_pd(), \
                                                (__mmask8)(U), (int)(I), \
                                                (int)(R))

#define _mm_roundscale_round_ss(A, B, imm, R) \
  (__m128)__builtin_ia32_rndscaless_round_mask((__v4sf)(__m128)(A), \
                                               (__v4sf)(__m128)(B), \
                                               (__v4sf)_mm_setzero_ps(), \
                                               (__mmask8)-1, (int)(imm), \
                                               (int)(R))

#define _mm_roundscale_ss(A, B, imm) \
  (__m128)__builtin_ia32_rndscaless_round_mask((__v4sf)(__m128)(A), \
                                               (__v4sf)(__m128)(B), \
                                               (__v4sf)_mm_setzero_ps(), \
                                               (__mmask8)-1, (int)(imm), \
                                               _MM_FROUND_CUR_DIRECTION)

#define _mm_mask_roundscale_ss(W, U, A, B, I) \
  (__m128)__builtin_ia32_rndscaless_round_mask((__v4sf)(__m128)(A), \
                                               (__v4sf)(__m128)(B), \
                                               (__v4sf)(__m128)(W), \
                                               (__mmask8)(U), (int)(I), \
                                               _MM_FROUND_CUR_DIRECTION)

#define _mm_mask_roundscale_round_ss(W, U, A, B, I, R) \
  (__m128)__builtin_ia32_rndscaless_round_mask((__v4sf)(__m128)(A), \
                                               (__v4sf)(__m128)(B), \
                                               (__v4sf)(__m128)(W), \
                                               (__mmask8)(U), (int)(I), \
                                               (int)(R))

#define _mm_maskz_roundscale_ss(U, A, B, I) \
  (__m128)__builtin_ia32_rndscaless_round_mask((__v4sf)(__m128)(A), \
                                               (__v4sf)(__m128)(B), \
                                               (__v4sf)_mm_setzero_ps(), \
                                               (__mmask8)(U), (int)(I), \
                                               _MM_FROUND_CUR_DIRECTION)

#define _mm_maskz_roundscale_round_ss(U, A, B, I, R) \
  (__m128)__builtin_ia32_rndscaless_round_mask((__v4sf)(__m128)(A), \
                                               (__v4sf)(__m128)(B), \
                                               (__v4sf)_mm_setzero_ps(), \
                                               (__mmask8)(U), (int)(I), \
                                               (int)(R))

#define _mm512_scalef_round_pd(A, B, R) \
  (__m512d)__builtin_ia32_scalefpd512_mask((__v8df)(__m512d)(A), \
                                           (__v8df)(__m512d)(B), \
                                           (__v8df)_mm512_undefined_pd(), \
                                           (__mmask8)-1, (int)(R))

#define _mm512_mask_scalef_round_pd(W, U, A, B, R) \
  (__m512d)__builtin_ia32_scalefpd512_mask((__v8df)(__m512d)(A), \
                                           (__v8df)(__m512d)(B), \
                                           (__v8df)(__m512d)(W), \
                                           (__mmask8)(U), (int)(R))

#define _mm512_maskz_scalef_round_pd(U, A, B, R) \
  (__m512d)__builtin_ia32_scalefpd512_mask((__v8df)(__m512d)(A), \
                                           (__v8df)(__m512d)(B), \
                                           (__v8df)_mm512_setzero_pd(), \
                                           (__mmask8)(U), (int)(R))

static __inline__ __m512d __DEFAULT_FN_ATTRS512
_mm512_scalef_pd (__m512d __A, __m512d __B)
{
  return (__m512d) __builtin_ia32_scalefpd512_mask ((__v8df) __A,
                (__v8df) __B,
                (__v8df)
                _mm512_undefined_pd (),
                (__mmask8) -1,
                _MM_FROUND_CUR_DIRECTION);
}

static __inline__ __m512d __DEFAULT_FN_ATTRS512
_mm512_mask_scalef_pd (__m512d __W, __mmask8 __U, __m512d __A, __m512d __B)
{
  return (__m512d) __builtin_ia32_scalefpd512_mask ((__v8df) __A,
                (__v8df) __B,
                (__v8df) __W,
                (__mmask8) __U,
                _MM_FROUND_CUR_DIRECTION);
}

static __inline__ __m512d __DEFAULT_FN_ATTRS512
_mm512_maskz_scalef_pd (__mmask8 __U, __m512d __A, __m512d __B)
{
  return (__m512d) __builtin_ia32_scalefpd512_mask ((__v8df) __A,
                (__v8df) __B,
                (__v8df)
                _mm512_setzero_pd (),
                (__mmask8) __U,
                _MM_FROUND_CUR_DIRECTION);
}

#define _mm512_scalef_round_ps(A, B, R) \
  (__m512)__builtin_ia32_scalefps512_mask((__v16sf)(__m512)(A), \
                                          (__v16sf)(__m512)(B), \
                                          (__v16sf)_mm512_undefined_ps(), \
                                          (__mmask16)-1, (int)(R))

#define _mm512_mask_scalef_round_ps(W, U, A, B, R) \
  (__m512)__builtin_ia32_scalefps512_mask((__v16sf)(__m512)(A), \
                                          (__v16sf)(__m512)(B), \
                                          (__v16sf)(__m512)(W), \
                                          (__mmask16)(U), (int)(R))

#define _mm512_maskz_scalef_round_ps(U, A, B, R) \
  (__m512)__builtin_ia32_scalefps512_mask((__v16sf)(__m512)(A), \
                                          (__v16sf)(__m512)(B), \
                                          (__v16sf)_mm512_setzero_ps(), \
                                          (__mmask16)(U), (int)(R))

static __inline__ __m512 __DEFAULT_FN_ATTRS512
_mm512_scalef_ps (__m512 __A, __m512 __B)
{
  return (__m512) __builtin_ia32_scalefps512_mask ((__v16sf) __A,
               (__v16sf) __B,
               (__v16sf)
               _mm512_undefined_ps (),
               (__mmask16) -1,
               _MM_FROUND_CUR_DIRECTION);
}

static __inline__ __m512 __DEFAULT_FN_ATTRS512
_mm512_mask_scalef_ps (__m512 __W, __mmask16 __U, __m512 __A, __m512 __B)
{
  return (__m512) __builtin_ia32_scalefps512_mask ((__v16sf) __A,
               (__v16sf) __B,
               (__v16sf) __W,
               (__mmask16) __U,
               _MM_FROUND_CUR_DIRECTION);
}

static __inline__ __m512 __DEFAULT_FN_ATTRS512
_mm512_maskz_scalef_ps (__mmask16 __U, __m512 __A, __m512 __B)
{
  return (__m512) __builtin_ia32_scalefps512_mask ((__v16sf) __A,
               (__v16sf) __B,
               (__v16sf)
               _mm512_setzero_ps (),
               (__mmask16) __U,
               _MM_FROUND_CUR_DIRECTION);
}

#define _mm_scalef_round_sd(A, B, R) \
  (__m128d)__builtin_ia32_scalefsd_round_mask((__v2df)(__m128d)(A), \
                                              (__v2df)(__m128d)(B), \
                                              (__v2df)_mm_setzero_pd(), \
                                              (__mmask8)-1, (int)(R))

static __inline__ __m128d __DEFAULT_FN_ATTRS128
_mm_scalef_sd (__m128d __A, __m128d __B)
{
  return (__m128d) __builtin_ia32_scalefsd_round_mask ((__v2df) __A,
              (__v2df)( __B), (__v2df) _mm_setzero_pd(),
              (__mmask8) -1,
              _MM_FROUND_CUR_DIRECTION);
}

static __inline__ __m128d __DEFAULT_FN_ATTRS128
_mm_mask_scalef_sd (__m128d __W, __mmask8 __U, __m128d __A, __m128d __B)
{
 return (__m128d) __builtin_ia32_scalefsd_round_mask ( (__v2df) __A,
                 (__v2df) __B,
                (__v2df) __W,
                (__mmask8) __U,
                _MM_FROUND_CUR_DIRECTION);
}

#define _mm_mask_scalef_round_sd(W, U, A, B, R) \
  (__m128d)__builtin_ia32_scalefsd_round_mask((__v2df)(__m128d)(A), \
                                              (__v2df)(__m128d)(B), \
                                              (__v2df)(__m128d)(W), \
                                              (__mmask8)(U), (int)(R))

static __inline__ __m128d __DEFAULT_FN_ATTRS128
_mm_maskz_scalef_sd (__mmask8 __U, __m128d __A, __m128d __B)
{
 return (__m128d) __builtin_ia32_scalefsd_round_mask ( (__v2df) __A,
                 (__v2df) __B,
                (__v2df) _mm_setzero_pd (),
                (__mmask8) __U,
                _MM_FROUND_CUR_DIRECTION);
}

#define _mm_maskz_scalef_round_sd(U, A, B, R) \
  (__m128d)__builtin_ia32_scalefsd_round_mask((__v2df)(__m128d)(A), \
                                              (__v2df)(__m128d)(B), \
                                              (__v2df)_mm_setzero_pd(), \
                                              (__mmask8)(U), (int)(R))

#define _mm_scalef_round_ss(A, B, R) \
  (__m128)__builtin_ia32_scalefss_round_mask((__v4sf)(__m128)(A), \
                                             (__v4sf)(__m128)(B), \
                                             (__v4sf)_mm_setzero_ps(), \
                                             (__mmask8)-1, (int)(R))

static __inline__ __m128 __DEFAULT_FN_ATTRS128
_mm_scalef_ss (__m128 __A, __m128 __B)
{
  return (__m128) __builtin_ia32_scalefss_round_mask ((__v4sf) __A,
             (__v4sf)( __B), (__v4sf) _mm_setzero_ps(),
             (__mmask8) -1,
             _MM_FROUND_CUR_DIRECTION);
}

static __inline__ __m128 __DEFAULT_FN_ATTRS128
_mm_mask_scalef_ss (__m128 __W, __mmask8 __U, __m128 __A, __m128 __B)
{
 return (__m128) __builtin_ia32_scalefss_round_mask ( (__v4sf) __A,
                (__v4sf) __B,
                (__v4sf) __W,
                (__mmask8) __U,
                _MM_FROUND_CUR_DIRECTION);
}

#define _mm_mask_scalef_round_ss(W, U, A, B, R) \
  (__m128)__builtin_ia32_scalefss_round_mask((__v4sf)(__m128)(A), \
                                             (__v4sf)(__m128)(B), \
                                             (__v4sf)(__m128)(W), \
                                             (__mmask8)(U), (int)(R))

static __inline__ __m128 __DEFAULT_FN_ATTRS128
_mm_maskz_scalef_ss (__mmask8 __U, __m128 __A, __m128 __B)
{
 return (__m128) __builtin_ia32_scalefss_round_mask ( (__v4sf) __A,
                 (__v4sf) __B,
                (__v4sf) _mm_setzero_ps (),
                (__mmask8) __U,
                _MM_FROUND_CUR_DIRECTION);
}

#define _mm_maskz_scalef_round_ss(U, A, B, R) \
  (__m128)__builtin_ia32_scalefss_round_mask((__v4sf)(__m128)(A), \
                                             (__v4sf)(__m128)(B), \
                                             (__v4sf)_mm_setzero_ps(), \
                                             (__mmask8)(U), \
                                             (int)(R))

static __inline__ __m512i __DEFAULT_FN_ATTRS512
_mm512_srai_epi32(__m512i __A, int __B)
{
  return (__m512i)__builtin_ia32_psradi512((__v16si)__A, __B);
}

static __inline__ __m512i __DEFAULT_FN_ATTRS512
_mm512_mask_srai_epi32(__m512i __W, __mmask16 __U, __m512i __A, int __B)
{
  return (__m512i)__builtin_ia32_selectd_512((__mmask16)__U,
                                         (__v16si)_mm512_srai_epi32(__A, __B),
                                         (__v16si)__W);
}

static __inline__ __m512i __DEFAULT_FN_ATTRS512
_mm512_maskz_srai_epi32(__mmask16 __U, __m512i __A, int __B) {
  return (__m512i)__builtin_ia32_selectd_512((__mmask16)__U,
                                         (__v16si)_mm512_srai_epi32(__A, __B),
                                         (__v16si)_mm512_setzero_si512());
}

static __inline__ __m512i __DEFAULT_FN_ATTRS512
_mm512_srai_epi64(__m512i __A, int __B)
{
  return (__m512i)__builtin_ia32_psraqi512((__v8di)__A, __B);
}

static __inline__ __m512i __DEFAULT_FN_ATTRS512
_mm512_mask_srai_epi64(__m512i __W, __mmask8 __U, __m512i __A, int __B)
{
  return (__m512i)__builtin_ia32_selectq_512((__mmask8)__U,
                                          (__v8di)_mm512_srai_epi64(__A, __B),
                                          (__v8di)__W);
}

static __inline__ __m512i __DEFAULT_FN_ATTRS512
_mm512_maskz_srai_epi64(__mmask8 __U, __m512i __A, int __B)
{
  return (__m512i)__builtin_ia32_selectq_512((__mmask8)__U,
                                          (__v8di)_mm512_srai_epi64(__A, __B),
                                          (__v8di)_mm512_setzero_si512());
}

#define _mm512_shuffle_f32x4(A, B, imm) \
  (__m512)__builtin_ia32_shuf_f32x4((__v16sf)(__m512)(A), \
                                    (__v16sf)(__m512)(B), (int)(imm))

#define _mm512_mask_shuffle_f32x4(W, U, A, B, imm) \
  (__m512)__builtin_ia32_selectps_512((__mmask16)(U), \
                                      (__v16sf)_mm512_shuffle_f32x4((A), (B), (imm)), \
                                      (__v16sf)(__m512)(W))

#define _mm512_maskz_shuffle_f32x4(U, A, B, imm) \
  (__m512)__builtin_ia32_selectps_512((__mmask16)(U), \
                                      (__v16sf)_mm512_shuffle_f32x4((A), (B), (imm)), \
                                      (__v16sf)_mm512_setzero_ps())

#define _mm512_shuffle_f64x2(A, B, imm) \
  (__m512d)__builtin_ia32_shuf_f64x2((__v8df)(__m512d)(A), \
                                     (__v8df)(__m512d)(B), (int)(imm))

#define _mm512_mask_shuffle_f64x2(W, U, A, B, imm) \
  (__m512d)__builtin_ia32_selectpd_512((__mmask8)(U), \
                                       (__v8df)_mm512_shuffle_f64x2((A), (B), (imm)), \
                                       (__v8df)(__m512d)(W))

#define _mm512_maskz_shuffle_f64x2(U, A, B, imm) \
  (__m512d)__builtin_ia32_selectpd_512((__mmask8)(U), \
                                       (__v8df)_mm512_shuffle_f64x2((A), (B), (imm)), \
                                       (__v8df)_mm512_setzero_pd())

#define _mm512_shuffle_i32x4(A, B, imm) \
  (__m512i)__builtin_ia32_shuf_i32x4((__v16si)(__m512i)(A), \
                                     (__v16si)(__m512i)(B), (int)(imm))

#define _mm512_mask_shuffle_i32x4(W, U, A, B, imm) \
  (__m512i)__builtin_ia32_selectd_512((__mmask16)(U), \
                                      (__v16si)_mm512_shuffle_i32x4((A), (B), (imm)), \
                                      (__v16si)(__m512i)(W))

#define _mm512_maskz_shuffle_i32x4(U, A, B, imm) \
  (__m512i)__builtin_ia32_selectd_512((__mmask16)(U), \
                                      (__v16si)_mm512_shuffle_i32x4((A), (B), (imm)), \
                                      (__v16si)_mm512_setzero_si512())

#define _mm512_shuffle_i64x2(A, B, imm) \
  (__m512i)__builtin_ia32_shuf_i64x2((__v8di)(__m512i)(A), \
                                     (__v8di)(__m512i)(B), (int)(imm))

#define _mm512_mask_shuffle_i64x2(W, U, A, B, imm) \
  (__m512i)__builtin_ia32_selectq_512((__mmask8)(U), \
                                      (__v8di)_mm512_shuffle_i64x2((A), (B), (imm)), \
                                      (__v8di)(__m512i)(W))

#define _mm512_maskz_shuffle_i64x2(U, A, B, imm) \
  (__m512i)__builtin_ia32_selectq_512((__mmask8)(U), \
                                      (__v8di)_mm512_shuffle_i64x2((A), (B), (imm)), \
                                      (__v8di)_mm512_setzero_si512())

#define _mm512_shuffle_pd(A, B, M) \
  (__m512d)__builtin_ia32_shufpd512((__v8df)(__m512d)(A), \
                                    (__v8df)(__m512d)(B), (int)(M))

#define _mm512_mask_shuffle_pd(W, U, A, B, M) \
  (__m512d)__builtin_ia32_selectpd_512((__mmask8)(U), \
                                       (__v8df)_mm512_shuffle_pd((A), (B), (M)), \
                                       (__v8df)(__m512d)(W))

#define _mm512_maskz_shuffle_pd(U, A, B, M) \
  (__m512d)__builtin_ia32_selectpd_512((__mmask8)(U), \
                                       (__v8df)_mm512_shuffle_pd((A), (B), (M)), \
                                       (__v8df)_mm512_setzero_pd())

#define _mm512_shuffle_ps(A, B, M) \
  (__m512)__builtin_ia32_shufps512((__v16sf)(__m512)(A), \
                                   (__v16sf)(__m512)(B), (int)(M))

#define _mm512_mask_shuffle_ps(W, U, A, B, M) \
  (__m512)__builtin_ia32_selectps_512((__mmask16)(U), \
                                      (__v16sf)_mm512_shuffle_ps((A), (B), (M)), \
                                      (__v16sf)(__m512)(W))

#define _mm512_maskz_shuffle_ps(U, A, B, M) \
  (__m512)__builtin_ia32_selectps_512((__mmask16)(U), \
                                      (__v16sf)_mm512_shuffle_ps((A), (B), (M)), \
                                      (__v16sf)_mm512_setzero_ps())

#define _mm_sqrt_round_sd(A, B, R) \
  (__m128d)__builtin_ia32_sqrtsd_round_mask((__v2df)(__m128d)(A), \
                                            (__v2df)(__m128d)(B), \
                                            (__v2df)_mm_setzero_pd(), \
                                            (__mmask8)-1, (int)(R))

static __inline__ __m128d __DEFAULT_FN_ATTRS128
_mm_mask_sqrt_sd (__m128d __W, __mmask8 __U, __m128d __A, __m128d __B)
{
 return (__m128d) __builtin_ia32_sqrtsd_round_mask ( (__v2df) __A,
                 (__v2df) __B,
                (__v2df) __W,
                (__mmask8) __U,
                _MM_FROUND_CUR_DIRECTION);
}

#define _mm_mask_sqrt_round_sd(W, U, A, B, R) \
  (__m128d)__builtin_ia32_sqrtsd_round_mask((__v2df)(__m128d)(A), \
                                            (__v2df)(__m128d)(B), \
                                            (__v2df)(__m128d)(W), \
                                            (__mmask8)(U), (int)(R))

static __inline__ __m128d __DEFAULT_FN_ATTRS128
_mm_maskz_sqrt_sd (__mmask8 __U, __m128d __A, __m128d __B)
{
 return (__m128d) __builtin_ia32_sqrtsd_round_mask ( (__v2df) __A,
                 (__v2df) __B,
                (__v2df) _mm_setzero_pd (),
                (__mmask8) __U,
                _MM_FROUND_CUR_DIRECTION);
}

#define _mm_maskz_sqrt_round_sd(U, A, B, R) \
  (__m128d)__builtin_ia32_sqrtsd_round_mask((__v2df)(__m128d)(A), \
                                            (__v2df)(__m128d)(B), \
                                            (__v2df)_mm_setzero_pd(), \
                                            (__mmask8)(U), (int)(R))

#define _mm_sqrt_round_ss(A, B, R) \
  (__m128)__builtin_ia32_sqrtss_round_mask((__v4sf)(__m128)(A), \
                                           (__v4sf)(__m128)(B), \
                                           (__v4sf)_mm_setzero_ps(), \
                                           (__mmask8)-1, (int)(R))

static __inline__ __m128 __DEFAULT_FN_ATTRS128
_mm_mask_sqrt_ss (__m128 __W, __mmask8 __U, __m128 __A, __m128 __B)
{
 return (__m128) __builtin_ia32_sqrtss_round_mask ( (__v4sf) __A,
                 (__v4sf) __B,
                (__v4sf) __W,
                (__mmask8) __U,
                _MM_FROUND_CUR_DIRECTION);
}

#define _mm_mask_sqrt_round_ss(W, U, A, B, R) \
  (__m128)__builtin_ia32_sqrtss_round_mask((__v4sf)(__m128)(A), \
                                           (__v4sf)(__m128)(B), \
                                           (__v4sf)(__m128)(W), (__mmask8)(U), \
                                           (int)(R))

static __inline__ __m128 __DEFAULT_FN_ATTRS128
_mm_maskz_sqrt_ss (__mmask8 __U, __m128 __A, __m128 __B)
{
 return (__m128) __builtin_ia32_sqrtss_round_mask ( (__v4sf) __A,
                 (__v4sf) __B,
                (__v4sf) _mm_setzero_ps (),
                (__mmask8) __U,
                _MM_FROUND_CUR_DIRECTION);
}

#define _mm_maskz_sqrt_round_ss(U, A, B, R) \
  (__m128)__builtin_ia32_sqrtss_round_mask((__v4sf)(__m128)(A), \
                                           (__v4sf)(__m128)(B), \
                                           (__v4sf)_mm_setzero_ps(), \
                                           (__mmask8)(U), (int)(R))

static __inline__ __m512 __DEFAULT_FN_ATTRS512
_mm512_broadcast_f32x4(__m128 __A)
{
  return (__m512)__builtin_shufflevector((__v4sf)__A, (__v4sf)__A,
                                         0, 1, 2, 3, 0, 1, 2, 3,
                                         0, 1, 2, 3, 0, 1, 2, 3);
}

static __inline__ __m512 __DEFAULT_FN_ATTRS512
_mm512_mask_broadcast_f32x4(__m512 __O, __mmask16 __M, __m128 __A)
{
  return (__m512)__builtin_ia32_selectps_512((__mmask16)__M,
                                           (__v16sf)_mm512_broadcast_f32x4(__A),
                                           (__v16sf)__O);
}

static __inline__ __m512 __DEFAULT_FN_ATTRS512
_mm512_maskz_broadcast_f32x4(__mmask16 __M, __m128 __A)
{
  return (__m512)__builtin_ia32_selectps_512((__mmask16)__M,
                                           (__v16sf)_mm512_broadcast_f32x4(__A),
                                           (__v16sf)_mm512_setzero_ps());
}

static __inline__ __m512d __DEFAULT_FN_ATTRS512
_mm512_broadcast_f64x4(__m256d __A)
{
  return (__m512d)__builtin_shufflevector((__v4df)__A, (__v4df)__A,
                                          0, 1, 2, 3, 0, 1, 2, 3);
}

static __inline__ __m512d __DEFAULT_FN_ATTRS512
_mm512_mask_broadcast_f64x4(__m512d __O, __mmask8 __M, __m256d __A)
{
  return (__m512d)__builtin_ia32_selectpd_512((__mmask8)__M,
                                            (__v8df)_mm512_broadcast_f64x4(__A),
                                            (__v8df)__O);
}

static __inline__ __m512d __DEFAULT_FN_ATTRS512
_mm512_maskz_broadcast_f64x4(__mmask8 __M, __m256d __A)
{
  return (__m512d)__builtin_ia32_selectpd_512((__mmask8)__M,
                                            (__v8df)_mm512_broadcast_f64x4(__A),
                                            (__v8df)_mm512_setzero_pd());
}

static __inline__ __m512i __DEFAULT_FN_ATTRS512
_mm512_broadcast_i32x4(__m128i __A)
{
  return (__m512i)__builtin_shufflevector((__v4si)__A, (__v4si)__A,
                                          0, 1, 2, 3, 0, 1, 2, 3,
                                          0, 1, 2, 3, 0, 1, 2, 3);
}

static __inline__ __m512i __DEFAULT_FN_ATTRS512
_mm512_mask_broadcast_i32x4(__m512i __O, __mmask16 __M, __m128i __A)
{
  return (__m512i)__builtin_ia32_selectd_512((__mmask16)__M,
                                           (__v16si)_mm512_broadcast_i32x4(__A),
                                           (__v16si)__O);
}

static __inline__ __m512i __DEFAULT_FN_ATTRS512
_mm512_maskz_broadcast_i32x4(__mmask16 __M, __m128i __A)
{
  return (__m512i)__builtin_ia32_selectd_512((__mmask16)__M,
                                           (__v16si)_mm512_broadcast_i32x4(__A),
                                           (__v16si)_mm512_setzero_si512());
}

static __inline__ __m512i __DEFAULT_FN_ATTRS512
_mm512_broadcast_i64x4(__m256i __A)
{
  return (__m512i)__builtin_shufflevector((__v4di)__A, (__v4di)__A,
                                          0, 1, 2, 3, 0, 1, 2, 3);
}

static __inline__ __m512i __DEFAULT_FN_ATTRS512
_mm512_mask_broadcast_i64x4(__m512i __O, __mmask8 __M, __m256i __A)
{
  return (__m512i)__builtin_ia32_selectq_512((__mmask8)__M,
                                            (__v8di)_mm512_broadcast_i64x4(__A),
                                            (__v8di)__O);
}

static __inline__ __m512i __DEFAULT_FN_ATTRS512
_mm512_maskz_broadcast_i64x4(__mmask8 __M, __m256i __A)
{
  return (__m512i)__builtin_ia32_selectq_512((__mmask8)__M,
                                            (__v8di)_mm512_broadcast_i64x4(__A),
                                            (__v8di)_mm512_setzero_si512());
}

static __inline__ __m512d __DEFAULT_FN_ATTRS512
_mm512_mask_broadcastsd_pd (__m512d __O, __mmask8 __M, __m128d __A)
{
  return (__m512d)__builtin_ia32_selectpd_512(__M,
                                              (__v8df) _mm512_broadcastsd_pd(__A),
                                              (__v8df) __O);
}

static __inline__ __m512d __DEFAULT_FN_ATTRS512
_mm512_maskz_broadcastsd_pd (__mmask8 __M, __m128d __A)
{
  return (__m512d)__builtin_ia32_selectpd_512(__M,
                                              (__v8df) _mm512_broadcastsd_pd(__A),
                                              (__v8df) _mm512_setzero_pd());
}

static __inline__ __m512 __DEFAULT_FN_ATTRS512
_mm512_mask_broadcastss_ps (__m512 __O, __mmask16 __M, __m128 __A)
{
  return (__m512)__builtin_ia32_selectps_512(__M,
                                             (__v16sf) _mm512_broadcastss_ps(__A),
                                             (__v16sf) __O);
}

static __inline__ __m512 __DEFAULT_FN_ATTRS512
_mm512_maskz_broadcastss_ps (__mmask16 __M, __m128 __A)
{
  return (__m512)__builtin_ia32_selectps_512(__M,
                                             (__v16sf) _mm512_broadcastss_ps(__A),
                                             (__v16sf) _mm512_setzero_ps());
}

static __inline__ __m128i __DEFAULT_FN_ATTRS512
_mm512_cvtsepi32_epi8 (__m512i __A)
{
  return (__m128i) __builtin_ia32_pmovsdb512_mask ((__v16si) __A,
               (__v16qi) _mm_undefined_si128 (),
               (__mmask16) -1);
}

static __inline__ __m128i __DEFAULT_FN_ATTRS512
_mm512_mask_cvtsepi32_epi8 (__m128i __O, __mmask16 __M, __m512i __A)
{
  return (__m128i) __builtin_ia32_pmovsdb512_mask ((__v16si) __A,
               (__v16qi) __O, __M);
}

static __inline__ __m128i __DEFAULT_FN_ATTRS512
_mm512_maskz_cvtsepi32_epi8 (__mmask16 __M, __m512i __A)
{
  return (__m128i) __builtin_ia32_pmovsdb512_mask ((__v16si) __A,
               (__v16qi) _mm_setzero_si128 (),
               __M);
}

static __inline__ void __DEFAULT_FN_ATTRS512
_mm512_mask_cvtsepi32_storeu_epi8 (void * __P, __mmask16 __M, __m512i __A)
{
  __builtin_ia32_pmovsdb512mem_mask ((__v16qi *) __P, (__v16si) __A, __M);
}

static __inline__ __m256i __DEFAULT_FN_ATTRS512
_mm512_cvtsepi32_epi16 (__m512i __A)
{
  return (__m256i) __builtin_ia32_pmovsdw512_mask ((__v16si) __A,
               (__v16hi) _mm256_undefined_si256 (),
               (__mmask16) -1);
}

static __inline__ __m256i __DEFAULT_FN_ATTRS512
_mm512_mask_cvtsepi32_epi16 (__m256i __O, __mmask16 __M, __m512i __A)
{
  return (__m256i) __builtin_ia32_pmovsdw512_mask ((__v16si) __A,
               (__v16hi) __O, __M);
}

static __inline__ __m256i __DEFAULT_FN_ATTRS512
_mm512_maskz_cvtsepi32_epi16 (__mmask16 __M, __m512i __A)
{
  return (__m256i) __builtin_ia32_pmovsdw512_mask ((__v16si) __A,
               (__v16hi) _mm256_setzero_si256 (),
               __M);
}

static __inline__ void __DEFAULT_FN_ATTRS512
_mm512_mask_cvtsepi32_storeu_epi16 (void *__P, __mmask16 __M, __m512i __A)
{
  __builtin_ia32_pmovsdw512mem_mask ((__v16hi*) __P, (__v16si) __A, __M);
}

static __inline__ __m128i __DEFAULT_FN_ATTRS512
_mm512_cvtsepi64_epi8 (__m512i __A)
{
  return (__m128i) __builtin_ia32_pmovsqb512_mask ((__v8di) __A,
               (__v16qi) _mm_undefined_si128 (),
               (__mmask8) -1);
}

static __inline__ __m128i __DEFAULT_FN_ATTRS512
_mm512_mask_cvtsepi64_epi8 (__m128i __O, __mmask8 __M, __m512i __A)
{
  return (__m128i) __builtin_ia32_pmovsqb512_mask ((__v8di) __A,
               (__v16qi) __O, __M);
}

static __inline__ __m128i __DEFAULT_FN_ATTRS512
_mm512_maskz_cvtsepi64_epi8 (__mmask8 __M, __m512i __A)
{
  return (__m128i) __builtin_ia32_pmovsqb512_mask ((__v8di) __A,
               (__v16qi) _mm_setzero_si128 (),
               __M);
}

static __inline__ void __DEFAULT_FN_ATTRS512
_mm512_mask_cvtsepi64_storeu_epi8 (void * __P, __mmask8 __M, __m512i __A)
{
  __builtin_ia32_pmovsqb512mem_mask ((__v16qi *) __P, (__v8di) __A, __M);
}

static __inline__ __m256i __DEFAULT_FN_ATTRS512
_mm512_cvtsepi64_epi32 (__m512i __A)
{
  return (__m256i) __builtin_ia32_pmovsqd512_mask ((__v8di) __A,
               (__v8si) _mm256_undefined_si256 (),
               (__mmask8) -1);
}

static __inline__ __m256i __DEFAULT_FN_ATTRS512
_mm512_mask_cvtsepi64_epi32 (__m256i __O, __mmask8 __M, __m512i __A)
{
  return (__m256i) __builtin_ia32_pmovsqd512_mask ((__v8di) __A,
               (__v8si) __O, __M);
}

static __inline__ __m256i __DEFAULT_FN_ATTRS512
_mm512_maskz_cvtsepi64_epi32 (__mmask8 __M, __m512i __A)
{
  return (__m256i) __builtin_ia32_pmovsqd512_mask ((__v8di) __A,
               (__v8si) _mm256_setzero_si256 (),
               __M);
}

static __inline__ void __DEFAULT_FN_ATTRS512
_mm512_mask_cvtsepi64_storeu_epi32 (void *__P, __mmask8 __M, __m512i __A)
{
  __builtin_ia32_pmovsqd512mem_mask ((__v8si *) __P, (__v8di) __A, __M);
}

static __inline__ __m128i __DEFAULT_FN_ATTRS512
_mm512_cvtsepi64_epi16 (__m512i __A)
{
  return (__m128i) __builtin_ia32_pmovsqw512_mask ((__v8di) __A,
               (__v8hi) _mm_undefined_si128 (),
               (__mmask8) -1);
}

static __inline__ __m128i __DEFAULT_FN_ATTRS512
_mm512_mask_cvtsepi64_epi16 (__m128i __O, __mmask8 __M, __m512i __A)
{
  return (__m128i) __builtin_ia32_pmovsqw512_mask ((__v8di) __A,
               (__v8hi) __O, __M);
}

static __inline__ __m128i __DEFAULT_FN_ATTRS512
_mm512_maskz_cvtsepi64_epi16 (__mmask8 __M, __m512i __A)
{
  return (__m128i) __builtin_ia32_pmovsqw512_mask ((__v8di) __A,
               (__v8hi) _mm_setzero_si128 (),
               __M);
}

static __inline__ void __DEFAULT_FN_ATTRS512
_mm512_mask_cvtsepi64_storeu_epi16 (void * __P, __mmask8 __M, __m512i __A)
{
  __builtin_ia32_pmovsqw512mem_mask ((__v8hi *) __P, (__v8di) __A, __M);
}

static __inline__ __m128i __DEFAULT_FN_ATTRS512
_mm512_cvtusepi32_epi8 (__m512i __A)
{
  return (__m128i) __builtin_ia32_pmovusdb512_mask ((__v16si) __A,
                (__v16qi) _mm_undefined_si128 (),
                (__mmask16) -1);
}

static __inline__ __m128i __DEFAULT_FN_ATTRS512
_mm512_mask_cvtusepi32_epi8 (__m128i __O, __mmask16 __M, __m512i __A)
{
  return (__m128i) __builtin_ia32_pmovusdb512_mask ((__v16si) __A,
                (__v16qi) __O,
                __M);
}

static __inline__ __m128i __DEFAULT_FN_ATTRS512
_mm512_maskz_cvtusepi32_epi8 (__mmask16 __M, __m512i __A)
{
  return (__m128i) __builtin_ia32_pmovusdb512_mask ((__v16si) __A,
                (__v16qi) _mm_setzero_si128 (),
                __M);
}

static __inline__ void __DEFAULT_FN_ATTRS512
_mm512_mask_cvtusepi32_storeu_epi8 (void * __P, __mmask16 __M, __m512i __A)
{
  __builtin_ia32_pmovusdb512mem_mask ((__v16qi *) __P, (__v16si) __A, __M);
}

static __inline__ __m256i __DEFAULT_FN_ATTRS512
_mm512_cvtusepi32_epi16 (__m512i __A)
{
  return (__m256i) __builtin_ia32_pmovusdw512_mask ((__v16si) __A,
                (__v16hi) _mm256_undefined_si256 (),
                (__mmask16) -1);
}

static __inline__ __m256i __DEFAULT_FN_ATTRS512
_mm512_mask_cvtusepi32_epi16 (__m256i __O, __mmask16 __M, __m512i __A)
{
  return (__m256i) __builtin_ia32_pmovusdw512_mask ((__v16si) __A,
                (__v16hi) __O,
                __M);
}

static __inline__ __m256i __DEFAULT_FN_ATTRS512
_mm512_maskz_cvtusepi32_epi16 (__mmask16 __M, __m512i __A)
{
  return (__m256i) __builtin_ia32_pmovusdw512_mask ((__v16si) __A,
                (__v16hi) _mm256_setzero_si256 (),
                __M);
}

static __inline__ void __DEFAULT_FN_ATTRS512
_mm512_mask_cvtusepi32_storeu_epi16 (void *__P, __mmask16 __M, __m512i __A)
{
  __builtin_ia32_pmovusdw512mem_mask ((__v16hi*) __P, (__v16si) __A, __M);
}

static __inline__ __m128i __DEFAULT_FN_ATTRS512
_mm512_cvtusepi64_epi8 (__m512i __A)
{
  return (__m128i) __builtin_ia32_pmovusqb512_mask ((__v8di) __A,
                (__v16qi) _mm_undefined_si128 (),
                (__mmask8) -1);
}

static __inline__ __m128i __DEFAULT_FN_ATTRS512
_mm512_mask_cvtusepi64_epi8 (__m128i __O, __mmask8 __M, __m512i __A)
{
  return (__m128i) __builtin_ia32_pmovusqb512_mask ((__v8di) __A,
                (__v16qi) __O,
                __M);
}

static __inline__ __m128i __DEFAULT_FN_ATTRS512
_mm512_maskz_cvtusepi64_epi8 (__mmask8 __M, __m512i __A)
{
  return (__m128i) __builtin_ia32_pmovusqb512_mask ((__v8di) __A,
                (__v16qi) _mm_setzero_si128 (),
                __M);
}

static __inline__ void __DEFAULT_FN_ATTRS512
_mm512_mask_cvtusepi64_storeu_epi8 (void * __P, __mmask8 __M, __m512i __A)
{
  __builtin_ia32_pmovusqb512mem_mask ((__v16qi *) __P, (__v8di) __A, __M);
}

static __inline__ __m256i __DEFAULT_FN_ATTRS512
_mm512_cvtusepi64_epi32 (__m512i __A)
{
  return (__m256i) __builtin_ia32_pmovusqd512_mask ((__v8di) __A,
                (__v8si) _mm256_undefined_si256 (),
                (__mmask8) -1);
}

static __inline__ __m256i __DEFAULT_FN_ATTRS512
_mm512_mask_cvtusepi64_epi32 (__m256i __O, __mmask8 __M, __m512i __A)
{
  return (__m256i) __builtin_ia32_pmovusqd512_mask ((__v8di) __A,
                (__v8si) __O, __M);
}

static __inline__ __m256i __DEFAULT_FN_ATTRS512
_mm512_maskz_cvtusepi64_epi32 (__mmask8 __M, __m512i __A)
{
  return (__m256i) __builtin_ia32_pmovusqd512_mask ((__v8di) __A,
                (__v8si) _mm256_setzero_si256 (),
                __M);
}

static __inline__ void __DEFAULT_FN_ATTRS512
_mm512_mask_cvtusepi64_storeu_epi32 (void* __P, __mmask8 __M, __m512i __A)
{
  __builtin_ia32_pmovusqd512mem_mask ((__v8si*) __P, (__v8di) __A, __M);
}

static __inline__ __m128i __DEFAULT_FN_ATTRS512
_mm512_cvtusepi64_epi16 (__m512i __A)
{
  return (__m128i) __builtin_ia32_pmovusqw512_mask ((__v8di) __A,
                (__v8hi) _mm_undefined_si128 (),
                (__mmask8) -1);
}

static __inline__ __m128i __DEFAULT_FN_ATTRS512
_mm512_mask_cvtusepi64_epi16 (__m128i __O, __mmask8 __M, __m512i __A)
{
  return (__m128i) __builtin_ia32_pmovusqw512_mask ((__v8di) __A,
                (__v8hi) __O, __M);
}

static __inline__ __m128i __DEFAULT_FN_ATTRS512
_mm512_maskz_cvtusepi64_epi16 (__mmask8 __M, __m512i __A)
{
  return (__m128i) __builtin_ia32_pmovusqw512_mask ((__v8di) __A,
                (__v8hi) _mm_setzero_si128 (),
                __M);
}

static __inline__ void __DEFAULT_FN_ATTRS512
_mm512_mask_cvtusepi64_storeu_epi16 (void *__P, __mmask8 __M, __m512i __A)
{
  __builtin_ia32_pmovusqw512mem_mask ((__v8hi*) __P, (__v8di) __A, __M);
}

static __inline__ __m128i __DEFAULT_FN_ATTRS512
_mm512_cvtepi32_epi8 (__m512i __A)
{
  return (__m128i) __builtin_ia32_pmovdb512_mask ((__v16si) __A,
              (__v16qi) _mm_undefined_si128 (),
              (__mmask16) -1);
}

static __inline__ __m128i __DEFAULT_FN_ATTRS512
_mm512_mask_cvtepi32_epi8 (__m128i __O, __mmask16 __M, __m512i __A)
{
  return (__m128i) __builtin_ia32_pmovdb512_mask ((__v16si) __A,
              (__v16qi) __O, __M);
}

static __inline__ __m128i __DEFAULT_FN_ATTRS512
_mm512_maskz_cvtepi32_epi8 (__mmask16 __M, __m512i __A)
{
  return (__m128i) __builtin_ia32_pmovdb512_mask ((__v16si) __A,
              (__v16qi) _mm_setzero_si128 (),
              __M);
}

static __inline__ void __DEFAULT_FN_ATTRS512
_mm512_mask_cvtepi32_storeu_epi8 (void * __P, __mmask16 __M, __m512i __A)
{
  __builtin_ia32_pmovdb512mem_mask ((__v16qi *) __P, (__v16si) __A, __M);
}

static __inline__ __m256i __DEFAULT_FN_ATTRS512
_mm512_cvtepi32_epi16 (__m512i __A)
{
  return (__m256i) __builtin_ia32_pmovdw512_mask ((__v16si) __A,
              (__v16hi) _mm256_undefined_si256 (),
              (__mmask16) -1);
}

static __inline__ __m256i __DEFAULT_FN_ATTRS512
_mm512_mask_cvtepi32_epi16 (__m256i __O, __mmask16 __M, __m512i __A)
{
  return (__m256i) __builtin_ia32_pmovdw512_mask ((__v16si) __A,
              (__v16hi) __O, __M);
}

static __inline__ __m256i __DEFAULT_FN_ATTRS512
_mm512_maskz_cvtepi32_epi16 (__mmask16 __M, __m512i __A)
{
  return (__m256i) __builtin_ia32_pmovdw512_mask ((__v16si) __A,
              (__v16hi) _mm256_setzero_si256 (),
              __M);
}

static __inline__ void __DEFAULT_FN_ATTRS512
_mm512_mask_cvtepi32_storeu_epi16 (void * __P, __mmask16 __M, __m512i __A)
{
  __builtin_ia32_pmovdw512mem_mask ((__v16hi *) __P, (__v16si) __A, __M);
}

static __inline__ __m128i __DEFAULT_FN_ATTRS512
_mm512_cvtepi64_epi8 (__m512i __A)
{
  return (__m128i) __builtin_ia32_pmovqb512_mask ((__v8di) __A,
              (__v16qi) _mm_undefined_si128 (),
              (__mmask8) -1);
}

static __inline__ __m128i __DEFAULT_FN_ATTRS512
_mm512_mask_cvtepi64_epi8 (__m128i __O, __mmask8 __M, __m512i __A)
{
  return (__m128i) __builtin_ia32_pmovqb512_mask ((__v8di) __A,
              (__v16qi) __O, __M);
}

static __inline__ __m128i __DEFAULT_FN_ATTRS512
_mm512_maskz_cvtepi64_epi8 (__mmask8 __M, __m512i __A)
{
  return (__m128i) __builtin_ia32_pmovqb512_mask ((__v8di) __A,
              (__v16qi) _mm_setzero_si128 (),
              __M);
}

static __inline__ void __DEFAULT_FN_ATTRS512
_mm512_mask_cvtepi64_storeu_epi8 (void * __P, __mmask8 __M, __m512i __A)
{
  __builtin_ia32_pmovqb512mem_mask ((__v16qi *) __P, (__v8di) __A, __M);
}

static __inline__ __m256i __DEFAULT_FN_ATTRS512
_mm512_cvtepi64_epi32 (__m512i __A)
{
  return (__m256i) __builtin_ia32_pmovqd512_mask ((__v8di) __A,
              (__v8si) _mm256_undefined_si256 (),
              (__mmask8) -1);
}

static __inline__ __m256i __DEFAULT_FN_ATTRS512
_mm512_mask_cvtepi64_epi32 (__m256i __O, __mmask8 __M, __m512i __A)
{
  return (__m256i) __builtin_ia32_pmovqd512_mask ((__v8di) __A,
              (__v8si) __O, __M);
}

static __inline__ __m256i __DEFAULT_FN_ATTRS512
_mm512_maskz_cvtepi64_epi32 (__mmask8 __M, __m512i __A)
{
  return (__m256i) __builtin_ia32_pmovqd512_mask ((__v8di) __A,
              (__v8si) _mm256_setzero_si256 (),
              __M);
}

static __inline__ void __DEFAULT_FN_ATTRS512
_mm512_mask_cvtepi64_storeu_epi32 (void* __P, __mmask8 __M, __m512i __A)
{
  __builtin_ia32_pmovqd512mem_mask ((__v8si *) __P, (__v8di) __A, __M);
}

static __inline__ __m128i __DEFAULT_FN_ATTRS512
_mm512_cvtepi64_epi16 (__m512i __A)
{
  return (__m128i) __builtin_ia32_pmovqw512_mask ((__v8di) __A,
              (__v8hi) _mm_undefined_si128 (),
              (__mmask8) -1);
}

static __inline__ __m128i __DEFAULT_FN_ATTRS512
_mm512_mask_cvtepi64_epi16 (__m128i __O, __mmask8 __M, __m512i __A)
{
  return (__m128i) __builtin_ia32_pmovqw512_mask ((__v8di) __A,
              (__v8hi) __O, __M);
}

static __inline__ __m128i __DEFAULT_FN_ATTRS512
_mm512_maskz_cvtepi64_epi16 (__mmask8 __M, __m512i __A)
{
  return (__m128i) __builtin_ia32_pmovqw512_mask ((__v8di) __A,
              (__v8hi) _mm_setzero_si128 (),
              __M);
}

static __inline__ void __DEFAULT_FN_ATTRS512
_mm512_mask_cvtepi64_storeu_epi16 (void *__P, __mmask8 __M, __m512i __A)
{
  __builtin_ia32_pmovqw512mem_mask ((__v8hi *) __P, (__v8di) __A, __M);
}

#define _mm512_extracti32x4_epi32(A, imm) \
  (__m128i)__builtin_ia32_extracti32x4_mask((__v16si)(__m512i)(A), (int)(imm), \
                                            (__v4si)_mm_undefined_si128(), \
                                            (__mmask8)-1)

#define _mm512_mask_extracti32x4_epi32(W, U, A, imm) \
  (__m128i)__builtin_ia32_extracti32x4_mask((__v16si)(__m512i)(A), (int)(imm), \
                                            (__v4si)(__m128i)(W), \
                                            (__mmask8)(U))

#define _mm512_maskz_extracti32x4_epi32(U, A, imm) \
  (__m128i)__builtin_ia32_extracti32x4_mask((__v16si)(__m512i)(A), (int)(imm), \
                                            (__v4si)_mm_setzero_si128(), \
                                            (__mmask8)(U))

#define _mm512_extracti64x4_epi64(A, imm) \
  (__m256i)__builtin_ia32_extracti64x4_mask((__v8di)(__m512i)(A), (int)(imm), \
                                            (__v4di)_mm256_undefined_si256(), \
                                            (__mmask8)-1)

#define _mm512_mask_extracti64x4_epi64(W, U, A, imm) \
  (__m256i)__builtin_ia32_extracti64x4_mask((__v8di)(__m512i)(A), (int)(imm), \
                                            (__v4di)(__m256i)(W), \
                                            (__mmask8)(U))

#define _mm512_maskz_extracti64x4_epi64(U, A, imm) \
  (__m256i)__builtin_ia32_extracti64x4_mask((__v8di)(__m512i)(A), (int)(imm), \
                                            (__v4di)_mm256_setzero_si256(), \
                                            (__mmask8)(U))

#define _mm512_insertf64x4(A, B, imm) \
  (__m512d)__builtin_ia32_insertf64x4((__v8df)(__m512d)(A), \
                                      (__v4df)(__m256d)(B), (int)(imm))

#define _mm512_mask_insertf64x4(W, U, A, B, imm) \
  (__m512d)__builtin_ia32_selectpd_512((__mmask8)(U), \
                                  (__v8df)_mm512_insertf64x4((A), (B), (imm)), \
                                  (__v8df)(__m512d)(W))

#define _mm512_maskz_insertf64x4(U, A, B, imm) \
  (__m512d)__builtin_ia32_selectpd_512((__mmask8)(U), \
                                  (__v8df)_mm512_insertf64x4((A), (B), (imm)), \
                                  (__v8df)_mm512_setzero_pd())

#define _mm512_inserti64x4(A, B, imm) \
  (__m512i)__builtin_ia32_inserti64x4((__v8di)(__m512i)(A), \
                                      (__v4di)(__m256i)(B), (int)(imm))

#define _mm512_mask_inserti64x4(W, U, A, B, imm) \
  (__m512i)__builtin_ia32_selectq_512((__mmask8)(U), \
                                  (__v8di)_mm512_inserti64x4((A), (B), (imm)), \
                                  (__v8di)(__m512i)(W))

#define _mm512_maskz_inserti64x4(U, A, B, imm) \
  (__m512i)__builtin_ia32_selectq_512((__mmask8)(U), \
                                  (__v8di)_mm512_inserti64x4((A), (B), (imm)), \
                                  (__v8di)_mm512_setzero_si512())

#define _mm512_insertf32x4(A, B, imm) \
  (__m512)__builtin_ia32_insertf32x4((__v16sf)(__m512)(A), \
                                     (__v4sf)(__m128)(B), (int)(imm))

#define _mm512_mask_insertf32x4(W, U, A, B, imm) \
  (__m512)__builtin_ia32_selectps_512((__mmask16)(U), \
                                 (__v16sf)_mm512_insertf32x4((A), (B), (imm)), \
                                 (__v16sf)(__m512)(W))

#define _mm512_maskz_insertf32x4(U, A, B, imm) \
  (__m512)__builtin_ia32_selectps_512((__mmask16)(U), \
                                 (__v16sf)_mm512_insertf32x4((A), (B), (imm)), \
                                 (__v16sf)_mm512_setzero_ps())

#define _mm512_inserti32x4(A, B, imm) \
  (__m512i)__builtin_ia32_inserti32x4((__v16si)(__m512i)(A), \
                                      (__v4si)(__m128i)(B), (int)(imm))

#define _mm512_mask_inserti32x4(W, U, A, B, imm) \
  (__m512i)__builtin_ia32_selectd_512((__mmask16)(U), \
                                 (__v16si)_mm512_inserti32x4((A), (B), (imm)), \
                                 (__v16si)(__m512i)(W))

#define _mm512_maskz_inserti32x4(U, A, B, imm) \
  (__m512i)__builtin_ia32_selectd_512((__mmask16)(U), \
                                 (__v16si)_mm512_inserti32x4((A), (B), (imm)), \
                                 (__v16si)_mm512_setzero_si512())

#define _mm512_getmant_round_pd(A, B, C, R) \
  (__m512d)__builtin_ia32_getmantpd512_mask((__v8df)(__m512d)(A), \
                                            (int)(((C)<<2) | (B)), \
                                            (__v8df)_mm512_undefined_pd(), \
                                            (__mmask8)-1, (int)(R))

#define _mm512_mask_getmant_round_pd(W, U, A, B, C, R) \
  (__m512d)__builtin_ia32_getmantpd512_mask((__v8df)(__m512d)(A), \
                                            (int)(((C)<<2) | (B)), \
                                            (__v8df)(__m512d)(W), \
                                            (__mmask8)(U), (int)(R))

#define _mm512_maskz_getmant_round_pd(U, A, B, C, R) \
  (__m512d)__builtin_ia32_getmantpd512_mask((__v8df)(__m512d)(A), \
                                            (int)(((C)<<2) | (B)), \
                                            (__v8df)_mm512_setzero_pd(), \
                                            (__mmask8)(U), (int)(R))

#define _mm512_getmant_pd(A, B, C) \
  (__m512d)__builtin_ia32_getmantpd512_mask((__v8df)(__m512d)(A), \
                                            (int)(((C)<<2) | (B)), \
                                            (__v8df)_mm512_setzero_pd(), \
                                            (__mmask8)-1, \
                                            _MM_FROUND_CUR_DIRECTION)

#define _mm512_mask_getmant_pd(W, U, A, B, C) \
  (__m512d)__builtin_ia32_getmantpd512_mask((__v8df)(__m512d)(A), \
                                            (int)(((C)<<2) | (B)), \
                                            (__v8df)(__m512d)(W), \
                                            (__mmask8)(U), \
                                            _MM_FROUND_CUR_DIRECTION)

#define _mm512_maskz_getmant_pd(U, A, B, C) \
  (__m512d)__builtin_ia32_getmantpd512_mask((__v8df)(__m512d)(A), \
                                            (int)(((C)<<2) | (B)), \
                                            (__v8df)_mm512_setzero_pd(), \
                                            (__mmask8)(U), \
                                            _MM_FROUND_CUR_DIRECTION)

#define _mm512_getmant_round_ps(A, B, C, R) \
  (__m512)__builtin_ia32_getmantps512_mask((__v16sf)(__m512)(A), \
                                           (int)(((C)<<2) | (B)), \
                                           (__v16sf)_mm512_undefined_ps(), \
                                           (__mmask16)-1, (int)(R))

#define _mm512_mask_getmant_round_ps(W, U, A, B, C, R) \
  (__m512)__builtin_ia32_getmantps512_mask((__v16sf)(__m512)(A), \
                                           (int)(((C)<<2) | (B)), \
                                           (__v16sf)(__m512)(W), \
                                           (__mmask16)(U), (int)(R))

#define _mm512_maskz_getmant_round_ps(U, A, B, C, R) \
  (__m512)__builtin_ia32_getmantps512_mask((__v16sf)(__m512)(A), \
                                           (int)(((C)<<2) | (B)), \
                                           (__v16sf)_mm512_setzero_ps(), \
                                           (__mmask16)(U), (int)(R))

#define _mm512_getmant_ps(A, B, C) \
  (__m512)__builtin_ia32_getmantps512_mask((__v16sf)(__m512)(A), \
                                           (int)(((C)<<2)|(B)), \
                                           (__v16sf)_mm512_undefined_ps(), \
                                           (__mmask16)-1, \
                                           _MM_FROUND_CUR_DIRECTION)

#define _mm512_mask_getmant_ps(W, U, A, B, C) \
  (__m512)__builtin_ia32_getmantps512_mask((__v16sf)(__m512)(A), \
                                           (int)(((C)<<2)|(B)), \
                                           (__v16sf)(__m512)(W), \
                                           (__mmask16)(U), \
                                           _MM_FROUND_CUR_DIRECTION)

#define _mm512_maskz_getmant_ps(U, A, B, C) \
  (__m512)__builtin_ia32_getmantps512_mask((__v16sf)(__m512)(A), \
                                           (int)(((C)<<2)|(B)), \
                                           (__v16sf)_mm512_setzero_ps(), \
                                           (__mmask16)(U), \
                                           _MM_FROUND_CUR_DIRECTION)

#define _mm512_getexp_round_pd(A, R) \
  (__m512d)__builtin_ia32_getexppd512_mask((__v8df)(__m512d)(A), \
                                           (__v8df)_mm512_undefined_pd(), \
                                           (__mmask8)-1, (int)(R))

#define _mm512_mask_getexp_round_pd(W, U, A, R) \
  (__m512d)__builtin_ia32_getexppd512_mask((__v8df)(__m512d)(A), \
                                           (__v8df)(__m512d)(W), \
                                           (__mmask8)(U), (int)(R))

#define _mm512_maskz_getexp_round_pd(U, A, R) \
  (__m512d)__builtin_ia32_getexppd512_mask((__v8df)(__m512d)(A), \
                                           (__v8df)_mm512_setzero_pd(), \
                                           (__mmask8)(U), (int)(R))

static __inline__ __m512d __DEFAULT_FN_ATTRS512
_mm512_getexp_pd (__m512d __A)
{
  return (__m512d) __builtin_ia32_getexppd512_mask ((__v8df) __A,
                (__v8df) _mm512_undefined_pd (),
                (__mmask8) -1,
                _MM_FROUND_CUR_DIRECTION);
}

static __inline__ __m512d __DEFAULT_FN_ATTRS512
_mm512_mask_getexp_pd (__m512d __W, __mmask8 __U, __m512d __A)
{
  return (__m512d) __builtin_ia32_getexppd512_mask ((__v8df) __A,
                (__v8df) __W,
                (__mmask8) __U,
                _MM_FROUND_CUR_DIRECTION);
}

static __inline__ __m512d __DEFAULT_FN_ATTRS512
_mm512_maskz_getexp_pd (__mmask8 __U, __m512d __A)
{
  return (__m512d) __builtin_ia32_getexppd512_mask ((__v8df) __A,
                (__v8df) _mm512_setzero_pd (),
                (__mmask8) __U,
                _MM_FROUND_CUR_DIRECTION);
}

#define _mm512_getexp_round_ps(A, R) \
  (__m512)__builtin_ia32_getexpps512_mask((__v16sf)(__m512)(A), \
                                          (__v16sf)_mm512_undefined_ps(), \
                                          (__mmask16)-1, (int)(R))

#define _mm512_mask_getexp_round_ps(W, U, A, R) \
  (__m512)__builtin_ia32_getexpps512_mask((__v16sf)(__m512)(A), \
                                          (__v16sf)(__m512)(W), \
                                          (__mmask16)(U), (int)(R))

#define _mm512_maskz_getexp_round_ps(U, A, R) \
  (__m512)__builtin_ia32_getexpps512_mask((__v16sf)(__m512)(A), \
                                          (__v16sf)_mm512_setzero_ps(), \
                                          (__mmask16)(U), (int)(R))

static __inline__ __m512 __DEFAULT_FN_ATTRS512
_mm512_getexp_ps (__m512 __A)
{
  return (__m512) __builtin_ia32_getexpps512_mask ((__v16sf) __A,
               (__v16sf) _mm512_undefined_ps (),
               (__mmask16) -1,
               _MM_FROUND_CUR_DIRECTION);
}

static __inline__ __m512 __DEFAULT_FN_ATTRS512
_mm512_mask_getexp_ps (__m512 __W, __mmask16 __U, __m512 __A)
{
  return (__m512) __builtin_ia32_getexpps512_mask ((__v16sf) __A,
               (__v16sf) __W,
               (__mmask16) __U,
               _MM_FROUND_CUR_DIRECTION);
}

static __inline__ __m512 __DEFAULT_FN_ATTRS512
_mm512_maskz_getexp_ps (__mmask16 __U, __m512 __A)
{
  return (__m512) __builtin_ia32_getexpps512_mask ((__v16sf) __A,
               (__v16sf) _mm512_setzero_ps (),
               (__mmask16) __U,
               _MM_FROUND_CUR_DIRECTION);
}

#define _mm512_i64gather_ps(index, addr, scale) \
  (__m256)__builtin_ia32_gatherdiv16sf((__v8sf)_mm256_undefined_ps(), \
                                       (float const *)(addr), \
                                       (__v8di)(__m512i)(index), (__mmask8)-1, \
                                       (int)(scale))

#define _mm512_mask_i64gather_ps(v1_old, mask, index, addr, scale) \
  (__m256)__builtin_ia32_gatherdiv16sf((__v8sf)(__m256)(v1_old),\
                                       (float const *)(addr), \
                                       (__v8di)(__m512i)(index), \
                                       (__mmask8)(mask), (int)(scale))

#define _mm512_i64gather_epi32(index, addr, scale) \
  (__m256i)__builtin_ia32_gatherdiv16si((__v8si)_mm256_undefined_si256(), \
                                        (int const *)(addr), \
                                        (__v8di)(__m512i)(index), \
                                        (__mmask8)-1, (int)(scale))

#define _mm512_mask_i64gather_epi32(v1_old, mask, index, addr, scale) \
  (__m256i)__builtin_ia32_gatherdiv16si((__v8si)(__m256i)(v1_old), \
                                        (int const *)(addr), \
                                        (__v8di)(__m512i)(index), \
                                        (__mmask8)(mask), (int)(scale))

#define _mm512_i64gather_pd(index, addr, scale) \
  (__m512d)__builtin_ia32_gatherdiv8df((__v8df)_mm512_undefined_pd(), \
                                       (double const *)(addr), \
                                       (__v8di)(__m512i)(index), (__mmask8)-1, \
                                       (int)(scale))

#define _mm512_mask_i64gather_pd(v1_old, mask, index, addr, scale) \
  (__m512d)__builtin_ia32_gatherdiv8df((__v8df)(__m512d)(v1_old), \
                                       (double const *)(addr), \
                                       (__v8di)(__m512i)(index), \
                                       (__mmask8)(mask), (int)(scale))

#define _mm512_i64gather_epi64(index, addr, scale) \
  (__m512i)__builtin_ia32_gatherdiv8di((__v8di)_mm512_undefined_epi32(), \
                                       (long long const *)(addr), \
                                       (__v8di)(__m512i)(index), (__mmask8)-1, \
                                       (int)(scale))

#define _mm512_mask_i64gather_epi64(v1_old, mask, index, addr, scale) \
  (__m512i)__builtin_ia32_gatherdiv8di((__v8di)(__m512i)(v1_old), \
                                       (long long const *)(addr), \
                                       (__v8di)(__m512i)(index), \
                                       (__mmask8)(mask), (int)(scale))

#define _mm512_i32gather_ps(index, addr, scale) \
  (__m512)__builtin_ia32_gathersiv16sf((__v16sf)_mm512_undefined_ps(), \
                                       (float const *)(addr), \
                                       (__v16sf)(__m512)(index), \
                                       (__mmask16)-1, (int)(scale))

#define _mm512_mask_i32gather_ps(v1_old, mask, index, addr, scale) \
  (__m512)__builtin_ia32_gathersiv16sf((__v16sf)(__m512)(v1_old), \
                                       (float const *)(addr), \
                                       (__v16sf)(__m512)(index), \
                                       (__mmask16)(mask), (int)(scale))

#define _mm512_i32gather_epi32(index, addr, scale) \
  (__m512i)__builtin_ia32_gathersiv16si((__v16si)_mm512_undefined_epi32(), \
                                        (int const *)(addr), \
                                        (__v16si)(__m512i)(index), \
                                        (__mmask16)-1, (int)(scale))

#define _mm512_mask_i32gather_epi32(v1_old, mask, index, addr, scale) \
  (__m512i)__builtin_ia32_gathersiv16si((__v16si)(__m512i)(v1_old), \
                                        (int const *)(addr), \
                                        (__v16si)(__m512i)(index), \
                                        (__mmask16)(mask), (int)(scale))

#define _mm512_i32gather_pd(index, addr, scale) \
  (__m512d)__builtin_ia32_gathersiv8df((__v8df)_mm512_undefined_pd(), \
                                       (double const *)(addr), \
                                       (__v8si)(__m256i)(index), (__mmask8)-1, \
                                       (int)(scale))

#define _mm512_mask_i32gather_pd(v1_old, mask, index, addr, scale) \
  (__m512d)__builtin_ia32_gathersiv8df((__v8df)(__m512d)(v1_old), \
                                       (double const *)(addr), \
                                       (__v8si)(__m256i)(index), \
                                       (__mmask8)(mask), (int)(scale))

#define _mm512_i32gather_epi64(index, addr, scale) \
  (__m512i)__builtin_ia32_gathersiv8di((__v8di)_mm512_undefined_epi32(), \
                                       (long long const *)(addr), \
                                       (__v8si)(__m256i)(index), (__mmask8)-1, \
                                       (int)(scale))

#define _mm512_mask_i32gather_epi64(v1_old, mask, index, addr, scale) \
  (__m512i)__builtin_ia32_gathersiv8di((__v8di)(__m512i)(v1_old), \
                                       (long long const *)(addr), \
                                       (__v8si)(__m256i)(index), \
                                       (__mmask8)(mask), (int)(scale))

#define _mm512_i64scatter_ps(addr, index, v1, scale) \
  __builtin_ia32_scatterdiv16sf((float *)(addr), (__mmask8)-1, \
                                (__v8di)(__m512i)(index), \
                                (__v8sf)(__m256)(v1), (int)(scale))

#define _mm512_mask_i64scatter_ps(addr, mask, index, v1, scale) \
  __builtin_ia32_scatterdiv16sf((float *)(addr), (__mmask8)(mask), \
                                (__v8di)(__m512i)(index), \
                                (__v8sf)(__m256)(v1), (int)(scale))

#define _mm512_i64scatter_epi32(addr, index, v1, scale) \
  __builtin_ia32_scatterdiv16si((int *)(addr), (__mmask8)-1, \
                                (__v8di)(__m512i)(index), \
                                (__v8si)(__m256i)(v1), (int)(scale))

#define _mm512_mask_i64scatter_epi32(addr, mask, index, v1, scale) \
  __builtin_ia32_scatterdiv16si((int *)(addr), (__mmask8)(mask), \
                                (__v8di)(__m512i)(index), \
                                (__v8si)(__m256i)(v1), (int)(scale))

#define _mm512_i64scatter_pd(addr, index, v1, scale) \
  __builtin_ia32_scatterdiv8df((double *)(addr), (__mmask8)-1, \
                               (__v8di)(__m512i)(index), \
                               (__v8df)(__m512d)(v1), (int)(scale))

#define _mm512_mask_i64scatter_pd(addr, mask, index, v1, scale) \
  __builtin_ia32_scatterdiv8df((double *)(addr), (__mmask8)(mask), \
                               (__v8di)(__m512i)(index), \
                               (__v8df)(__m512d)(v1), (int)(scale))

#define _mm512_i64scatter_epi64(addr, index, v1, scale) \
  __builtin_ia32_scatterdiv8di((long long *)(addr), (__mmask8)-1, \
                               (__v8di)(__m512i)(index), \
                               (__v8di)(__m512i)(v1), (int)(scale))

#define _mm512_mask_i64scatter_epi64(addr, mask, index, v1, scale) \
  __builtin_ia32_scatterdiv8di((long long *)(addr), (__mmask8)(mask), \
                               (__v8di)(__m512i)(index), \
                               (__v8di)(__m512i)(v1), (int)(scale))

#define _mm512_i32scatter_ps(addr, index, v1, scale) \
  __builtin_ia32_scattersiv16sf((float *)(addr), (__mmask16)-1, \
                                (__v16si)(__m512i)(index), \
                                (__v16sf)(__m512)(v1), (int)(scale))

#define _mm512_mask_i32scatter_ps(addr, mask, index, v1, scale) \
  __builtin_ia32_scattersiv16sf((float *)(addr), (__mmask16)(mask), \
                                (__v16si)(__m512i)(index), \
                                (__v16sf)(__m512)(v1), (int)(scale))

#define _mm512_i32scatter_epi32(addr, index, v1, scale) \
  __builtin_ia32_scattersiv16si((int *)(addr), (__mmask16)-1, \
                                (__v16si)(__m512i)(index), \
                                (__v16si)(__m512i)(v1), (int)(scale))

#define _mm512_mask_i32scatter_epi32(addr, mask, index, v1, scale) \
  __builtin_ia32_scattersiv16si((int *)(addr), (__mmask16)(mask), \
                                (__v16si)(__m512i)(index), \
                                (__v16si)(__m512i)(v1), (int)(scale))

#define _mm512_i32scatter_pd(addr, index, v1, scale) \
  __builtin_ia32_scattersiv8df((double *)(addr), (__mmask8)-1, \
                               (__v8si)(__m256i)(index), \
                               (__v8df)(__m512d)(v1), (int)(scale))

#define _mm512_mask_i32scatter_pd(addr, mask, index, v1, scale) \
  __builtin_ia32_scattersiv8df((double *)(addr), (__mmask8)(mask), \
                               (__v8si)(__m256i)(index), \
                               (__v8df)(__m512d)(v1), (int)(scale))

#define _mm512_i32scatter_epi64(addr, index, v1, scale) \
  __builtin_ia32_scattersiv8di((long long *)(addr), (__mmask8)-1, \
                               (__v8si)(__m256i)(index), \
                               (__v8di)(__m512i)(v1), (int)(scale))

#define _mm512_mask_i32scatter_epi64(addr, mask, index, v1, scale) \
  __builtin_ia32_scattersiv8di((long long *)(addr), (__mmask8)(mask), \
                               (__v8si)(__m256i)(index), \
                               (__v8di)(__m512i)(v1), (int)(scale))

static __inline__ __m128 __DEFAULT_FN_ATTRS128
_mm_mask_fmadd_ss (__m128 __W, __mmask8 __U, __m128 __A, __m128 __B)
{
  return __builtin_ia32_vfmaddss3_mask((__v4sf)__W,
                                       (__v4sf)__A,
                                       (__v4sf)__B,
                                       (__mmask8)__U,
                                       _MM_FROUND_CUR_DIRECTION);
}

#define _mm_fmadd_round_ss(A, B, C, R) \
  (__m128)__builtin_ia32_vfmaddss3_mask((__v4sf)(__m128)(A), \
                                        (__v4sf)(__m128)(B), \
                                        (__v4sf)(__m128)(C), (__mmask8)-1, \
                                        (int)(R))

#define _mm_mask_fmadd_round_ss(W, U, A, B, R) \
  (__m128)__builtin_ia32_vfmaddss3_mask((__v4sf)(__m128)(W), \
                                        (__v4sf)(__m128)(A), \
                                        (__v4sf)(__m128)(B), (__mmask8)(U), \
                                        (int)(R))

static __inline__ __m128 __DEFAULT_FN_ATTRS128
_mm_maskz_fmadd_ss (__mmask8 __U, __m128 __A, __m128 __B, __m128 __C)
{
  return __builtin_ia32_vfmaddss3_maskz((__v4sf)__A,
                                        (__v4sf)__B,
                                        (__v4sf)__C,
                                        (__mmask8)__U,
                                        _MM_FROUND_CUR_DIRECTION);
}

#define _mm_maskz_fmadd_round_ss(U, A, B, C, R) \
  (__m128)__builtin_ia32_vfmaddss3_maskz((__v4sf)(__m128)(A), \
                                         (__v4sf)(__m128)(B), \
                                         (__v4sf)(__m128)(C), (__mmask8)(U), \
                                         (int)(R))

static __inline__ __m128 __DEFAULT_FN_ATTRS128
_mm_mask3_fmadd_ss (__m128 __W, __m128 __X, __m128 __Y, __mmask8 __U)
{
  return __builtin_ia32_vfmaddss3_mask3((__v4sf)__W,
                                        (__v4sf)__X,
                                        (__v4sf)__Y,
                                        (__mmask8)__U,
                                        _MM_FROUND_CUR_DIRECTION);
}

#define _mm_mask3_fmadd_round_ss(W, X, Y, U, R) \
  (__m128)__builtin_ia32_vfmaddss3_mask3((__v4sf)(__m128)(W), \
                                         (__v4sf)(__m128)(X), \
                                         (__v4sf)(__m128)(Y), (__mmask8)(U), \
                                         (int)(R))

static __inline__ __m128 __DEFAULT_FN_ATTRS128
_mm_mask_fmsub_ss (__m128 __W, __mmask8 __U, __m128 __A, __m128 __B)
{
  return __builtin_ia32_vfmaddss3_mask((__v4sf)__W,
                                       (__v4sf)__A,
                                       -(__v4sf)__B,
                                       (__mmask8)__U,
                                       _MM_FROUND_CUR_DIRECTION);
}

#define _mm_fmsub_round_ss(A, B, C, R) \
  (__m128)__builtin_ia32_vfmaddss3_mask((__v4sf)(__m128)(A), \
                                        (__v4sf)(__m128)(B), \
                                        -(__v4sf)(__m128)(C), (__mmask8)-1, \
                                        (int)(R))

#define _mm_mask_fmsub_round_ss(W, U, A, B, R) \
  (__m128)__builtin_ia32_vfmaddss3_mask((__v4sf)(__m128)(W), \
                                        (__v4sf)(__m128)(A), \
                                        -(__v4sf)(__m128)(B), (__mmask8)(U), \
                                        (int)(R))

static __inline__ __m128 __DEFAULT_FN_ATTRS128
_mm_maskz_fmsub_ss (__mmask8 __U, __m128 __A, __m128 __B, __m128 __C)
{
  return __builtin_ia32_vfmaddss3_maskz((__v4sf)__A,
                                        (__v4sf)__B,
                                        -(__v4sf)__C,
                                        (__mmask8)__U,
                                        _MM_FROUND_CUR_DIRECTION);
}

#define _mm_maskz_fmsub_round_ss(U, A, B, C, R) \
  (__m128)__builtin_ia32_vfmaddss3_maskz((__v4sf)(__m128)(A), \
                                         (__v4sf)(__m128)(B), \
                                         -(__v4sf)(__m128)(C), (__mmask8)(U), \
                                         (int)(R))

static __inline__ __m128 __DEFAULT_FN_ATTRS128
_mm_mask3_fmsub_ss (__m128 __W, __m128 __X, __m128 __Y, __mmask8 __U)
{
  return __builtin_ia32_vfmsubss3_mask3((__v4sf)__W,
                                        (__v4sf)__X,
                                        (__v4sf)__Y,
                                        (__mmask8)__U,
                                        _MM_FROUND_CUR_DIRECTION);
}

#define _mm_mask3_fmsub_round_ss(W, X, Y, U, R) \
  (__m128)__builtin_ia32_vfmsubss3_mask3((__v4sf)(__m128)(W), \
                                         (__v4sf)(__m128)(X), \
                                         (__v4sf)(__m128)(Y), (__mmask8)(U), \
                                         (int)(R))

static __inline__ __m128 __DEFAULT_FN_ATTRS128
_mm_mask_fnmadd_ss (__m128 __W, __mmask8 __U, __m128 __A, __m128 __B)
{
  return __builtin_ia32_vfmaddss3_mask((__v4sf)__W,
                                       -(__v4sf)__A,
                                       (__v4sf)__B,
                                       (__mmask8)__U,
                                       _MM_FROUND_CUR_DIRECTION);
}

#define _mm_fnmadd_round_ss(A, B, C, R) \
  (__m128)__builtin_ia32_vfmaddss3_mask((__v4sf)(__m128)(A), \
                                        -(__v4sf)(__m128)(B), \
                                        (__v4sf)(__m128)(C), (__mmask8)-1, \
                                        (int)(R))

#define _mm_mask_fnmadd_round_ss(W, U, A, B, R) \
  (__m128)__builtin_ia32_vfmaddss3_mask((__v4sf)(__m128)(W), \
                                        -(__v4sf)(__m128)(A), \
                                        (__v4sf)(__m128)(B), (__mmask8)(U), \
                                        (int)(R))

static __inline__ __m128 __DEFAULT_FN_ATTRS128
_mm_maskz_fnmadd_ss (__mmask8 __U, __m128 __A, __m128 __B, __m128 __C)
{
  return __builtin_ia32_vfmaddss3_maskz((__v4sf)__A,
                                        -(__v4sf)__B,
                                        (__v4sf)__C,
                                        (__mmask8)__U,
                                        _MM_FROUND_CUR_DIRECTION);
}

#define _mm_maskz_fnmadd_round_ss(U, A, B, C, R) \
  (__m128)__builtin_ia32_vfmaddss3_maskz((__v4sf)(__m128)(A), \
                                         -(__v4sf)(__m128)(B), \
                                         (__v4sf)(__m128)(C), (__mmask8)(U), \
                                         (int)(R))

static __inline__ __m128 __DEFAULT_FN_ATTRS128
_mm_mask3_fnmadd_ss (__m128 __W, __m128 __X, __m128 __Y, __mmask8 __U)
{
  return __builtin_ia32_vfmaddss3_mask3((__v4sf)__W,
                                        -(__v4sf)__X,
                                        (__v4sf)__Y,
                                        (__mmask8)__U,
                                        _MM_FROUND_CUR_DIRECTION);
}

#define _mm_mask3_fnmadd_round_ss(W, X, Y, U, R) \
  (__m128)__builtin_ia32_vfmaddss3_mask3((__v4sf)(__m128)(W), \
                                         -(__v4sf)(__m128)(X), \
                                         (__v4sf)(__m128)(Y), (__mmask8)(U), \
                                         (int)(R))

static __inline__ __m128 __DEFAULT_FN_ATTRS128
_mm_mask_fnmsub_ss (__m128 __W, __mmask8 __U, __m128 __A, __m128 __B)
{
  return __builtin_ia32_vfmaddss3_mask((__v4sf)__W,
                                       -(__v4sf)__A,
                                       -(__v4sf)__B,
                                       (__mmask8)__U,
                                       _MM_FROUND_CUR_DIRECTION);
}

#define _mm_fnmsub_round_ss(A, B, C, R) \
  (__m128)__builtin_ia32_vfmaddss3_mask((__v4sf)(__m128)(A), \
                                        -(__v4sf)(__m128)(B), \
                                        -(__v4sf)(__m128)(C), (__mmask8)-1, \
                                        (int)(R))

#define _mm_mask_fnmsub_round_ss(W, U, A, B, R) \
  (__m128)__builtin_ia32_vfmaddss3_mask((__v4sf)(__m128)(W), \
                                        -(__v4sf)(__m128)(A), \
                                        -(__v4sf)(__m128)(B), (__mmask8)(U), \
                                        (int)(R))

static __inline__ __m128 __DEFAULT_FN_ATTRS128
_mm_maskz_fnmsub_ss (__mmask8 __U, __m128 __A, __m128 __B, __m128 __C)
{
  return __builtin_ia32_vfmaddss3_maskz((__v4sf)__A,
                                        -(__v4sf)__B,
                                        -(__v4sf)__C,
                                        (__mmask8)__U,
                                        _MM_FROUND_CUR_DIRECTION);
}

#define _mm_maskz_fnmsub_round_ss(U, A, B, C, R) \
  (__m128)__builtin_ia32_vfmaddss3_maskz((__v4sf)(__m128)(A), \
                                         -(__v4sf)(__m128)(B), \
                                         -(__v4sf)(__m128)(C), (__mmask8)(U), \
                                         (int)(R))

static __inline__ __m128 __DEFAULT_FN_ATTRS128
_mm_mask3_fnmsub_ss (__m128 __W, __m128 __X, __m128 __Y, __mmask8 __U)
{
  return __builtin_ia32_vfmsubss3_mask3((__v4sf)__W,
                                        -(__v4sf)__X,
                                        (__v4sf)__Y,
                                        (__mmask8)__U,
                                        _MM_FROUND_CUR_DIRECTION);
}

#define _mm_mask3_fnmsub_round_ss(W, X, Y, U, R) \
  (__m128)__builtin_ia32_vfmsubss3_mask3((__v4sf)(__m128)(W), \
                                         -(__v4sf)(__m128)(X), \
                                         (__v4sf)(__m128)(Y), (__mmask8)(U), \
                                         (int)(R))

static __inline__ __m128d __DEFAULT_FN_ATTRS128
_mm_mask_fmadd_sd (__m128d __W, __mmask8 __U, __m128d __A, __m128d __B)
{
  return __builtin_ia32_vfmaddsd3_mask((__v2df)__W,
                                       (__v2df)__A,
                                       (__v2df)__B,
                                       (__mmask8)__U,
                                       _MM_FROUND_CUR_DIRECTION);
}

#define _mm_fmadd_round_sd(A, B, C, R) \
  (__m128d)__builtin_ia32_vfmaddsd3_mask((__v2df)(__m128d)(A), \
                                         (__v2df)(__m128d)(B), \
                                         (__v2df)(__m128d)(C), (__mmask8)-1, \
                                         (int)(R))

#define _mm_mask_fmadd_round_sd(W, U, A, B, R) \
  (__m128d)__builtin_ia32_vfmaddsd3_mask((__v2df)(__m128d)(W), \
                                         (__v2df)(__m128d)(A), \
                                         (__v2df)(__m128d)(B), (__mmask8)(U), \
                                         (int)(R))

static __inline__ __m128d __DEFAULT_FN_ATTRS128
_mm_maskz_fmadd_sd (__mmask8 __U, __m128d __A, __m128d __B, __m128d __C)
{
  return __builtin_ia32_vfmaddsd3_maskz((__v2df)__A,
                                        (__v2df)__B,
                                        (__v2df)__C,
                                        (__mmask8)__U,
                                        _MM_FROUND_CUR_DIRECTION);
}

#define _mm_maskz_fmadd_round_sd(U, A, B, C, R) \
  (__m128d)__builtin_ia32_vfmaddsd3_maskz((__v2df)(__m128d)(A), \
                                          (__v2df)(__m128d)(B), \
                                          (__v2df)(__m128d)(C), (__mmask8)(U), \
                                          (int)(R))

static __inline__ __m128d __DEFAULT_FN_ATTRS128
_mm_mask3_fmadd_sd (__m128d __W, __m128d __X, __m128d __Y, __mmask8 __U)
{
  return __builtin_ia32_vfmaddsd3_mask3((__v2df)__W,
                                        (__v2df)__X,
                                        (__v2df)__Y,
                                        (__mmask8)__U,
                                        _MM_FROUND_CUR_DIRECTION);
}

#define _mm_mask3_fmadd_round_sd(W, X, Y, U, R) \
  (__m128d)__builtin_ia32_vfmaddsd3_mask3((__v2df)(__m128d)(W), \
                                          (__v2df)(__m128d)(X), \
                                          (__v2df)(__m128d)(Y), (__mmask8)(U), \
                                          (int)(R))

static __inline__ __m128d __DEFAULT_FN_ATTRS128
_mm_mask_fmsub_sd (__m128d __W, __mmask8 __U, __m128d __A, __m128d __B)
{
  return __builtin_ia32_vfmaddsd3_mask((__v2df)__W,
                                       (__v2df)__A,
                                       -(__v2df)__B,
                                       (__mmask8)__U,
                                       _MM_FROUND_CUR_DIRECTION);
}

#define _mm_fmsub_round_sd(A, B, C, R) \
  (__m128d)__builtin_ia32_vfmaddsd3_mask((__v2df)(__m128d)(A), \
                                         (__v2df)(__m128d)(B), \
                                         -(__v2df)(__m128d)(C), (__mmask8)-1, \
                                         (int)(R))

#define _mm_mask_fmsub_round_sd(W, U, A, B, R) \
  (__m128d)__builtin_ia32_vfmaddsd3_mask((__v2df)(__m128d)(W), \
                                         (__v2df)(__m128d)(A), \
                                         -(__v2df)(__m128d)(B), (__mmask8)(U), \
                                         (int)(R))

static __inline__ __m128d __DEFAULT_FN_ATTRS128
_mm_maskz_fmsub_sd (__mmask8 __U, __m128d __A, __m128d __B, __m128d __C)
{
  return __builtin_ia32_vfmaddsd3_maskz((__v2df)__A,
                                        (__v2df)__B,
                                        -(__v2df)__C,
                                        (__mmask8)__U,
                                        _MM_FROUND_CUR_DIRECTION);
}

#define _mm_maskz_fmsub_round_sd(U, A, B, C, R) \
  (__m128d)__builtin_ia32_vfmaddsd3_maskz((__v2df)(__m128d)(A), \
                                          (__v2df)(__m128d)(B), \
                                          -(__v2df)(__m128d)(C), \
                                          (__mmask8)(U), (int)(R))

static __inline__ __m128d __DEFAULT_FN_ATTRS128
_mm_mask3_fmsub_sd (__m128d __W, __m128d __X, __m128d __Y, __mmask8 __U)
{
  return __builtin_ia32_vfmsubsd3_mask3((__v2df)__W,
                                        (__v2df)__X,
                                        (__v2df)__Y,
                                        (__mmask8)__U,
                                        _MM_FROUND_CUR_DIRECTION);
}

#define _mm_mask3_fmsub_round_sd(W, X, Y, U, R) \
  (__m128d)__builtin_ia32_vfmsubsd3_mask3((__v2df)(__m128d)(W), \
                                          (__v2df)(__m128d)(X), \
                                          (__v2df)(__m128d)(Y), \
                                          (__mmask8)(U), (int)(R))

static __inline__ __m128d __DEFAULT_FN_ATTRS128
_mm_mask_fnmadd_sd (__m128d __W, __mmask8 __U, __m128d __A, __m128d __B)
{
  return __builtin_ia32_vfmaddsd3_mask((__v2df)__W,
                                       -(__v2df)__A,
                                       (__v2df)__B,
                                       (__mmask8)__U,
                                       _MM_FROUND_CUR_DIRECTION);
}

#define _mm_fnmadd_round_sd(A, B, C, R) \
  (__m128d)__builtin_ia32_vfmaddsd3_mask((__v2df)(__m128d)(A), \
                                         -(__v2df)(__m128d)(B), \
                                         (__v2df)(__m128d)(C), (__mmask8)-1, \
                                         (int)(R))

#define _mm_mask_fnmadd_round_sd(W, U, A, B, R) \
  (__m128d)__builtin_ia32_vfmaddsd3_mask((__v2df)(__m128d)(W), \
                                         -(__v2df)(__m128d)(A), \
                                         (__v2df)(__m128d)(B), (__mmask8)(U), \
                                         (int)(R))

static __inline__ __m128d __DEFAULT_FN_ATTRS128
_mm_maskz_fnmadd_sd (__mmask8 __U, __m128d __A, __m128d __B, __m128d __C)
{
  return __builtin_ia32_vfmaddsd3_maskz((__v2df)__A,
                                        -(__v2df)__B,
                                        (__v2df)__C,
                                        (__mmask8)__U,
                                        _MM_FROUND_CUR_DIRECTION);
}

#define _mm_maskz_fnmadd_round_sd(U, A, B, C, R) \
  (__m128d)__builtin_ia32_vfmaddsd3_maskz((__v2df)(__m128d)(A), \
                                          -(__v2df)(__m128d)(B), \
                                          (__v2df)(__m128d)(C), (__mmask8)(U), \
                                          (int)(R))

static __inline__ __m128d __DEFAULT_FN_ATTRS128
_mm_mask3_fnmadd_sd (__m128d __W, __m128d __X, __m128d __Y, __mmask8 __U)
{
  return __builtin_ia32_vfmaddsd3_mask3((__v2df)__W,
                                        -(__v2df)__X,
                                        (__v2df)__Y,
                                        (__mmask8)__U,
                                        _MM_FROUND_CUR_DIRECTION);
}

#define _mm_mask3_fnmadd_round_sd(W, X, Y, U, R) \
  (__m128d)__builtin_ia32_vfmaddsd3_mask3((__v2df)(__m128d)(W), \
                                          -(__v2df)(__m128d)(X), \
                                          (__v2df)(__m128d)(Y), (__mmask8)(U), \
                                          (int)(R))

static __inline__ __m128d __DEFAULT_FN_ATTRS128
_mm_mask_fnmsub_sd (__m128d __W, __mmask8 __U, __m128d __A, __m128d __B)
{
  return __builtin_ia32_vfmaddsd3_mask((__v2df)__W,
                                       -(__v2df)__A,
                                       -(__v2df)__B,
                                       (__mmask8)__U,
                                       _MM_FROUND_CUR_DIRECTION);
}

#define _mm_fnmsub_round_sd(A, B, C, R) \
  (__m128d)__builtin_ia32_vfmaddsd3_mask((__v2df)(__m128d)(A), \
                                         -(__v2df)(__m128d)(B), \
                                         -(__v2df)(__m128d)(C), (__mmask8)-1, \
                                         (int)(R))

#define _mm_mask_fnmsub_round_sd(W, U, A, B, R) \
  (__m128d)__builtin_ia32_vfmaddsd3_mask((__v2df)(__m128d)(W), \
                                         -(__v2df)(__m128d)(A), \
                                         -(__v2df)(__m128d)(B), (__mmask8)(U), \
                                         (int)(R))

static __inline__ __m128d __DEFAULT_FN_ATTRS128
_mm_maskz_fnmsub_sd (__mmask8 __U, __m128d __A, __m128d __B, __m128d __C)
{
  return __builtin_ia32_vfmaddsd3_maskz((__v2df)__A,
                                        -(__v2df)__B,
                                        -(__v2df)__C,
                                        (__mmask8)__U,
                                        _MM_FROUND_CUR_DIRECTION);
}

#define _mm_maskz_fnmsub_round_sd(U, A, B, C, R) \
  (__m128d)__builtin_ia32_vfmaddsd3_maskz((__v2df)(__m128d)(A), \
                                          -(__v2df)(__m128d)(B), \
                                          -(__v2df)(__m128d)(C), \
                                          (__mmask8)(U), \
                                          (int)(R))

static __inline__ __m128d __DEFAULT_FN_ATTRS128
_mm_mask3_fnmsub_sd (__m128d __W, __m128d __X, __m128d __Y, __mmask8 __U)
{
  return __builtin_ia32_vfmsubsd3_mask3((__v2df)__W,
                                        -(__v2df)__X,
                                        (__v2df)__Y,
                                        (__mmask8)__U,
                                        _MM_FROUND_CUR_DIRECTION);
}

#define _mm_mask3_fnmsub_round_sd(W, X, Y, U, R) \
  (__m128d)__builtin_ia32_vfmsubsd3_mask3((__v2df)(__m128d)(W), \
                                          -(__v2df)(__m128d)(X), \
                                          (__v2df)(__m128d)(Y), \
                                          (__mmask8)(U), (int)(R))

#define _mm512_permutex_pd(X, C) \
  (__m512d)__builtin_ia32_permdf512((__v8df)(__m512d)(X), (int)(C))

#define _mm512_mask_permutex_pd(W, U, X, C) \
  (__m512d)__builtin_ia32_selectpd_512((__mmask8)(U), \
                                       (__v8df)_mm512_permutex_pd((X), (C)), \
                                       (__v8df)(__m512d)(W))

#define _mm512_maskz_permutex_pd(U, X, C) \
  (__m512d)__builtin_ia32_selectpd_512((__mmask8)(U), \
                                       (__v8df)_mm512_permutex_pd((X), (C)), \
                                       (__v8df)_mm512_setzero_pd())

#define _mm512_permutex_epi64(X, C) \
  (__m512i)__builtin_ia32_permdi512((__v8di)(__m512i)(X), (int)(C))

#define _mm512_mask_permutex_epi64(W, U, X, C) \
  (__m512i)__builtin_ia32_selectq_512((__mmask8)(U), \
                                      (__v8di)_mm512_permutex_epi64((X), (C)), \
                                      (__v8di)(__m512i)(W))

#define _mm512_maskz_permutex_epi64(U, X, C) \
  (__m512i)__builtin_ia32_selectq_512((__mmask8)(U), \
                                      (__v8di)_mm512_permutex_epi64((X), (C)), \
                                      (__v8di)_mm512_setzero_si512())

static __inline__ __m512d __DEFAULT_FN_ATTRS512
_mm512_permutexvar_pd (__m512i __X, __m512d __Y)
{
  return (__m512d)__builtin_ia32_permvardf512((__v8df) __Y, (__v8di) __X);
}

static __inline__ __m512d __DEFAULT_FN_ATTRS512
_mm512_mask_permutexvar_pd (__m512d __W, __mmask8 __U, __m512i __X, __m512d __Y)
{
  return (__m512d)__builtin_ia32_selectpd_512((__mmask8)__U,
                                        (__v8df)_mm512_permutexvar_pd(__X, __Y),
                                        (__v8df)__W);
}

static __inline__ __m512d __DEFAULT_FN_ATTRS512
_mm512_maskz_permutexvar_pd (__mmask8 __U, __m512i __X, __m512d __Y)
{
  return (__m512d)__builtin_ia32_selectpd_512((__mmask8)__U,
                                        (__v8df)_mm512_permutexvar_pd(__X, __Y),
                                        (__v8df)_mm512_setzero_pd());
}

static __inline__ __m512i __DEFAULT_FN_ATTRS512
_mm512_permutexvar_epi64 (__m512i __X, __m512i __Y)
{
  return (__m512i)__builtin_ia32_permvardi512((__v8di)__Y, (__v8di)__X);
}

static __inline__ __m512i __DEFAULT_FN_ATTRS512
_mm512_maskz_permutexvar_epi64 (__mmask8 __M, __m512i __X, __m512i __Y)
{
  return (__m512i)__builtin_ia32_selectq_512((__mmask8)__M,
                                     (__v8di)_mm512_permutexvar_epi64(__X, __Y),
                                     (__v8di)_mm512_setzero_si512());
}

static __inline__ __m512i __DEFAULT_FN_ATTRS512
_mm512_mask_permutexvar_epi64 (__m512i __W, __mmask8 __M, __m512i __X,
             __m512i __Y)
{
  return (__m512i)__builtin_ia32_selectq_512((__mmask8)__M,
                                     (__v8di)_mm512_permutexvar_epi64(__X, __Y),
                                     (__v8di)__W);
}

static __inline__ __m512 __DEFAULT_FN_ATTRS512
_mm512_permutexvar_ps (__m512i __X, __m512 __Y)
{
  return (__m512)__builtin_ia32_permvarsf512((__v16sf)__Y, (__v16si)__X);
}

static __inline__ __m512 __DEFAULT_FN_ATTRS512
_mm512_mask_permutexvar_ps (__m512 __W, __mmask16 __U, __m512i __X, __m512 __Y)
{
  return (__m512)__builtin_ia32_selectps_512((__mmask16)__U,
                                       (__v16sf)_mm512_permutexvar_ps(__X, __Y),
                                       (__v16sf)__W);
}

static __inline__ __m512 __DEFAULT_FN_ATTRS512
_mm512_maskz_permutexvar_ps (__mmask16 __U, __m512i __X, __m512 __Y)
{
  return (__m512)__builtin_ia32_selectps_512((__mmask16)__U,
                                       (__v16sf)_mm512_permutexvar_ps(__X, __Y),
                                       (__v16sf)_mm512_setzero_ps());
}

static __inline__ __m512i __DEFAULT_FN_ATTRS512
_mm512_permutexvar_epi32 (__m512i __X, __m512i __Y)
{
  return (__m512i)__builtin_ia32_permvarsi512((__v16si)__Y, (__v16si)__X);
}

#define _mm512_permutevar_epi32 _mm512_permutexvar_epi32

static __inline__ __m512i __DEFAULT_FN_ATTRS512
_mm512_maskz_permutexvar_epi32 (__mmask16 __M, __m512i __X, __m512i __Y)
{
  return (__m512i)__builtin_ia32_selectd_512((__mmask16)__M,
                                    (__v16si)_mm512_permutexvar_epi32(__X, __Y),
                                    (__v16si)_mm512_setzero_si512());
}

static __inline__ __m512i __DEFAULT_FN_ATTRS512
_mm512_mask_permutexvar_epi32 (__m512i __W, __mmask16 __M, __m512i __X,
             __m512i __Y)
{
  return (__m512i)__builtin_ia32_selectd_512((__mmask16)__M,
                                    (__v16si)_mm512_permutexvar_epi32(__X, __Y),
                                    (__v16si)__W);
}

#define _mm512_mask_permutevar_epi32 _mm512_mask_permutexvar_epi32

static __inline__ __mmask16 __DEFAULT_FN_ATTRS512
_mm512_kand (__mmask16 __A, __mmask16 __B)
{
  return (__mmask16) __builtin_ia32_kandhi ((__mmask16) __A, (__mmask16) __B);
}

static __inline__ __mmask16 __DEFAULT_FN_ATTRS512
_mm512_kandn (__mmask16 __A, __mmask16 __B)
{
  return (__mmask16) __builtin_ia32_kandnhi ((__mmask16) __A, (__mmask16) __B);
}

static __inline__ __mmask16 __DEFAULT_FN_ATTRS512
_mm512_kor (__mmask16 __A, __mmask16 __B)
{
  return (__mmask16) __builtin_ia32_korhi ((__mmask16) __A, (__mmask16) __B);
}

static __inline__ int __DEFAULT_FN_ATTRS512
_mm512_kortestc (__mmask16 __A, __mmask16 __B)
{
  return __builtin_ia32_kortestchi ((__mmask16) __A, (__mmask16) __B);
}

static __inline__ int __DEFAULT_FN_ATTRS512
_mm512_kortestz (__mmask16 __A, __mmask16 __B)
{
  return __builtin_ia32_kortestzhi ((__mmask16) __A, (__mmask16) __B);
}

static __inline__ __mmask16 __DEFAULT_FN_ATTRS512
_mm512_kunpackb (__mmask16 __A, __mmask16 __B)
{
  return (__mmask16) __builtin_ia32_kunpckhi ((__mmask16) __A, (__mmask16) __B);
}

static __inline__ __mmask16 __DEFAULT_FN_ATTRS512
_mm512_kxnor (__mmask16 __A, __mmask16 __B)
{
  return (__mmask16) __builtin_ia32_kxnorhi ((__mmask16) __A, (__mmask16) __B);
}

static __inline__ __mmask16 __DEFAULT_FN_ATTRS512
_mm512_kxor (__mmask16 __A, __mmask16 __B)
{
  return (__mmask16) __builtin_ia32_kxorhi ((__mmask16) __A, (__mmask16) __B);
}

static __inline__ void __DEFAULT_FN_ATTRS512
_mm512_stream_si512 (__m512i * __P, __m512i __A)
{
  typedef __v8di __v8di_aligned __attribute__((aligned(64)));
  __builtin_nontemporal_store((__v8di_aligned)__A, (__v8di_aligned*)__P);
}

static __inline__ __m512i __DEFAULT_FN_ATTRS512
_mm512_stream_load_si512 (void const *__P)
{
  typedef __v8di __v8di_aligned __attribute__((aligned(64)));
  return (__m512i) __builtin_nontemporal_load((const __v8di_aligned *)__P);
}

static __inline__ void __DEFAULT_FN_ATTRS512
_mm512_stream_pd (double *__P, __m512d __A)
{
  typedef __v8df __v8df_aligned __attribute__((aligned(64)));
  __builtin_nontemporal_store((__v8df_aligned)__A, (__v8df_aligned*)__P);
}

static __inline__ void __DEFAULT_FN_ATTRS512
_mm512_stream_ps (float *__P, __m512 __A)
{
  typedef __v16sf __v16sf_aligned __attribute__((aligned(64)));
  __builtin_nontemporal_store((__v16sf_aligned)__A, (__v16sf_aligned*)__P);
}

static __inline__ __m512d __DEFAULT_FN_ATTRS512
_mm512_mask_compress_pd (__m512d __W, __mmask8 __U, __m512d __A)
{
  return (__m512d) __builtin_ia32_compressdf512_mask ((__v8df) __A,
                  (__v8df) __W,
                  (__mmask8) __U);
}

static __inline__ __m512d __DEFAULT_FN_ATTRS512
_mm512_maskz_compress_pd (__mmask8 __U, __m512d __A)
{
  return (__m512d) __builtin_ia32_compressdf512_mask ((__v8df) __A,
                  (__v8df)
                  _mm512_setzero_pd (),
                  (__mmask8) __U);
}

static __inline__ __m512i __DEFAULT_FN_ATTRS512
_mm512_mask_compress_epi64 (__m512i __W, __mmask8 __U, __m512i __A)
{
  return (__m512i) __builtin_ia32_compressdi512_mask ((__v8di) __A,
                  (__v8di) __W,
                  (__mmask8) __U);
}

static __inline__ __m512i __DEFAULT_FN_ATTRS512
_mm512_maskz_compress_epi64 (__mmask8 __U, __m512i __A)
{
  return (__m512i) __builtin_ia32_compressdi512_mask ((__v8di) __A,
                  (__v8di)
                  _mm512_setzero_si512 (),
                  (__mmask8) __U);
}

static __inline__ __m512 __DEFAULT_FN_ATTRS512
_mm512_mask_compress_ps (__m512 __W, __mmask16 __U, __m512 __A)
{
  return (__m512) __builtin_ia32_compresssf512_mask ((__v16sf) __A,
                 (__v16sf) __W,
                 (__mmask16) __U);
}

static __inline__ __m512 __DEFAULT_FN_ATTRS512
_mm512_maskz_compress_ps (__mmask16 __U, __m512 __A)
{
  return (__m512) __builtin_ia32_compresssf512_mask ((__v16sf) __A,
                 (__v16sf)
                 _mm512_setzero_ps (),
                 (__mmask16) __U);
}

static __inline__ __m512i __DEFAULT_FN_ATTRS512
_mm512_mask_compress_epi32 (__m512i __W, __mmask16 __U, __m512i __A)
{
  return (__m512i) __builtin_ia32_compresssi512_mask ((__v16si) __A,
                  (__v16si) __W,
                  (__mmask16) __U);
}

static __inline__ __m512i __DEFAULT_FN_ATTRS512
_mm512_maskz_compress_epi32 (__mmask16 __U, __m512i __A)
{
  return (__m512i) __builtin_ia32_compresssi512_mask ((__v16si) __A,
                  (__v16si)
                  _mm512_setzero_si512 (),
                  (__mmask16) __U);
}

#define _mm_cmp_round_ss_mask(X, Y, P, R) \
  (__mmask8)__builtin_ia32_cmpss_mask((__v4sf)(__m128)(X), \
                                      (__v4sf)(__m128)(Y), (int)(P), \
                                      (__mmask8)-1, (int)(R))

#define _mm_mask_cmp_round_ss_mask(M, X, Y, P, R) \
  (__mmask8)__builtin_ia32_cmpss_mask((__v4sf)(__m128)(X), \
                                      (__v4sf)(__m128)(Y), (int)(P), \
                                      (__mmask8)(M), (int)(R))

#define _mm_cmp_ss_mask(X, Y, P) \
  (__mmask8)__builtin_ia32_cmpss_mask((__v4sf)(__m128)(X), \
                                      (__v4sf)(__m128)(Y), (int)(P), \
                                      (__mmask8)-1, \
                                      _MM_FROUND_CUR_DIRECTION)

#define _mm_mask_cmp_ss_mask(M, X, Y, P) \
  (__mmask8)__builtin_ia32_cmpss_mask((__v4sf)(__m128)(X), \
                                      (__v4sf)(__m128)(Y), (int)(P), \
                                      (__mmask8)(M), \
                                      _MM_FROUND_CUR_DIRECTION)

#define _mm_cmp_round_sd_mask(X, Y, P, R) \
  (__mmask8)__builtin_ia32_cmpsd_mask((__v2df)(__m128d)(X), \
                                      (__v2df)(__m128d)(Y), (int)(P), \
                                      (__mmask8)-1, (int)(R))

#define _mm_mask_cmp_round_sd_mask(M, X, Y, P, R) \
  (__mmask8)__builtin_ia32_cmpsd_mask((__v2df)(__m128d)(X), \
                                      (__v2df)(__m128d)(Y), (int)(P), \
                                      (__mmask8)(M), (int)(R))

#define _mm_cmp_sd_mask(X, Y, P) \
  (__mmask8)__builtin_ia32_cmpsd_mask((__v2df)(__m128d)(X), \
                                      (__v2df)(__m128d)(Y), (int)(P), \
                                      (__mmask8)-1, \
                                      _MM_FROUND_CUR_DIRECTION)

#define _mm_mask_cmp_sd_mask(M, X, Y, P) \
  (__mmask8)__builtin_ia32_cmpsd_mask((__v2df)(__m128d)(X), \
                                      (__v2df)(__m128d)(Y), (int)(P), \
                                      (__mmask8)(M), \
                                      _MM_FROUND_CUR_DIRECTION)

/* Bit Test */

static __inline __mmask16 __DEFAULT_FN_ATTRS512
_mm512_test_epi32_mask (__m512i __A, __m512i __B)
{
  return _mm512_cmpneq_epi32_mask (_mm512_and_epi32(__A, __B),
                                   _mm512_setzero_si512());
}

static __inline__ __mmask16 __DEFAULT_FN_ATTRS512
_mm512_mask_test_epi32_mask (__mmask16 __U, __m512i __A, __m512i __B)
{
  return _mm512_mask_cmpneq_epi32_mask (__U, _mm512_and_epi32 (__A, __B),
                                        _mm512_setzero_si512());
}

static __inline __mmask8 __DEFAULT_FN_ATTRS512
_mm512_test_epi64_mask (__m512i __A, __m512i __B)
{
  return _mm512_cmpneq_epi64_mask (_mm512_and_epi32 (__A, __B),
                                   _mm512_setzero_si512());
}

static __inline__ __mmask8 __DEFAULT_FN_ATTRS512
_mm512_mask_test_epi64_mask (__mmask8 __U, __m512i __A, __m512i __B)
{
  return _mm512_mask_cmpneq_epi64_mask (__U, _mm512_and_epi32 (__A, __B),
                                        _mm512_setzero_si512());
}

static __inline__ __mmask16 __DEFAULT_FN_ATTRS512
_mm512_testn_epi32_mask (__m512i __A, __m512i __B)
{
  return _mm512_cmpeq_epi32_mask (_mm512_and_epi32 (__A, __B),
                                  _mm512_setzero_si512());
}

static __inline__ __mmask16 __DEFAULT_FN_ATTRS512
_mm512_mask_testn_epi32_mask (__mmask16 __U, __m512i __A, __m512i __B)
{
  return _mm512_mask_cmpeq_epi32_mask (__U, _mm512_and_epi32 (__A, __B),
                                       _mm512_setzero_si512());
}

static __inline__ __mmask8 __DEFAULT_FN_ATTRS512
_mm512_testn_epi64_mask (__m512i __A, __m512i __B)
{
  return _mm512_cmpeq_epi64_mask (_mm512_and_epi32 (__A, __B),
                                  _mm512_setzero_si512());
}

static __inline__ __mmask8 __DEFAULT_FN_ATTRS512
_mm512_mask_testn_epi64_mask (__mmask8 __U, __m512i __A, __m512i __B)
{
  return _mm512_mask_cmpeq_epi64_mask (__U, _mm512_and_epi32 (__A, __B),
                                       _mm512_setzero_si512());
}

static __inline__ __m512 __DEFAULT_FN_ATTRS512
_mm512_movehdup_ps (__m512 __A)
{
  return (__m512)__builtin_shufflevector((__v16sf)__A, (__v16sf)__A,
                         1, 1, 3, 3, 5, 5, 7, 7, 9, 9, 11, 11, 13, 13, 15, 15);
}

static __inline__ __m512 __DEFAULT_FN_ATTRS512
_mm512_mask_movehdup_ps (__m512 __W, __mmask16 __U, __m512 __A)
{
  return (__m512)__builtin_ia32_selectps_512((__mmask16)__U,
                                             (__v16sf)_mm512_movehdup_ps(__A),
                                             (__v16sf)__W);
}

static __inline__ __m512 __DEFAULT_FN_ATTRS512
_mm512_maskz_movehdup_ps (__mmask16 __U, __m512 __A)
{
  return (__m512)__builtin_ia32_selectps_512((__mmask16)__U,
                                             (__v16sf)_mm512_movehdup_ps(__A),
                                             (__v16sf)_mm512_setzero_ps());
}

static __inline__ __m512 __DEFAULT_FN_ATTRS512
_mm512_moveldup_ps (__m512 __A)
{
  return (__m512)__builtin_shufflevector((__v16sf)__A, (__v16sf)__A,
                         0, 0, 2, 2, 4, 4, 6, 6, 8, 8, 10, 10, 12, 12, 14, 14);
}

static __inline__ __m512 __DEFAULT_FN_ATTRS512
_mm512_mask_moveldup_ps (__m512 __W, __mmask16 __U, __m512 __A)
{
  return (__m512)__builtin_ia32_selectps_512((__mmask16)__U,
                                             (__v16sf)_mm512_moveldup_ps(__A),
                                             (__v16sf)__W);
}

static __inline__ __m512 __DEFAULT_FN_ATTRS512
_mm512_maskz_moveldup_ps (__mmask16 __U, __m512 __A)
{
  return (__m512)__builtin_ia32_selectps_512((__mmask16)__U,
                                             (__v16sf)_mm512_moveldup_ps(__A),
                                             (__v16sf)_mm512_setzero_ps());
}

static __inline__ __m128 __DEFAULT_FN_ATTRS128
_mm_mask_move_ss (__m128 __W, __mmask8 __U, __m128 __A, __m128 __B)
{
<<<<<<< HEAD
  __m128 res = __A;
  res[0] = (__U & 1) ? __B[0] : __W[0];
  return res;
=======
  return __builtin_ia32_selectss_128(__U, _mm_move_ss(__A, __B), __W);
>>>>>>> 905c5892
}

static __inline__ __m128 __DEFAULT_FN_ATTRS128
_mm_maskz_move_ss (__mmask8 __U, __m128 __A, __m128 __B)
{
<<<<<<< HEAD
  __m128 res = __A;
  res[0] = (__U & 1) ? __B[0] : 0;
  return res;
=======
  return __builtin_ia32_selectss_128(__U, _mm_move_ss(__A, __B),
                                     _mm_setzero_ps());
>>>>>>> 905c5892
}

static __inline__ __m128d __DEFAULT_FN_ATTRS128
_mm_mask_move_sd (__m128d __W, __mmask8 __U, __m128d __A, __m128d __B)
{
<<<<<<< HEAD
  __m128d res = __A;
  res[0] = (__U & 1) ? __B[0] : __W[0];
  return res;
=======
  return __builtin_ia32_selectsd_128(__U, _mm_move_sd(__A, __B), __W);
>>>>>>> 905c5892
}

static __inline__ __m128d __DEFAULT_FN_ATTRS128
_mm_maskz_move_sd (__mmask8 __U, __m128d __A, __m128d __B)
{
<<<<<<< HEAD
  __m128d res = __A;
  res[0] = (__U & 1) ? __B[0] : 0;
  return res;
=======
  return __builtin_ia32_selectsd_128(__U, _mm_move_sd(__A, __B),
                                     _mm_setzero_pd());
>>>>>>> 905c5892
}

static __inline__ void __DEFAULT_FN_ATTRS128
_mm_mask_store_ss (float * __W, __mmask8 __U, __m128 __A)
{
<<<<<<< HEAD
  __builtin_ia32_storess128_mask ((__v16sf *)__W,
                (__v16sf) _mm512_castps128_ps512(__A),
                (__mmask16) __U & (__mmask16)1);
=======
  __builtin_ia32_storess128_mask ((__v4sf *)__W, __A, __U & 1);
>>>>>>> 905c5892
}

static __inline__ void __DEFAULT_FN_ATTRS128
_mm_mask_store_sd (double * __W, __mmask8 __U, __m128d __A)
{
<<<<<<< HEAD
  __builtin_ia32_storesd128_mask ((__v8df *)__W,
                (__v8df) _mm512_castpd128_pd512(__A),
                (__mmask8) __U & 1);
=======
  __builtin_ia32_storesd128_mask ((__v2df *)__W, __A, __U & 1);
>>>>>>> 905c5892
}

static __inline__ __m128 __DEFAULT_FN_ATTRS128
_mm_mask_load_ss (__m128 __W, __mmask8 __U, const float* __A)
{
  __m128 src = (__v4sf) __builtin_shufflevector((__v4sf) __W,
                                                (__v4sf)_mm_setzero_ps(),
                                                0, 4, 4, 4);

  return (__m128) __builtin_ia32_loadss128_mask ((__v4sf *) __A, src, __U & 1);
}

static __inline__ __m128 __DEFAULT_FN_ATTRS128
_mm_maskz_load_ss (__mmask8 __U, const float* __A)
{
  return (__m128)__builtin_ia32_loadss128_mask ((__v4sf *) __A,
                                                (__v4sf) _mm_setzero_ps(),
                                                __U & 1);
}

static __inline__ __m128d __DEFAULT_FN_ATTRS128
_mm_mask_load_sd (__m128d __W, __mmask8 __U, const double* __A)
{
  __m128d src = (__v2df) __builtin_shufflevector((__v2df) __W,
                                                 (__v2df)_mm_setzero_pd(),
                                                 0, 2);

  return (__m128d) __builtin_ia32_loadsd128_mask ((__v2df *) __A, src, __U & 1);
}

static __inline__ __m128d __DEFAULT_FN_ATTRS128
_mm_maskz_load_sd (__mmask8 __U, const double* __A)
{
  return (__m128d) __builtin_ia32_loadsd128_mask ((__v2df *) __A,
                                                  (__v2df) _mm_setzero_pd(),
                                                  __U & 1);
}

#define _mm512_shuffle_epi32(A, I) \
  (__m512i)__builtin_ia32_pshufd512((__v16si)(__m512i)(A), (int)(I))

#define _mm512_mask_shuffle_epi32(W, U, A, I) \
  (__m512i)__builtin_ia32_selectd_512((__mmask16)(U), \
                                      (__v16si)_mm512_shuffle_epi32((A), (I)), \
                                      (__v16si)(__m512i)(W))

#define _mm512_maskz_shuffle_epi32(U, A, I) \
  (__m512i)__builtin_ia32_selectd_512((__mmask16)(U), \
                                      (__v16si)_mm512_shuffle_epi32((A), (I)), \
                                      (__v16si)_mm512_setzero_si512())

static __inline__ __m512d __DEFAULT_FN_ATTRS512
_mm512_mask_expand_pd (__m512d __W, __mmask8 __U, __m512d __A)
{
  return (__m512d) __builtin_ia32_expanddf512_mask ((__v8df) __A,
                (__v8df) __W,
                (__mmask8) __U);
}

static __inline__ __m512d __DEFAULT_FN_ATTRS512
_mm512_maskz_expand_pd (__mmask8 __U, __m512d __A)
{
  return (__m512d) __builtin_ia32_expanddf512_mask ((__v8df) __A,
                (__v8df) _mm512_setzero_pd (),
                (__mmask8) __U);
}

static __inline__ __m512i __DEFAULT_FN_ATTRS512
_mm512_mask_expand_epi64 (__m512i __W, __mmask8 __U, __m512i __A)
{
  return (__m512i) __builtin_ia32_expanddi512_mask ((__v8di) __A,
                (__v8di) __W,
                (__mmask8) __U);
}

static __inline__ __m512i __DEFAULT_FN_ATTRS512
_mm512_maskz_expand_epi64 ( __mmask8 __U, __m512i __A)
{
  return (__m512i) __builtin_ia32_expanddi512_mask ((__v8di) __A,
                (__v8di) _mm512_setzero_si512 (),
                (__mmask8) __U);
}

static __inline__ __m512d __DEFAULT_FN_ATTRS512
_mm512_mask_expandloadu_pd(__m512d __W, __mmask8 __U, void const *__P)
{
  return (__m512d) __builtin_ia32_expandloaddf512_mask ((const __v8df *)__P,
              (__v8df) __W,
              (__mmask8) __U);
}

static __inline__ __m512d __DEFAULT_FN_ATTRS512
_mm512_maskz_expandloadu_pd(__mmask8 __U, void const *__P)
{
  return (__m512d) __builtin_ia32_expandloaddf512_mask ((const __v8df *)__P,
              (__v8df) _mm512_setzero_pd(),
              (__mmask8) __U);
}

static __inline__ __m512i __DEFAULT_FN_ATTRS512
_mm512_mask_expandloadu_epi64(__m512i __W, __mmask8 __U, void const *__P)
{
  return (__m512i) __builtin_ia32_expandloaddi512_mask ((const __v8di *)__P,
              (__v8di) __W,
              (__mmask8) __U);
}

static __inline__ __m512i __DEFAULT_FN_ATTRS512
_mm512_maskz_expandloadu_epi64(__mmask8 __U, void const *__P)
{
  return (__m512i) __builtin_ia32_expandloaddi512_mask ((const __v8di *)__P,
              (__v8di) _mm512_setzero_si512(),
              (__mmask8) __U);
}

static __inline__ __m512 __DEFAULT_FN_ATTRS512
_mm512_mask_expandloadu_ps(__m512 __W, __mmask16 __U, void const *__P)
{
  return (__m512) __builtin_ia32_expandloadsf512_mask ((const __v16sf *)__P,
                   (__v16sf) __W,
                   (__mmask16) __U);
}

static __inline__ __m512 __DEFAULT_FN_ATTRS512
_mm512_maskz_expandloadu_ps(__mmask16 __U, void const *__P)
{
  return (__m512) __builtin_ia32_expandloadsf512_mask ((const __v16sf *)__P,
                   (__v16sf) _mm512_setzero_ps(),
                   (__mmask16) __U);
}

static __inline__ __m512i __DEFAULT_FN_ATTRS512
_mm512_mask_expandloadu_epi32(__m512i __W, __mmask16 __U, void const *__P)
{
  return (__m512i) __builtin_ia32_expandloadsi512_mask ((const __v16si *)__P,
              (__v16si) __W,
              (__mmask16) __U);
}

static __inline__ __m512i __DEFAULT_FN_ATTRS512
_mm512_maskz_expandloadu_epi32(__mmask16 __U, void const *__P)
{
  return (__m512i) __builtin_ia32_expandloadsi512_mask ((const __v16si *)__P,
              (__v16si) _mm512_setzero_si512(),
              (__mmask16) __U);
}

static __inline__ __m512 __DEFAULT_FN_ATTRS512
_mm512_mask_expand_ps (__m512 __W, __mmask16 __U, __m512 __A)
{
  return (__m512) __builtin_ia32_expandsf512_mask ((__v16sf) __A,
               (__v16sf) __W,
               (__mmask16) __U);
}

static __inline__ __m512 __DEFAULT_FN_ATTRS512
_mm512_maskz_expand_ps (__mmask16 __U, __m512 __A)
{
  return (__m512) __builtin_ia32_expandsf512_mask ((__v16sf) __A,
               (__v16sf) _mm512_setzero_ps(),
               (__mmask16) __U);
}

static __inline__ __m512i __DEFAULT_FN_ATTRS512
_mm512_mask_expand_epi32 (__m512i __W, __mmask16 __U, __m512i __A)
{
  return (__m512i) __builtin_ia32_expandsi512_mask ((__v16si) __A,
                (__v16si) __W,
                (__mmask16) __U);
}

static __inline__ __m512i __DEFAULT_FN_ATTRS512
_mm512_maskz_expand_epi32 (__mmask16 __U, __m512i __A)
{
  return (__m512i) __builtin_ia32_expandsi512_mask ((__v16si) __A,
                (__v16si) _mm512_setzero_si512(),
                (__mmask16) __U);
}

#define _mm512_cvt_roundps_pd(A, R) \
  (__m512d)__builtin_ia32_cvtps2pd512_mask((__v8sf)(__m256)(A), \
                                           (__v8df)_mm512_undefined_pd(), \
                                           (__mmask8)-1, (int)(R))

#define _mm512_mask_cvt_roundps_pd(W, U, A, R) \
  (__m512d)__builtin_ia32_cvtps2pd512_mask((__v8sf)(__m256)(A), \
                                           (__v8df)(__m512d)(W), \
                                           (__mmask8)(U), (int)(R))

#define _mm512_maskz_cvt_roundps_pd(U, A, R) \
  (__m512d)__builtin_ia32_cvtps2pd512_mask((__v8sf)(__m256)(A), \
                                           (__v8df)_mm512_setzero_pd(), \
                                           (__mmask8)(U), (int)(R))

static __inline__ __m512d __DEFAULT_FN_ATTRS512
_mm512_cvtps_pd (__m256 __A)
{
  return (__m512d) __builtin_convertvector((__v8sf)__A, __v8df);
}

static __inline__ __m512d __DEFAULT_FN_ATTRS512
_mm512_mask_cvtps_pd (__m512d __W, __mmask8 __U, __m256 __A)
{
  return (__m512d)__builtin_ia32_selectpd_512((__mmask8)__U,
                                              (__v8df)_mm512_cvtps_pd(__A),
                                              (__v8df)__W);
}

static __inline__ __m512d __DEFAULT_FN_ATTRS512
_mm512_maskz_cvtps_pd (__mmask8 __U, __m256 __A)
{
  return (__m512d)__builtin_ia32_selectpd_512((__mmask8)__U,
                                              (__v8df)_mm512_cvtps_pd(__A),
                                              (__v8df)_mm512_setzero_pd());
}

static __inline__ __m512d __DEFAULT_FN_ATTRS512
_mm512_cvtpslo_pd (__m512 __A)
{
  return (__m512d) _mm512_cvtps_pd(_mm512_castps512_ps256(__A));
}

static __inline__ __m512d __DEFAULT_FN_ATTRS512
_mm512_mask_cvtpslo_pd (__m512d __W, __mmask8 __U, __m512 __A)
{
  return (__m512d) _mm512_mask_cvtps_pd(__W, __U, _mm512_castps512_ps256(__A));
}

static __inline__ __m512d __DEFAULT_FN_ATTRS512
_mm512_mask_mov_pd (__m512d __W, __mmask8 __U, __m512d __A)
{
  return (__m512d) __builtin_ia32_selectpd_512 ((__mmask8) __U,
              (__v8df) __A,
              (__v8df) __W);
}

static __inline__ __m512d __DEFAULT_FN_ATTRS512
_mm512_maskz_mov_pd (__mmask8 __U, __m512d __A)
{
  return (__m512d) __builtin_ia32_selectpd_512 ((__mmask8) __U,
              (__v8df) __A,
              (__v8df) _mm512_setzero_pd ());
}

static __inline__ __m512 __DEFAULT_FN_ATTRS512
_mm512_mask_mov_ps (__m512 __W, __mmask16 __U, __m512 __A)
{
  return (__m512) __builtin_ia32_selectps_512 ((__mmask16) __U,
             (__v16sf) __A,
             (__v16sf) __W);
}

static __inline__ __m512 __DEFAULT_FN_ATTRS512
_mm512_maskz_mov_ps (__mmask16 __U, __m512 __A)
{
  return (__m512) __builtin_ia32_selectps_512 ((__mmask16) __U,
             (__v16sf) __A,
             (__v16sf) _mm512_setzero_ps ());
}

static __inline__ void __DEFAULT_FN_ATTRS512
_mm512_mask_compressstoreu_pd (void *__P, __mmask8 __U, __m512d __A)
{
  __builtin_ia32_compressstoredf512_mask ((__v8df *) __P, (__v8df) __A,
            (__mmask8) __U);
}

static __inline__ void __DEFAULT_FN_ATTRS512
_mm512_mask_compressstoreu_epi64 (void *__P, __mmask8 __U, __m512i __A)
{
  __builtin_ia32_compressstoredi512_mask ((__v8di *) __P, (__v8di) __A,
            (__mmask8) __U);
}

static __inline__ void __DEFAULT_FN_ATTRS512
_mm512_mask_compressstoreu_ps (void *__P, __mmask16 __U, __m512 __A)
{
  __builtin_ia32_compressstoresf512_mask ((__v16sf *) __P, (__v16sf) __A,
            (__mmask16) __U);
}

static __inline__ void __DEFAULT_FN_ATTRS512
_mm512_mask_compressstoreu_epi32 (void *__P, __mmask16 __U, __m512i __A)
{
  __builtin_ia32_compressstoresi512_mask ((__v16si *) __P, (__v16si) __A,
            (__mmask16) __U);
}

#define _mm_cvt_roundsd_ss(A, B, R) \
  (__m128)__builtin_ia32_cvtsd2ss_round_mask((__v4sf)(__m128)(A), \
                                             (__v2df)(__m128d)(B), \
                                             (__v4sf)_mm_undefined_ps(), \
                                             (__mmask8)-1, (int)(R))

#define _mm_mask_cvt_roundsd_ss(W, U, A, B, R) \
  (__m128)__builtin_ia32_cvtsd2ss_round_mask((__v4sf)(__m128)(A), \
                                             (__v2df)(__m128d)(B), \
                                             (__v4sf)(__m128)(W), \
                                             (__mmask8)(U), (int)(R))

#define _mm_maskz_cvt_roundsd_ss(U, A, B, R) \
  (__m128)__builtin_ia32_cvtsd2ss_round_mask((__v4sf)(__m128)(A), \
                                             (__v2df)(__m128d)(B), \
                                             (__v4sf)_mm_setzero_ps(), \
                                             (__mmask8)(U), (int)(R))

static __inline__ __m128 __DEFAULT_FN_ATTRS128
_mm_mask_cvtsd_ss (__m128 __W, __mmask8 __U, __m128 __A, __m128d __B)
{
<<<<<<< HEAD
  return __builtin_ia32_cvtsd2ss_round_mask ((__v4sf)(__A),
                                             (__v2df)(__B),
                                             (__v4sf)(__W),
                                             (__mmask8)(__U), _MM_FROUND_CUR_DIRECTION);
=======
  return __builtin_ia32_cvtsd2ss_round_mask ((__v4sf)__A,
                                             (__v2df)__B,
                                             (__v4sf)__W,
                                             (__mmask8)__U, _MM_FROUND_CUR_DIRECTION);
>>>>>>> 905c5892
}

static __inline__ __m128 __DEFAULT_FN_ATTRS128
_mm_maskz_cvtsd_ss (__mmask8 __U, __m128 __A, __m128d __B)
{
<<<<<<< HEAD
  return __builtin_ia32_cvtsd2ss_round_mask ((__v4sf)(__A),
                                             (__v2df)(__B),
                                             (__v4sf)_mm_setzero_ps(),
                                             (__mmask8)(__U), _MM_FROUND_CUR_DIRECTION);
=======
  return __builtin_ia32_cvtsd2ss_round_mask ((__v4sf)__A,
                                             (__v2df)__B,
                                             (__v4sf)_mm_setzero_ps(),
                                             (__mmask8)__U, _MM_FROUND_CUR_DIRECTION);
>>>>>>> 905c5892
}

#define _mm_cvtss_i32 _mm_cvtss_si32
#define _mm_cvtsd_i32 _mm_cvtsd_si32
#define _mm_cvti32_sd _mm_cvtsi32_sd
#define _mm_cvti32_ss _mm_cvtsi32_ss
#ifdef __x86_64__
#define _mm_cvtss_i64 _mm_cvtss_si64
#define _mm_cvtsd_i64 _mm_cvtsd_si64
#define _mm_cvti64_sd _mm_cvtsi64_sd
#define _mm_cvti64_ss _mm_cvtsi64_ss
#endif

#ifdef __x86_64__
#define _mm_cvt_roundi64_sd(A, B, R) \
  (__m128d)__builtin_ia32_cvtsi2sd64((__v2df)(__m128d)(A), (long long)(B), \
                                     (int)(R))

#define _mm_cvt_roundsi64_sd(A, B, R) \
  (__m128d)__builtin_ia32_cvtsi2sd64((__v2df)(__m128d)(A), (long long)(B), \
                                     (int)(R))
#endif

#define _mm_cvt_roundsi32_ss(A, B, R) \
  (__m128)__builtin_ia32_cvtsi2ss32((__v4sf)(__m128)(A), (int)(B), (int)(R))

#define _mm_cvt_roundi32_ss(A, B, R) \
  (__m128)__builtin_ia32_cvtsi2ss32((__v4sf)(__m128)(A), (int)(B), (int)(R))

#ifdef __x86_64__
#define _mm_cvt_roundsi64_ss(A, B, R) \
  (__m128)__builtin_ia32_cvtsi2ss64((__v4sf)(__m128)(A), (long long)(B), \
                                    (int)(R))

#define _mm_cvt_roundi64_ss(A, B, R) \
  (__m128)__builtin_ia32_cvtsi2ss64((__v4sf)(__m128)(A), (long long)(B), \
                                    (int)(R))
#endif

#define _mm_cvt_roundss_sd(A, B, R) \
  (__m128d)__builtin_ia32_cvtss2sd_round_mask((__v2df)(__m128d)(A), \
                                              (__v4sf)(__m128)(B), \
                                              (__v2df)_mm_undefined_pd(), \
                                              (__mmask8)-1, (int)(R))

#define _mm_mask_cvt_roundss_sd(W, U, A, B, R) \
  (__m128d)__builtin_ia32_cvtss2sd_round_mask((__v2df)(__m128d)(A), \
                                              (__v4sf)(__m128)(B), \
                                              (__v2df)(__m128d)(W), \
                                              (__mmask8)(U), (int)(R))

#define _mm_maskz_cvt_roundss_sd(U, A, B, R) \
  (__m128d)__builtin_ia32_cvtss2sd_round_mask((__v2df)(__m128d)(A), \
                                              (__v4sf)(__m128)(B), \
                                              (__v2df)_mm_setzero_pd(), \
                                              (__mmask8)(U), (int)(R))

static __inline__ __m128d __DEFAULT_FN_ATTRS128
_mm_mask_cvtss_sd (__m128d __W, __mmask8 __U, __m128d __A, __m128 __B)
{
<<<<<<< HEAD
  return __builtin_ia32_cvtss2sd_round_mask((__v2df)(__A),
                                              (__v4sf)(__B),
                                              (__v2df)(__W),
                                              (__mmask8)(__U), _MM_FROUND_CUR_DIRECTION);
=======
  return __builtin_ia32_cvtss2sd_round_mask((__v2df)__A,
                                            (__v4sf)__B,
                                            (__v2df)__W,
                                            (__mmask8)__U, _MM_FROUND_CUR_DIRECTION);
>>>>>>> 905c5892
}

static __inline__ __m128d __DEFAULT_FN_ATTRS128
_mm_maskz_cvtss_sd (__mmask8 __U, __m128d __A, __m128 __B)
{
<<<<<<< HEAD
  return __builtin_ia32_cvtss2sd_round_mask((__v2df)(__A),
                                              (__v4sf)(__B),
                                              (__v2df)_mm_setzero_pd(),
                                              (__mmask8)(__U), _MM_FROUND_CUR_DIRECTION);
=======
  return __builtin_ia32_cvtss2sd_round_mask((__v2df)__A,
                                            (__v4sf)__B,
                                            (__v2df)_mm_setzero_pd(),
                                            (__mmask8)__U, _MM_FROUND_CUR_DIRECTION);
>>>>>>> 905c5892
}

static __inline__ __m128d __DEFAULT_FN_ATTRS128
_mm_cvtu32_sd (__m128d __A, unsigned __B)
{
  __A[0] = __B;
  return __A;
}

#ifdef __x86_64__
#define _mm_cvt_roundu64_sd(A, B, R) \
  (__m128d)__builtin_ia32_cvtusi2sd64((__v2df)(__m128d)(A), \
                                      (unsigned long long)(B), (int)(R))

static __inline__ __m128d __DEFAULT_FN_ATTRS128
_mm_cvtu64_sd (__m128d __A, unsigned long long __B)
{
  __A[0] = __B;
  return __A;
}
#endif

#define _mm_cvt_roundu32_ss(A, B, R) \
  (__m128)__builtin_ia32_cvtusi2ss32((__v4sf)(__m128)(A), (unsigned int)(B), \
                                     (int)(R))

static __inline__ __m128 __DEFAULT_FN_ATTRS128
_mm_cvtu32_ss (__m128 __A, unsigned __B)
{
  __A[0] = __B;
  return __A;
}

#ifdef __x86_64__
#define _mm_cvt_roundu64_ss(A, B, R) \
  (__m128)__builtin_ia32_cvtusi2ss64((__v4sf)(__m128)(A), \
                                     (unsigned long long)(B), (int)(R))

static __inline__ __m128 __DEFAULT_FN_ATTRS128
_mm_cvtu64_ss (__m128 __A, unsigned long long __B)
{
  __A[0] = __B;
  return __A;
}
#endif

static __inline__ __m512i __DEFAULT_FN_ATTRS512
_mm512_mask_set1_epi32 (__m512i __O, __mmask16 __M, int __A)
{
  return (__m512i) __builtin_ia32_selectd_512(__M,
                                              (__v16si) _mm512_set1_epi32(__A),
                                              (__v16si) __O);
}

static __inline__ __m512i __DEFAULT_FN_ATTRS512
_mm512_mask_set1_epi64 (__m512i __O, __mmask8 __M, long long __A)
{
  return (__m512i) __builtin_ia32_selectq_512(__M,
                                              (__v8di) _mm512_set1_epi64(__A),
                                              (__v8di) __O);
}

static  __inline __m512i __DEFAULT_FN_ATTRS512
_mm512_set_epi8 (char __e63, char __e62, char __e61, char __e60, char __e59,
    char __e58, char __e57, char __e56, char __e55, char __e54, char __e53,
    char __e52, char __e51, char __e50, char __e49, char __e48, char __e47,
    char __e46, char __e45, char __e44, char __e43, char __e42, char __e41,
    char __e40, char __e39, char __e38, char __e37, char __e36, char __e35,
    char __e34, char __e33, char __e32, char __e31, char __e30, char __e29,
    char __e28, char __e27, char __e26, char __e25, char __e24, char __e23,
    char __e22, char __e21, char __e20, char __e19, char __e18, char __e17,
    char __e16, char __e15, char __e14, char __e13, char __e12, char __e11,
    char __e10, char __e9, char __e8, char __e7, char __e6, char __e5,
    char __e4, char __e3, char __e2, char __e1, char __e0) {

  return __extension__ (__m512i)(__v64qi)
    {__e0, __e1, __e2, __e3, __e4, __e5, __e6, __e7,
     __e8, __e9, __e10, __e11, __e12, __e13, __e14, __e15,
     __e16, __e17, __e18, __e19, __e20, __e21, __e22, __e23,
     __e24, __e25, __e26, __e27, __e28, __e29, __e30, __e31,
     __e32, __e33, __e34, __e35, __e36, __e37, __e38, __e39,
     __e40, __e41, __e42, __e43, __e44, __e45, __e46, __e47,
     __e48, __e49, __e50, __e51, __e52, __e53, __e54, __e55,
     __e56, __e57, __e58, __e59, __e60, __e61, __e62, __e63};
}

static  __inline __m512i __DEFAULT_FN_ATTRS512
_mm512_set_epi16(short __e31, short __e30, short __e29, short __e28,
    short __e27, short __e26, short __e25, short __e24, short __e23,
    short __e22, short __e21, short __e20, short __e19, short __e18,
    short __e17, short __e16, short __e15, short __e14, short __e13,
    short __e12, short __e11, short __e10, short __e9, short __e8,
    short __e7, short __e6, short __e5, short __e4, short __e3,
    short __e2, short __e1, short __e0) {
  return __extension__ (__m512i)(__v32hi)
    {__e0, __e1, __e2, __e3, __e4, __e5, __e6, __e7,
     __e8, __e9, __e10, __e11, __e12, __e13, __e14, __e15,
     __e16, __e17, __e18, __e19, __e20, __e21, __e22, __e23,
     __e24, __e25, __e26, __e27, __e28, __e29, __e30, __e31 };
}

static __inline __m512i __DEFAULT_FN_ATTRS512
_mm512_set_epi32 (int __A, int __B, int __C, int __D,
     int __E, int __F, int __G, int __H,
     int __I, int __J, int __K, int __L,
     int __M, int __N, int __O, int __P)
{
  return __extension__ (__m512i)(__v16si)
  { __P, __O, __N, __M, __L, __K, __J, __I,
    __H, __G, __F, __E, __D, __C, __B, __A };
}

#define _mm512_setr_epi32(e0,e1,e2,e3,e4,e5,e6,e7,           \
       e8,e9,e10,e11,e12,e13,e14,e15)          \
  _mm512_set_epi32((e15),(e14),(e13),(e12),(e11),(e10),(e9),(e8),(e7),(e6), \
                   (e5),(e4),(e3),(e2),(e1),(e0))

static __inline__ __m512i __DEFAULT_FN_ATTRS512
_mm512_set_epi64 (long long __A, long long __B, long long __C,
     long long __D, long long __E, long long __F,
     long long __G, long long __H)
{
  return __extension__ (__m512i) (__v8di)
  { __H, __G, __F, __E, __D, __C, __B, __A };
}

#define _mm512_setr_epi64(e0,e1,e2,e3,e4,e5,e6,e7)           \
  _mm512_set_epi64((e7),(e6),(e5),(e4),(e3),(e2),(e1),(e0))

static __inline__ __m512d __DEFAULT_FN_ATTRS512
_mm512_set_pd (double __A, double __B, double __C, double __D,
        double __E, double __F, double __G, double __H)
{
  return __extension__ (__m512d)
  { __H, __G, __F, __E, __D, __C, __B, __A };
}

#define _mm512_setr_pd(e0,e1,e2,e3,e4,e5,e6,e7)              \
  _mm512_set_pd((e7),(e6),(e5),(e4),(e3),(e2),(e1),(e0))

static __inline__ __m512 __DEFAULT_FN_ATTRS512
_mm512_set_ps (float __A, float __B, float __C, float __D,
        float __E, float __F, float __G, float __H,
        float __I, float __J, float __K, float __L,
        float __M, float __N, float __O, float __P)
{
  return __extension__ (__m512)
  { __P, __O, __N, __M, __L, __K, __J, __I,
    __H, __G, __F, __E, __D, __C, __B, __A };
}

#define _mm512_setr_ps(e0,e1,e2,e3,e4,e5,e6,e7,e8,e9,e10,e11,e12,e13,e14,e15) \
  _mm512_set_ps((e15),(e14),(e13),(e12),(e11),(e10),(e9),(e8),(e7),(e6),(e5), \
                (e4),(e3),(e2),(e1),(e0))

static __inline__ __m512 __DEFAULT_FN_ATTRS512
_mm512_abs_ps(__m512 __A)
{
  return (__m512)_mm512_and_epi32(_mm512_set1_epi32(0x7FFFFFFF),(__m512i)__A) ;
}

static __inline__ __m512 __DEFAULT_FN_ATTRS512
_mm512_mask_abs_ps(__m512 __W, __mmask16 __K, __m512 __A)
{
  return (__m512)_mm512_mask_and_epi32((__m512i)__W, __K, _mm512_set1_epi32(0x7FFFFFFF),(__m512i)__A) ;
}

static __inline__ __m512d __DEFAULT_FN_ATTRS512
_mm512_abs_pd(__m512d __A)
{
  return (__m512d)_mm512_and_epi64(_mm512_set1_epi64(0x7FFFFFFFFFFFFFFF),(__v8di)__A) ;
}

static __inline__ __m512d __DEFAULT_FN_ATTRS512
_mm512_mask_abs_pd(__m512d __W, __mmask8 __K, __m512d __A)
{
  return (__m512d)_mm512_mask_and_epi64((__v8di)__W, __K, _mm512_set1_epi64(0x7FFFFFFFFFFFFFFF),(__v8di)__A);
}

<<<<<<< HEAD
// Vector-reduction arithmetic accepts vectors as inputs and produces scalars as
// outputs. This class of vector operation forms the basis of many scientific
// computations. In vector-reduction arithmetic, the evaluation off is
// independent of the order of the input elements of V.

// Used bisection method. At each step, we partition the vector with previous
// step in half, and the operation is performed on its two halves.
// This takes log2(n) steps where n is the number of elements in the vector.

// Vec512 - Vector with size 512.
// Operator - Can be one of following: +,*,&,|
// T2  - Can get 'i' for int and 'f' for float.
// T1 - Can get 'i' for int and 'd' for double.

#define _mm512_reduce_operator_64bit(Vec512, Operator, T2, T1)         \
  __extension__({                                                      \
    __m256##T1 Vec256 = __builtin_shufflevector(                       \
                            (__v8d##T2)Vec512,                         \
                            (__v8d##T2)Vec512,                         \
                            0, 1, 2, 3)                                \
                        Operator                                       \
                        __builtin_shufflevector(                       \
                            (__v8d##T2)Vec512,                         \
                            (__v8d##T2)Vec512,                         \
                            4, 5, 6, 7);                               \
    __m128##T1 Vec128 = __builtin_shufflevector(                       \
                            (__v4d##T2)Vec256,                         \
                            (__v4d##T2)Vec256,                         \
                            0, 1)                                      \
                        Operator                                       \
                        __builtin_shufflevector(                       \
                            (__v4d##T2)Vec256,                         \
                            (__v4d##T2)Vec256,                         \
                            2, 3);                                     \
    Vec128 = __builtin_shufflevector((__v2d##T2)Vec128,                \
                                     (__v2d##T2)Vec128, 0, -1)         \
             Operator                                                  \
             __builtin_shufflevector((__v2d##T2)Vec128,                \
                                     (__v2d##T2)Vec128, 1, -1);        \
    return Vec128[0];                                                  \
  })

static __inline__ long long __DEFAULT_FN_ATTRS _mm512_reduce_add_epi64(__m512i __W) {
  _mm512_reduce_operator_64bit(__W, +, i, i);
}

static __inline__ long long __DEFAULT_FN_ATTRS _mm512_reduce_mul_epi64(__m512i __W) {
  _mm512_reduce_operator_64bit(__W, *, i, i);
}

static __inline__ long long __DEFAULT_FN_ATTRS _mm512_reduce_and_epi64(__m512i __W) {
  _mm512_reduce_operator_64bit(__W, &, i, i);
}

static __inline__ long long __DEFAULT_FN_ATTRS _mm512_reduce_or_epi64(__m512i __W) {
  _mm512_reduce_operator_64bit(__W, |, i, i);
}

static __inline__ double __DEFAULT_FN_ATTRS _mm512_reduce_add_pd(__m512d __W) {
  _mm512_reduce_operator_64bit(__W, +, f, d);
}

static __inline__ double __DEFAULT_FN_ATTRS _mm512_reduce_mul_pd(__m512d __W) {
  _mm512_reduce_operator_64bit(__W, *, f, d);
}

// Vec512 - Vector with size 512.
// Vec512Neutral - All vector elements set to the identity element.
// Identity element: {+,0},{*,1},{&,0xFFFFFFFFFFFFFFFF},{|,0}
// Operator - Can be one of following: +,*,&,|
// Mask - Intrinsic Mask
// T2  - Can get 'i' for int and 'f' for float.
// T1 - Can get 'i' for int and 'd' for packed double-precision.
// T3 - Can be Pd for packed double or q for q-word.

#define _mm512_mask_reduce_operator_64bit(Vec512, Vec512Neutral, Operator,     \
                                          Mask, T2, T1, T3)                    \
  __extension__({                                                              \
    Vec512 = __builtin_ia32_select##T3##_512(                                  \
                 (__mmask8)Mask,                                               \
                 (__v8d##T2)Vec512,                                            \
                 (__v8d##T2)Vec512Neutral);                                    \
    _mm512_reduce_operator_64bit(Vec512, Operator, T2, T1);                    \
  })

static __inline__ long long __DEFAULT_FN_ATTRS
=======
/* Vector-reduction arithmetic accepts vectors as inputs and produces scalars as
 * outputs. This class of vector operation forms the basis of many scientific
 * computations. In vector-reduction arithmetic, the evaluation off is
 * independent of the order of the input elements of V.

 * Used bisection method. At each step, we partition the vector with previous
 * step in half, and the operation is performed on its two halves.
 * This takes log2(n) steps where n is the number of elements in the vector.
 */

#define _mm512_mask_reduce_operator(op) \
  __v4du __t1 = (__v4du)_mm512_extracti64x4_epi64(__W, 0); \
  __v4du __t2 = (__v4du)_mm512_extracti64x4_epi64(__W, 1); \
  __m256i __t3 = (__m256i)(__t1 op __t2); \
  __v2du __t4 = (__v2du)_mm256_extracti128_si256(__t3, 0); \
  __v2du __t5 = (__v2du)_mm256_extracti128_si256(__t3, 1); \
  __v2du __t6 = __t4 op __t5; \
  __v2du __t7 = __builtin_shufflevector(__t6, __t6, 1, 0); \
  __v2du __t8 = __t6 op __t7; \
  return __t8[0];

static __inline__ long long __DEFAULT_FN_ATTRS512 _mm512_reduce_add_epi64(__m512i __W) {
  _mm512_mask_reduce_operator(+);
}

static __inline__ long long __DEFAULT_FN_ATTRS512 _mm512_reduce_mul_epi64(__m512i __W) {
  _mm512_mask_reduce_operator(*);
}

static __inline__ long long __DEFAULT_FN_ATTRS512 _mm512_reduce_and_epi64(__m512i __W) {
  _mm512_mask_reduce_operator(&);
}

static __inline__ long long __DEFAULT_FN_ATTRS512 _mm512_reduce_or_epi64(__m512i __W) {
  _mm512_mask_reduce_operator(|);
}

static __inline__ long long __DEFAULT_FN_ATTRS512
>>>>>>> 905c5892
_mm512_mask_reduce_add_epi64(__mmask8 __M, __m512i __W) {
  __W = _mm512_maskz_mov_epi64(__M, __W);
  _mm512_mask_reduce_operator(+);
}

static __inline__ long long __DEFAULT_FN_ATTRS512
_mm512_mask_reduce_mul_epi64(__mmask8 __M, __m512i __W) {
  __W = _mm512_mask_mov_epi64(_mm512_set1_epi64(1), __M, __W);
  _mm512_mask_reduce_operator(*);
}

static __inline__ long long __DEFAULT_FN_ATTRS512
_mm512_mask_reduce_and_epi64(__mmask8 __M, __m512i __W) {
<<<<<<< HEAD
  _mm512_mask_reduce_operator_64bit(__W, _mm512_set1_epi64(0xFFFFFFFFFFFFFFFF),
                                    &, __M,  i, i, q);
=======
  __W = _mm512_mask_mov_epi64(_mm512_set1_epi64(~0ULL), __M, __W);
  _mm512_mask_reduce_operator(&);
>>>>>>> 905c5892
}

static __inline__ long long __DEFAULT_FN_ATTRS512
_mm512_mask_reduce_or_epi64(__mmask8 __M, __m512i __W) {
<<<<<<< HEAD
  _mm512_mask_reduce_operator_64bit(__W, _mm512_set1_epi64(0), |, __M,
                                    i, i, q);
=======
  __W = _mm512_maskz_mov_epi64(__M, __W);
  _mm512_mask_reduce_operator(|);
}
#undef _mm512_mask_reduce_operator

#define _mm512_mask_reduce_operator(op) \
  __m256d __t1 = _mm512_extractf64x4_pd(__W, 0); \
  __m256d __t2 = _mm512_extractf64x4_pd(__W, 1); \
  __m256d __t3 = __t1 op __t2; \
  __m128d __t4 = _mm256_extractf128_pd(__t3, 0); \
  __m128d __t5 = _mm256_extractf128_pd(__t3, 1); \
  __m128d __t6 = __t4 op __t5; \
  __m128d __t7 = __builtin_shufflevector(__t6, __t6, 1, 0); \
  __m128d __t8 = __t6 op __t7; \
  return __t8[0];

static __inline__ double __DEFAULT_FN_ATTRS512 _mm512_reduce_add_pd(__m512d __W) {
  _mm512_mask_reduce_operator(+);
}

static __inline__ double __DEFAULT_FN_ATTRS512 _mm512_reduce_mul_pd(__m512d __W) {
  _mm512_mask_reduce_operator(*);
>>>>>>> 905c5892
}

static __inline__ double __DEFAULT_FN_ATTRS512
_mm512_mask_reduce_add_pd(__mmask8 __M, __m512d __W) {
<<<<<<< HEAD
  _mm512_mask_reduce_operator_64bit(__W, _mm512_set1_pd(0), +, __M,
                                    f, d, pd);
=======
  __W = _mm512_maskz_mov_pd(__M, __W);
  _mm512_mask_reduce_operator(+);
>>>>>>> 905c5892
}

static __inline__ double __DEFAULT_FN_ATTRS512
_mm512_mask_reduce_mul_pd(__mmask8 __M, __m512d __W) {
  __W = _mm512_mask_mov_pd(_mm512_set1_pd(1.0), __M, __W);
  _mm512_mask_reduce_operator(*);
}
#undef _mm512_mask_reduce_operator

#define _mm512_mask_reduce_operator(op) \
  __v8su __t1 = (__v8su)_mm512_extracti64x4_epi64(__W, 0); \
  __v8su __t2 = (__v8su)_mm512_extracti64x4_epi64(__W, 1); \
  __m256i __t3 = (__m256i)(__t1 op __t2); \
  __v4su __t4 = (__v4su)_mm256_extracti128_si256(__t3, 0); \
  __v4su __t5 = (__v4su)_mm256_extracti128_si256(__t3, 1); \
  __v4su __t6 = __t4 op __t5; \
  __v4su __t7 = __builtin_shufflevector(__t6, __t6, 2, 3, 0, 1); \
  __v4su __t8 = __t6 op __t7; \
  __v4su __t9 = __builtin_shufflevector(__t8, __t8, 1, 0, 3, 2); \
  __v4su __t10 = __t8 op __t9; \
  return __t10[0];

static __inline__ int __DEFAULT_FN_ATTRS512
_mm512_reduce_add_epi32(__m512i __W) {
  _mm512_mask_reduce_operator(+);
}

<<<<<<< HEAD
static __inline__ int __DEFAULT_FN_ATTRS
=======
static __inline__ int __DEFAULT_FN_ATTRS512
>>>>>>> 905c5892
_mm512_reduce_mul_epi32(__m512i __W) {
  _mm512_mask_reduce_operator(*);
}

<<<<<<< HEAD
static __inline__ int __DEFAULT_FN_ATTRS
=======
static __inline__ int __DEFAULT_FN_ATTRS512
>>>>>>> 905c5892
_mm512_reduce_and_epi32(__m512i __W) {
  _mm512_mask_reduce_operator(&);
}

<<<<<<< HEAD
static __inline__ int __DEFAULT_FN_ATTRS
=======
static __inline__ int __DEFAULT_FN_ATTRS512
>>>>>>> 905c5892
_mm512_reduce_or_epi32(__m512i __W) {
  _mm512_mask_reduce_operator(|);
}

<<<<<<< HEAD
static __inline__ float __DEFAULT_FN_ATTRS
_mm512_reduce_mul_ps(__m512 __W) {
  _mm512_reduce_operator_32bit(__W, *, f, );
}

// Vec512 - Vector with size 512.
// Vec512Neutral - All vector elements set to the identity element.
// Identity element: {+,0},{*,1},{&,0xFFFFFFFF},{|,0}
// Operator - Can be one of following: +,*,&,|
// Mask - Intrinsic Mask
// T2  - Can get 'i' for int and 'f' for float.
// T1 - Can get 'i' for int and 'd' for double.
// T3 - Can be Ps for packed single or d for d-word.

#define _mm512_mask_reduce_operator_32bit(Vec512, Vec512Neutral, Operator,     \
                                          Mask, T2, T1, T3)                    \
  __extension__({                                                              \
    Vec512 = (__m512##T1)__builtin_ia32_select##T3##_512(                      \
                             (__mmask16)Mask,                                  \
                             (__v16s##T2)Vec512,                               \
                             (__v16s##T2)Vec512Neutral);                       \
    _mm512_reduce_operator_32bit(Vec512, Operator, T2, T1);                    \
  })

static __inline__ int __DEFAULT_FN_ATTRS
=======
static __inline__ int __DEFAULT_FN_ATTRS512
>>>>>>> 905c5892
_mm512_mask_reduce_add_epi32( __mmask16 __M, __m512i __W) {
  __W = _mm512_maskz_mov_epi32(__M, __W);
  _mm512_mask_reduce_operator(+);
}

static __inline__ int __DEFAULT_FN_ATTRS512
_mm512_mask_reduce_mul_epi32( __mmask16 __M, __m512i __W) {
  __W = _mm512_mask_mov_epi32(_mm512_set1_epi32(1), __M, __W);
  _mm512_mask_reduce_operator(*);
}

static __inline__ int __DEFAULT_FN_ATTRS512
_mm512_mask_reduce_and_epi32( __mmask16 __M, __m512i __W) {
<<<<<<< HEAD
  _mm512_mask_reduce_operator_32bit(__W, _mm512_set1_epi32(0xFFFFFFFF), &, __M,
                                    i, i, d);
=======
  __W = _mm512_mask_mov_epi32(_mm512_set1_epi32(~0U), __M, __W);
  _mm512_mask_reduce_operator(&);
>>>>>>> 905c5892
}

static __inline__ int __DEFAULT_FN_ATTRS512
_mm512_mask_reduce_or_epi32(__mmask16 __M, __m512i __W) {
  __W = _mm512_maskz_mov_epi32(__M, __W);
  _mm512_mask_reduce_operator(|);
}
#undef _mm512_mask_reduce_operator

#define _mm512_mask_reduce_operator(op) \
  __m256 __t1 = (__m256)_mm512_extractf64x4_pd((__m512d)__W, 0); \
  __m256 __t2 = (__m256)_mm512_extractf64x4_pd((__m512d)__W, 1); \
  __m256 __t3 = __t1 op __t2; \
  __m128 __t4 = _mm256_extractf128_ps(__t3, 0); \
  __m128 __t5 = _mm256_extractf128_ps(__t3, 1); \
  __m128 __t6 = __t4 op __t5; \
  __m128 __t7 = __builtin_shufflevector(__t6, __t6, 2, 3, 0, 1); \
  __m128 __t8 = __t6 op __t7; \
  __m128 __t9 = __builtin_shufflevector(__t8, __t8, 1, 0, 3, 2); \
  __m128 __t10 = __t8 op __t9; \
  return __t10[0];

static __inline__ float __DEFAULT_FN_ATTRS512
_mm512_reduce_add_ps(__m512 __W) {
  _mm512_mask_reduce_operator(+);
}

static __inline__ float __DEFAULT_FN_ATTRS512
_mm512_reduce_mul_ps(__m512 __W) {
  _mm512_mask_reduce_operator(*);
}

static __inline__ float __DEFAULT_FN_ATTRS512
_mm512_mask_reduce_add_ps(__mmask16 __M, __m512 __W) {
  __W = _mm512_maskz_mov_ps(__M, __W);
  _mm512_mask_reduce_operator(+);
}

static __inline__ float __DEFAULT_FN_ATTRS512
_mm512_mask_reduce_mul_ps(__mmask16 __M, __m512 __W) {
<<<<<<< HEAD
  _mm512_mask_reduce_operator_32bit(__W, _mm512_set1_ps(1), *, __M, f, , ps);
}

// Used bisection method. At each step, we partition the vector with previous
// step in half, and the operation is performed on its two halves.
// This takes log2(n) steps where n is the number of elements in the vector.
// This macro uses only intrinsics from the AVX512F feature.

// Vec512 - Vector with size of 512.
// IntrinName - Can be one of following: {max|min}_{epi64|epu64|pd} for example:
//              __mm512_max_epi64
// T1 - Can get 'i' for int and 'd' for double.[__m512{i|d}]
// T2 - Can get 'i' for int and 'f' for float. [__v8d{i|f}]

#define _mm512_reduce_maxMin_64bit(Vec512, IntrinName, T1, T2) __extension__({ \
        Vec512 = _mm512_##IntrinName(                                          \
                                (__m512##T1)__builtin_shufflevector(           \
                                                (__v8d##T2)Vec512,             \
                                                (__v8d##T2)Vec512,             \
                                                 0, 1, 2, 3, -1, -1, -1, -1),  \
                                (__m512##T1)__builtin_shufflevector(           \
                                                (__v8d##T2)Vec512,             \
                                                (__v8d##T2)Vec512,             \
                                                 4, 5, 6, 7, -1, -1, -1, -1)); \
        Vec512 = _mm512_##IntrinName(                                          \
                                (__m512##T1)__builtin_shufflevector(           \
                                                (__v8d##T2)Vec512,             \
                                                (__v8d##T2)Vec512,             \
                                                 0, 1, -1, -1, -1, -1, -1, -1),\
                                (__m512##T1)__builtin_shufflevector(           \
                                                (__v8d##T2)Vec512,             \
                                                (__v8d##T2)Vec512,             \
                                                 2, 3, -1, -1, -1, -1, -1,     \
                                                 -1));                         \
        Vec512 = _mm512_##IntrinName(                                          \
                                (__m512##T1)__builtin_shufflevector(           \
                                                (__v8d##T2)Vec512,             \
                                                (__v8d##T2)Vec512,             \
                                                0, -1, -1, -1, -1, -1, -1, -1),\
                                (__m512##T1)__builtin_shufflevector(           \
                                                (__v8d##T2)Vec512,             \
                                                (__v8d##T2)Vec512,             \
                                                1, -1, -1, -1, -1, -1, -1, -1))\
                                                ;                              \
    return Vec512[0];                                                          \
  })

static __inline__ long long __DEFAULT_FN_ATTRS
_mm512_reduce_max_epi64(__m512i __V) {
  _mm512_reduce_maxMin_64bit(__V, max_epi64, i, i);
=======
  __W = _mm512_mask_mov_ps(_mm512_set1_ps(1.0f), __M, __W);
  _mm512_mask_reduce_operator(*);
>>>>>>> 905c5892
}
#undef _mm512_mask_reduce_operator

#define _mm512_mask_reduce_operator(op) \
  __m512i __t1 = (__m512i)__builtin_shufflevector((__v8di)__V, (__v8di)__V, 4, 5, 6, 7, 0, 1, 2, 3); \
  __m512i __t2 = _mm512_##op(__V, __t1); \
  __m512i __t3 = (__m512i)__builtin_shufflevector((__v8di)__t2, (__v8di)__t2, 2, 3, 0, 1, 6, 7, 4, 5); \
  __m512i __t4 = _mm512_##op(__t2, __t3); \
  __m512i __t5 = (__m512i)__builtin_shufflevector((__v8di)__t4, (__v8di)__t4, 1, 0, 3, 2, 5, 4, 7, 6); \
  __v8di __t6 = (__v8di)_mm512_##op(__t4, __t5); \
  return __t6[0];

static __inline__ long long __DEFAULT_FN_ATTRS512
_mm512_reduce_max_epi64(__m512i __V) {
  _mm512_mask_reduce_operator(max_epi64);
}

<<<<<<< HEAD
static __inline__ double __DEFAULT_FN_ATTRS
_mm512_reduce_max_pd(__m512d __V) {
  _mm512_reduce_maxMin_64bit(__V, max_pd, d, f);
=======
static __inline__ unsigned long long __DEFAULT_FN_ATTRS512
_mm512_reduce_max_epu64(__m512i __V) {
  _mm512_mask_reduce_operator(max_epu64);
>>>>>>> 905c5892
}

static __inline__ long long __DEFAULT_FN_ATTRS512
_mm512_reduce_min_epi64(__m512i __V) {
  _mm512_mask_reduce_operator(min_epi64);
}

static __inline__ unsigned long long __DEFAULT_FN_ATTRS512
_mm512_reduce_min_epu64(__m512i __V) {
  _mm512_mask_reduce_operator(min_epu64);
}

<<<<<<< HEAD
static __inline__ double __DEFAULT_FN_ATTRS
_mm512_reduce_min_pd(__m512d __V) {
  _mm512_reduce_maxMin_64bit(__V, min_pd, d, f);
}

// Vec512 - Vector with size 512.
// Vec512Neutral - A 512 length vector with elements set to the identity element
// Identity element: {max_epi,0x8000000000000000}
//                   {max_epu,0x0000000000000000}
//                   {max_pd, 0xFFF0000000000000}
//                   {min_epi,0x7FFFFFFFFFFFFFFF}
//                   {min_epu,0xFFFFFFFFFFFFFFFF}
//                   {min_pd, 0x7FF0000000000000}
//
// IntrinName - Can be one of following: {max|min}_{epi64|epu64|pd} for example:
//              __mm512_max_epi64
// T1 - Can get 'i' for int and 'd' for double.[__m512{i|d}]
// T2 - Can get 'i' for int and 'f' for float. [__v8d{i|f}]
// T3 - Can get 'q' q word and 'pd' for packed double.
//      [__builtin_ia32_select{q|pd}_512]
// Mask - Intrinsic Mask

#define _mm512_mask_reduce_maxMin_64bit(Vec512, Vec512Neutral, IntrinName, T1, \
                                        T2, T3, Mask)                          \
  __extension__({                                                              \
    Vec512 = (__m512##T1)__builtin_ia32_select##T3##_512(                      \
                             (__mmask8)Mask,                                   \
                             (__v8d##T2)Vec512,                                \
                             (__v8d##T2)Vec512Neutral);                        \
    _mm512_reduce_maxMin_64bit(Vec512, IntrinName, T1, T2);                    \
  })

static __inline__ long long __DEFAULT_FN_ATTRS
=======
static __inline__ long long __DEFAULT_FN_ATTRS512
>>>>>>> 905c5892
_mm512_mask_reduce_max_epi64(__mmask8 __M, __m512i __V) {
  __V = _mm512_mask_mov_epi64(_mm512_set1_epi64(-__LONG_LONG_MAX__ - 1LL), __M, __V);
  _mm512_mask_reduce_operator(max_epi64);
}

static __inline__ unsigned long long __DEFAULT_FN_ATTRS512
_mm512_mask_reduce_max_epu64(__mmask8 __M, __m512i __V) {
  __V = _mm512_maskz_mov_epi64(__M, __V);
  _mm512_mask_reduce_operator(max_epu64);
}

static __inline__ long long __DEFAULT_FN_ATTRS512
_mm512_mask_reduce_min_epi64(__mmask8 __M, __m512i __V) {
  __V = _mm512_mask_mov_epi64(_mm512_set1_epi64(__LONG_LONG_MAX__), __M, __V);
  _mm512_mask_reduce_operator(min_epi64);
}

static __inline__ unsigned long long __DEFAULT_FN_ATTRS512
_mm512_mask_reduce_min_epu64(__mmask8 __M, __m512i __V) {
  __V = _mm512_mask_mov_epi64(_mm512_set1_epi64(~0ULL), __M, __V);
  _mm512_mask_reduce_operator(min_epu64);
}
#undef _mm512_mask_reduce_operator

#define _mm512_mask_reduce_operator(op) \
  __m256i __t1 = _mm512_extracti64x4_epi64(__V, 0); \
  __m256i __t2 = _mm512_extracti64x4_epi64(__V, 1); \
  __m256i __t3 = _mm256_##op(__t1, __t2); \
  __m128i __t4 = _mm256_extracti128_si256(__t3, 0); \
  __m128i __t5 = _mm256_extracti128_si256(__t3, 1); \
  __m128i __t6 = _mm_##op(__t4, __t5); \
  __m128i __t7 = (__m128i)__builtin_shufflevector((__v4si)__t6, (__v4si)__t6, 2, 3, 0, 1); \
  __m128i __t8 = _mm_##op(__t6, __t7); \
  __m128i __t9 = (__m128i)__builtin_shufflevector((__v4si)__t8, (__v4si)__t8, 1, 0, 3, 2); \
  __v4si __t10 = (__v4si)_mm_##op(__t8, __t9); \
  return __t10[0];

static __inline__ int __DEFAULT_FN_ATTRS512
_mm512_reduce_max_epi32(__m512i __V) {
  _mm512_mask_reduce_operator(max_epi32);
}

static __inline__ unsigned int __DEFAULT_FN_ATTRS512
_mm512_reduce_max_epu32(__m512i __V) {
  _mm512_mask_reduce_operator(max_epu32);
}

static __inline__ int __DEFAULT_FN_ATTRS512
_mm512_reduce_min_epi32(__m512i __V) {
  _mm512_mask_reduce_operator(min_epi32);
}

static __inline__ unsigned int __DEFAULT_FN_ATTRS512
_mm512_reduce_min_epu32(__m512i __V) {
  _mm512_mask_reduce_operator(min_epu32);
}

static __inline__ int __DEFAULT_FN_ATTRS512
_mm512_mask_reduce_max_epi32(__mmask16 __M, __m512i __V) {
  __V = _mm512_mask_mov_epi32(_mm512_set1_epi32(-__INT_MAX__ - 1), __M, __V);
  _mm512_mask_reduce_operator(max_epi32);
}

static __inline__ unsigned int __DEFAULT_FN_ATTRS512
_mm512_mask_reduce_max_epu32(__mmask16 __M, __m512i __V) {
  __V = _mm512_maskz_mov_epi32(__M, __V);
  _mm512_mask_reduce_operator(max_epu32);
}

static __inline__ int __DEFAULT_FN_ATTRS512
_mm512_mask_reduce_min_epi32(__mmask16 __M, __m512i __V) {
  __V = _mm512_mask_mov_epi32(_mm512_set1_epi32(__INT_MAX__), __M, __V);
  _mm512_mask_reduce_operator(min_epi32);
}

static __inline__ unsigned int __DEFAULT_FN_ATTRS512
_mm512_mask_reduce_min_epu32(__mmask16 __M, __m512i __V) {
  __V = _mm512_mask_mov_epi32(_mm512_set1_epi32(~0U), __M, __V);
  _mm512_mask_reduce_operator(min_epu32);
}
#undef _mm512_mask_reduce_operator

#define _mm512_mask_reduce_operator(op) \
  __m256d __t1 = _mm512_extractf64x4_pd(__V, 0); \
  __m256d __t2 = _mm512_extractf64x4_pd(__V, 1); \
  __m256d __t3 = _mm256_##op(__t1, __t2); \
  __m128d __t4 = _mm256_extractf128_pd(__t3, 0); \
  __m128d __t5 = _mm256_extractf128_pd(__t3, 1); \
  __m128d __t6 = _mm_##op(__t4, __t5); \
  __m128d __t7 = __builtin_shufflevector(__t6, __t6, 1, 0); \
  __m128d __t8 = _mm_##op(__t6, __t7); \
  return __t8[0];

static __inline__ double __DEFAULT_FN_ATTRS512
_mm512_reduce_max_pd(__m512d __V) {
  _mm512_mask_reduce_operator(max_pd);
}

static __inline__ double __DEFAULT_FN_ATTRS512
_mm512_reduce_min_pd(__m512d __V) {
  _mm512_mask_reduce_operator(min_pd);
}

static __inline__ double __DEFAULT_FN_ATTRS512
_mm512_mask_reduce_max_pd(__mmask8 __M, __m512d __V) {
  __V = _mm512_mask_mov_pd(_mm512_set1_pd(-__builtin_inf()), __M, __V);
  _mm512_mask_reduce_operator(max_pd);
}

static __inline__ double __DEFAULT_FN_ATTRS512
_mm512_mask_reduce_min_pd(__mmask8 __M, __m512d __V) {
  __V = _mm512_mask_mov_pd(_mm512_set1_pd(__builtin_inf()), __M, __V);
  _mm512_mask_reduce_operator(min_pd);
}
#undef _mm512_mask_reduce_operator

#define _mm512_mask_reduce_operator(op) \
  __m256 __t1 = (__m256)_mm512_extractf64x4_pd((__m512d)__V, 0); \
  __m256 __t2 = (__m256)_mm512_extractf64x4_pd((__m512d)__V, 1); \
  __m256 __t3 = _mm256_##op(__t1, __t2); \
  __m128 __t4 = _mm256_extractf128_ps(__t3, 0); \
  __m128 __t5 = _mm256_extractf128_ps(__t3, 1); \
  __m128 __t6 = _mm_##op(__t4, __t5); \
  __m128 __t7 = __builtin_shufflevector(__t6, __t6, 2, 3, 0, 1); \
  __m128 __t8 = _mm_##op(__t6, __t7); \
  __m128 __t9 = __builtin_shufflevector(__t8, __t8, 1, 0, 3, 2); \
  __m128 __t10 = _mm_##op(__t8, __t9); \
  return __t10[0];

static __inline__ float __DEFAULT_FN_ATTRS512
_mm512_reduce_max_ps(__m512 __V) {
  _mm512_mask_reduce_operator(max_ps);
}

static __inline__ float __DEFAULT_FN_ATTRS512
_mm512_reduce_min_ps(__m512 __V) {
  _mm512_mask_reduce_operator(min_ps);
}

static __inline__ float __DEFAULT_FN_ATTRS512
_mm512_mask_reduce_max_ps(__mmask16 __M, __m512 __V) {
  __V = _mm512_mask_mov_ps(_mm512_set1_ps(-__builtin_inff()), __M, __V);
  _mm512_mask_reduce_operator(max_ps);
}

static __inline__ float __DEFAULT_FN_ATTRS512
_mm512_mask_reduce_min_ps(__mmask16 __M, __m512 __V) {
  __V = _mm512_mask_mov_ps(_mm512_set1_ps(__builtin_inff()), __M, __V);
  _mm512_mask_reduce_operator(min_ps);
}
#undef _mm512_mask_reduce_operator

#undef __DEFAULT_FN_ATTRS512
#undef __DEFAULT_FN_ATTRS128

#endif /* __AVX512FINTRIN_H */<|MERGE_RESOLUTION|>--- conflicted
+++ resolved
@@ -257,28 +257,6 @@
                                              (__v8di) _mm512_setzero_si512());
 }
 
-<<<<<<< HEAD
-static __inline __m512i __DEFAULT_FN_ATTRS
-_mm512_maskz_set1_epi32(__mmask16 __M, int __A)
-{
-  return (__m512i) __builtin_ia32_pbroadcastd512_gpr_mask (__A,
-                 (__v16si)
-                 _mm512_setzero_si512 (),
-                 __M);
-}
-
-#ifdef __x86_64__
-static __inline __m512i __DEFAULT_FN_ATTRS
-_mm512_maskz_set1_epi64(__mmask8 __M, long long __A)
-{
-  return (__m512i) __builtin_ia32_pbroadcastq512_gpr_mask (__A,
-                 (__v8di)
-                 _mm512_setzero_si512 (),
-                 __M);
-}
-#endif
-=======
->>>>>>> 905c5892
 
 static __inline __m512 __DEFAULT_FN_ATTRS512
 _mm512_setzero_ps(void)
@@ -8637,75 +8615,39 @@
 static __inline__ __m128 __DEFAULT_FN_ATTRS128
 _mm_mask_move_ss (__m128 __W, __mmask8 __U, __m128 __A, __m128 __B)
 {
-<<<<<<< HEAD
-  __m128 res = __A;
-  res[0] = (__U & 1) ? __B[0] : __W[0];
-  return res;
-=======
   return __builtin_ia32_selectss_128(__U, _mm_move_ss(__A, __B), __W);
->>>>>>> 905c5892
 }
 
 static __inline__ __m128 __DEFAULT_FN_ATTRS128
 _mm_maskz_move_ss (__mmask8 __U, __m128 __A, __m128 __B)
 {
-<<<<<<< HEAD
-  __m128 res = __A;
-  res[0] = (__U & 1) ? __B[0] : 0;
-  return res;
-=======
   return __builtin_ia32_selectss_128(__U, _mm_move_ss(__A, __B),
                                      _mm_setzero_ps());
->>>>>>> 905c5892
 }
 
 static __inline__ __m128d __DEFAULT_FN_ATTRS128
 _mm_mask_move_sd (__m128d __W, __mmask8 __U, __m128d __A, __m128d __B)
 {
-<<<<<<< HEAD
-  __m128d res = __A;
-  res[0] = (__U & 1) ? __B[0] : __W[0];
-  return res;
-=======
   return __builtin_ia32_selectsd_128(__U, _mm_move_sd(__A, __B), __W);
->>>>>>> 905c5892
 }
 
 static __inline__ __m128d __DEFAULT_FN_ATTRS128
 _mm_maskz_move_sd (__mmask8 __U, __m128d __A, __m128d __B)
 {
-<<<<<<< HEAD
-  __m128d res = __A;
-  res[0] = (__U & 1) ? __B[0] : 0;
-  return res;
-=======
   return __builtin_ia32_selectsd_128(__U, _mm_move_sd(__A, __B),
                                      _mm_setzero_pd());
->>>>>>> 905c5892
 }
 
 static __inline__ void __DEFAULT_FN_ATTRS128
 _mm_mask_store_ss (float * __W, __mmask8 __U, __m128 __A)
 {
-<<<<<<< HEAD
-  __builtin_ia32_storess128_mask ((__v16sf *)__W,
-                (__v16sf) _mm512_castps128_ps512(__A),
-                (__mmask16) __U & (__mmask16)1);
-=======
   __builtin_ia32_storess128_mask ((__v4sf *)__W, __A, __U & 1);
->>>>>>> 905c5892
 }
 
 static __inline__ void __DEFAULT_FN_ATTRS128
 _mm_mask_store_sd (double * __W, __mmask8 __U, __m128d __A)
 {
-<<<<<<< HEAD
-  __builtin_ia32_storesd128_mask ((__v8df *)__W,
-                (__v8df) _mm512_castpd128_pd512(__A),
-                (__mmask8) __U & 1);
-=======
   __builtin_ia32_storesd128_mask ((__v2df *)__W, __A, __U & 1);
->>>>>>> 905c5892
 }
 
 static __inline__ __m128 __DEFAULT_FN_ATTRS128
@@ -9015,33 +8957,19 @@
 static __inline__ __m128 __DEFAULT_FN_ATTRS128
 _mm_mask_cvtsd_ss (__m128 __W, __mmask8 __U, __m128 __A, __m128d __B)
 {
-<<<<<<< HEAD
-  return __builtin_ia32_cvtsd2ss_round_mask ((__v4sf)(__A),
-                                             (__v2df)(__B),
-                                             (__v4sf)(__W),
-                                             (__mmask8)(__U), _MM_FROUND_CUR_DIRECTION);
-=======
   return __builtin_ia32_cvtsd2ss_round_mask ((__v4sf)__A,
                                              (__v2df)__B,
                                              (__v4sf)__W,
                                              (__mmask8)__U, _MM_FROUND_CUR_DIRECTION);
->>>>>>> 905c5892
 }
 
 static __inline__ __m128 __DEFAULT_FN_ATTRS128
 _mm_maskz_cvtsd_ss (__mmask8 __U, __m128 __A, __m128d __B)
 {
-<<<<<<< HEAD
-  return __builtin_ia32_cvtsd2ss_round_mask ((__v4sf)(__A),
-                                             (__v2df)(__B),
-                                             (__v4sf)_mm_setzero_ps(),
-                                             (__mmask8)(__U), _MM_FROUND_CUR_DIRECTION);
-=======
   return __builtin_ia32_cvtsd2ss_round_mask ((__v4sf)__A,
                                              (__v2df)__B,
                                              (__v4sf)_mm_setzero_ps(),
                                              (__mmask8)__U, _MM_FROUND_CUR_DIRECTION);
->>>>>>> 905c5892
 }
 
 #define _mm_cvtss_i32 _mm_cvtss_si32
@@ -9102,33 +9030,19 @@
 static __inline__ __m128d __DEFAULT_FN_ATTRS128
 _mm_mask_cvtss_sd (__m128d __W, __mmask8 __U, __m128d __A, __m128 __B)
 {
-<<<<<<< HEAD
-  return __builtin_ia32_cvtss2sd_round_mask((__v2df)(__A),
-                                              (__v4sf)(__B),
-                                              (__v2df)(__W),
-                                              (__mmask8)(__U), _MM_FROUND_CUR_DIRECTION);
-=======
   return __builtin_ia32_cvtss2sd_round_mask((__v2df)__A,
                                             (__v4sf)__B,
                                             (__v2df)__W,
                                             (__mmask8)__U, _MM_FROUND_CUR_DIRECTION);
->>>>>>> 905c5892
 }
 
 static __inline__ __m128d __DEFAULT_FN_ATTRS128
 _mm_maskz_cvtss_sd (__mmask8 __U, __m128d __A, __m128 __B)
 {
-<<<<<<< HEAD
-  return __builtin_ia32_cvtss2sd_round_mask((__v2df)(__A),
-                                              (__v4sf)(__B),
-                                              (__v2df)_mm_setzero_pd(),
-                                              (__mmask8)(__U), _MM_FROUND_CUR_DIRECTION);
-=======
   return __builtin_ia32_cvtss2sd_round_mask((__v2df)__A,
                                             (__v4sf)__B,
                                             (__v2df)_mm_setzero_pd(),
                                             (__mmask8)__U, _MM_FROUND_CUR_DIRECTION);
->>>>>>> 905c5892
 }
 
 static __inline__ __m128d __DEFAULT_FN_ATTRS128
@@ -9308,94 +9222,6 @@
   return (__m512d)_mm512_mask_and_epi64((__v8di)__W, __K, _mm512_set1_epi64(0x7FFFFFFFFFFFFFFF),(__v8di)__A);
 }
 
-<<<<<<< HEAD
-// Vector-reduction arithmetic accepts vectors as inputs and produces scalars as
-// outputs. This class of vector operation forms the basis of many scientific
-// computations. In vector-reduction arithmetic, the evaluation off is
-// independent of the order of the input elements of V.
-
-// Used bisection method. At each step, we partition the vector with previous
-// step in half, and the operation is performed on its two halves.
-// This takes log2(n) steps where n is the number of elements in the vector.
-
-// Vec512 - Vector with size 512.
-// Operator - Can be one of following: +,*,&,|
-// T2  - Can get 'i' for int and 'f' for float.
-// T1 - Can get 'i' for int and 'd' for double.
-
-#define _mm512_reduce_operator_64bit(Vec512, Operator, T2, T1)         \
-  __extension__({                                                      \
-    __m256##T1 Vec256 = __builtin_shufflevector(                       \
-                            (__v8d##T2)Vec512,                         \
-                            (__v8d##T2)Vec512,                         \
-                            0, 1, 2, 3)                                \
-                        Operator                                       \
-                        __builtin_shufflevector(                       \
-                            (__v8d##T2)Vec512,                         \
-                            (__v8d##T2)Vec512,                         \
-                            4, 5, 6, 7);                               \
-    __m128##T1 Vec128 = __builtin_shufflevector(                       \
-                            (__v4d##T2)Vec256,                         \
-                            (__v4d##T2)Vec256,                         \
-                            0, 1)                                      \
-                        Operator                                       \
-                        __builtin_shufflevector(                       \
-                            (__v4d##T2)Vec256,                         \
-                            (__v4d##T2)Vec256,                         \
-                            2, 3);                                     \
-    Vec128 = __builtin_shufflevector((__v2d##T2)Vec128,                \
-                                     (__v2d##T2)Vec128, 0, -1)         \
-             Operator                                                  \
-             __builtin_shufflevector((__v2d##T2)Vec128,                \
-                                     (__v2d##T2)Vec128, 1, -1);        \
-    return Vec128[0];                                                  \
-  })
-
-static __inline__ long long __DEFAULT_FN_ATTRS _mm512_reduce_add_epi64(__m512i __W) {
-  _mm512_reduce_operator_64bit(__W, +, i, i);
-}
-
-static __inline__ long long __DEFAULT_FN_ATTRS _mm512_reduce_mul_epi64(__m512i __W) {
-  _mm512_reduce_operator_64bit(__W, *, i, i);
-}
-
-static __inline__ long long __DEFAULT_FN_ATTRS _mm512_reduce_and_epi64(__m512i __W) {
-  _mm512_reduce_operator_64bit(__W, &, i, i);
-}
-
-static __inline__ long long __DEFAULT_FN_ATTRS _mm512_reduce_or_epi64(__m512i __W) {
-  _mm512_reduce_operator_64bit(__W, |, i, i);
-}
-
-static __inline__ double __DEFAULT_FN_ATTRS _mm512_reduce_add_pd(__m512d __W) {
-  _mm512_reduce_operator_64bit(__W, +, f, d);
-}
-
-static __inline__ double __DEFAULT_FN_ATTRS _mm512_reduce_mul_pd(__m512d __W) {
-  _mm512_reduce_operator_64bit(__W, *, f, d);
-}
-
-// Vec512 - Vector with size 512.
-// Vec512Neutral - All vector elements set to the identity element.
-// Identity element: {+,0},{*,1},{&,0xFFFFFFFFFFFFFFFF},{|,0}
-// Operator - Can be one of following: +,*,&,|
-// Mask - Intrinsic Mask
-// T2  - Can get 'i' for int and 'f' for float.
-// T1 - Can get 'i' for int and 'd' for packed double-precision.
-// T3 - Can be Pd for packed double or q for q-word.
-
-#define _mm512_mask_reduce_operator_64bit(Vec512, Vec512Neutral, Operator,     \
-                                          Mask, T2, T1, T3)                    \
-  __extension__({                                                              \
-    Vec512 = __builtin_ia32_select##T3##_512(                                  \
-                 (__mmask8)Mask,                                               \
-                 (__v8d##T2)Vec512,                                            \
-                 (__v8d##T2)Vec512Neutral);                                    \
-    _mm512_reduce_operator_64bit(Vec512, Operator, T2, T1);                    \
-  })
-
-static __inline__ long long __DEFAULT_FN_ATTRS
-=======
 /* Vector-reduction arithmetic accepts vectors as inputs and produces scalars as
  * outputs. This class of vector operation forms the basis of many scientific
  * computations. In vector-reduction arithmetic, the evaluation off is
@@ -9434,7 +9260,6 @@
 }
 
 static __inline__ long long __DEFAULT_FN_ATTRS512
->>>>>>> 905c5892
 _mm512_mask_reduce_add_epi64(__mmask8 __M, __m512i __W) {
   __W = _mm512_maskz_mov_epi64(__M, __W);
   _mm512_mask_reduce_operator(+);
@@ -9448,21 +9273,12 @@
 
 static __inline__ long long __DEFAULT_FN_ATTRS512
 _mm512_mask_reduce_and_epi64(__mmask8 __M, __m512i __W) {
-<<<<<<< HEAD
-  _mm512_mask_reduce_operator_64bit(__W, _mm512_set1_epi64(0xFFFFFFFFFFFFFFFF),
-                                    &, __M,  i, i, q);
-=======
   __W = _mm512_mask_mov_epi64(_mm512_set1_epi64(~0ULL), __M, __W);
   _mm512_mask_reduce_operator(&);
->>>>>>> 905c5892
 }
 
 static __inline__ long long __DEFAULT_FN_ATTRS512
 _mm512_mask_reduce_or_epi64(__mmask8 __M, __m512i __W) {
-<<<<<<< HEAD
-  _mm512_mask_reduce_operator_64bit(__W, _mm512_set1_epi64(0), |, __M,
-                                    i, i, q);
-=======
   __W = _mm512_maskz_mov_epi64(__M, __W);
   _mm512_mask_reduce_operator(|);
 }
@@ -9485,18 +9301,12 @@
 
 static __inline__ double __DEFAULT_FN_ATTRS512 _mm512_reduce_mul_pd(__m512d __W) {
   _mm512_mask_reduce_operator(*);
->>>>>>> 905c5892
 }
 
 static __inline__ double __DEFAULT_FN_ATTRS512
 _mm512_mask_reduce_add_pd(__mmask8 __M, __m512d __W) {
-<<<<<<< HEAD
-  _mm512_mask_reduce_operator_64bit(__W, _mm512_set1_pd(0), +, __M,
-                                    f, d, pd);
-=======
   __W = _mm512_maskz_mov_pd(__M, __W);
   _mm512_mask_reduce_operator(+);
->>>>>>> 905c5892
 }
 
 static __inline__ double __DEFAULT_FN_ATTRS512
@@ -9524,62 +9334,22 @@
   _mm512_mask_reduce_operator(+);
 }
 
-<<<<<<< HEAD
-static __inline__ int __DEFAULT_FN_ATTRS
-=======
 static __inline__ int __DEFAULT_FN_ATTRS512
->>>>>>> 905c5892
 _mm512_reduce_mul_epi32(__m512i __W) {
   _mm512_mask_reduce_operator(*);
 }
 
-<<<<<<< HEAD
-static __inline__ int __DEFAULT_FN_ATTRS
-=======
 static __inline__ int __DEFAULT_FN_ATTRS512
->>>>>>> 905c5892
 _mm512_reduce_and_epi32(__m512i __W) {
   _mm512_mask_reduce_operator(&);
 }
 
-<<<<<<< HEAD
-static __inline__ int __DEFAULT_FN_ATTRS
-=======
 static __inline__ int __DEFAULT_FN_ATTRS512
->>>>>>> 905c5892
 _mm512_reduce_or_epi32(__m512i __W) {
   _mm512_mask_reduce_operator(|);
 }
 
-<<<<<<< HEAD
-static __inline__ float __DEFAULT_FN_ATTRS
-_mm512_reduce_mul_ps(__m512 __W) {
-  _mm512_reduce_operator_32bit(__W, *, f, );
-}
-
-// Vec512 - Vector with size 512.
-// Vec512Neutral - All vector elements set to the identity element.
-// Identity element: {+,0},{*,1},{&,0xFFFFFFFF},{|,0}
-// Operator - Can be one of following: +,*,&,|
-// Mask - Intrinsic Mask
-// T2  - Can get 'i' for int and 'f' for float.
-// T1 - Can get 'i' for int and 'd' for double.
-// T3 - Can be Ps for packed single or d for d-word.
-
-#define _mm512_mask_reduce_operator_32bit(Vec512, Vec512Neutral, Operator,     \
-                                          Mask, T2, T1, T3)                    \
-  __extension__({                                                              \
-    Vec512 = (__m512##T1)__builtin_ia32_select##T3##_512(                      \
-                             (__mmask16)Mask,                                  \
-                             (__v16s##T2)Vec512,                               \
-                             (__v16s##T2)Vec512Neutral);                       \
-    _mm512_reduce_operator_32bit(Vec512, Operator, T2, T1);                    \
-  })
-
-static __inline__ int __DEFAULT_FN_ATTRS
-=======
 static __inline__ int __DEFAULT_FN_ATTRS512
->>>>>>> 905c5892
 _mm512_mask_reduce_add_epi32( __mmask16 __M, __m512i __W) {
   __W = _mm512_maskz_mov_epi32(__M, __W);
   _mm512_mask_reduce_operator(+);
@@ -9593,13 +9363,8 @@
 
 static __inline__ int __DEFAULT_FN_ATTRS512
 _mm512_mask_reduce_and_epi32( __mmask16 __M, __m512i __W) {
-<<<<<<< HEAD
-  _mm512_mask_reduce_operator_32bit(__W, _mm512_set1_epi32(0xFFFFFFFF), &, __M,
-                                    i, i, d);
-=======
   __W = _mm512_mask_mov_epi32(_mm512_set1_epi32(~0U), __M, __W);
   _mm512_mask_reduce_operator(&);
->>>>>>> 905c5892
 }
 
 static __inline__ int __DEFAULT_FN_ATTRS512
@@ -9640,61 +9405,8 @@
 
 static __inline__ float __DEFAULT_FN_ATTRS512
 _mm512_mask_reduce_mul_ps(__mmask16 __M, __m512 __W) {
-<<<<<<< HEAD
-  _mm512_mask_reduce_operator_32bit(__W, _mm512_set1_ps(1), *, __M, f, , ps);
-}
-
-// Used bisection method. At each step, we partition the vector with previous
-// step in half, and the operation is performed on its two halves.
-// This takes log2(n) steps where n is the number of elements in the vector.
-// This macro uses only intrinsics from the AVX512F feature.
-
-// Vec512 - Vector with size of 512.
-// IntrinName - Can be one of following: {max|min}_{epi64|epu64|pd} for example:
-//              __mm512_max_epi64
-// T1 - Can get 'i' for int and 'd' for double.[__m512{i|d}]
-// T2 - Can get 'i' for int and 'f' for float. [__v8d{i|f}]
-
-#define _mm512_reduce_maxMin_64bit(Vec512, IntrinName, T1, T2) __extension__({ \
-        Vec512 = _mm512_##IntrinName(                                          \
-                                (__m512##T1)__builtin_shufflevector(           \
-                                                (__v8d##T2)Vec512,             \
-                                                (__v8d##T2)Vec512,             \
-                                                 0, 1, 2, 3, -1, -1, -1, -1),  \
-                                (__m512##T1)__builtin_shufflevector(           \
-                                                (__v8d##T2)Vec512,             \
-                                                (__v8d##T2)Vec512,             \
-                                                 4, 5, 6, 7, -1, -1, -1, -1)); \
-        Vec512 = _mm512_##IntrinName(                                          \
-                                (__m512##T1)__builtin_shufflevector(           \
-                                                (__v8d##T2)Vec512,             \
-                                                (__v8d##T2)Vec512,             \
-                                                 0, 1, -1, -1, -1, -1, -1, -1),\
-                                (__m512##T1)__builtin_shufflevector(           \
-                                                (__v8d##T2)Vec512,             \
-                                                (__v8d##T2)Vec512,             \
-                                                 2, 3, -1, -1, -1, -1, -1,     \
-                                                 -1));                         \
-        Vec512 = _mm512_##IntrinName(                                          \
-                                (__m512##T1)__builtin_shufflevector(           \
-                                                (__v8d##T2)Vec512,             \
-                                                (__v8d##T2)Vec512,             \
-                                                0, -1, -1, -1, -1, -1, -1, -1),\
-                                (__m512##T1)__builtin_shufflevector(           \
-                                                (__v8d##T2)Vec512,             \
-                                                (__v8d##T2)Vec512,             \
-                                                1, -1, -1, -1, -1, -1, -1, -1))\
-                                                ;                              \
-    return Vec512[0];                                                          \
-  })
-
-static __inline__ long long __DEFAULT_FN_ATTRS
-_mm512_reduce_max_epi64(__m512i __V) {
-  _mm512_reduce_maxMin_64bit(__V, max_epi64, i, i);
-=======
   __W = _mm512_mask_mov_ps(_mm512_set1_ps(1.0f), __M, __W);
   _mm512_mask_reduce_operator(*);
->>>>>>> 905c5892
 }
 #undef _mm512_mask_reduce_operator
 
@@ -9712,15 +9424,9 @@
   _mm512_mask_reduce_operator(max_epi64);
 }
 
-<<<<<<< HEAD
-static __inline__ double __DEFAULT_FN_ATTRS
-_mm512_reduce_max_pd(__m512d __V) {
-  _mm512_reduce_maxMin_64bit(__V, max_pd, d, f);
-=======
 static __inline__ unsigned long long __DEFAULT_FN_ATTRS512
 _mm512_reduce_max_epu64(__m512i __V) {
   _mm512_mask_reduce_operator(max_epu64);
->>>>>>> 905c5892
 }
 
 static __inline__ long long __DEFAULT_FN_ATTRS512
@@ -9733,43 +9439,7 @@
   _mm512_mask_reduce_operator(min_epu64);
 }
 
-<<<<<<< HEAD
-static __inline__ double __DEFAULT_FN_ATTRS
-_mm512_reduce_min_pd(__m512d __V) {
-  _mm512_reduce_maxMin_64bit(__V, min_pd, d, f);
-}
-
-// Vec512 - Vector with size 512.
-// Vec512Neutral - A 512 length vector with elements set to the identity element
-// Identity element: {max_epi,0x8000000000000000}
-//                   {max_epu,0x0000000000000000}
-//                   {max_pd, 0xFFF0000000000000}
-//                   {min_epi,0x7FFFFFFFFFFFFFFF}
-//                   {min_epu,0xFFFFFFFFFFFFFFFF}
-//                   {min_pd, 0x7FF0000000000000}
-//
-// IntrinName - Can be one of following: {max|min}_{epi64|epu64|pd} for example:
-//              __mm512_max_epi64
-// T1 - Can get 'i' for int and 'd' for double.[__m512{i|d}]
-// T2 - Can get 'i' for int and 'f' for float. [__v8d{i|f}]
-// T3 - Can get 'q' q word and 'pd' for packed double.
-//      [__builtin_ia32_select{q|pd}_512]
-// Mask - Intrinsic Mask
-
-#define _mm512_mask_reduce_maxMin_64bit(Vec512, Vec512Neutral, IntrinName, T1, \
-                                        T2, T3, Mask)                          \
-  __extension__({                                                              \
-    Vec512 = (__m512##T1)__builtin_ia32_select##T3##_512(                      \
-                             (__mmask8)Mask,                                   \
-                             (__v8d##T2)Vec512,                                \
-                             (__v8d##T2)Vec512Neutral);                        \
-    _mm512_reduce_maxMin_64bit(Vec512, IntrinName, T1, T2);                    \
-  })
-
-static __inline__ long long __DEFAULT_FN_ATTRS
-=======
 static __inline__ long long __DEFAULT_FN_ATTRS512
->>>>>>> 905c5892
 _mm512_mask_reduce_max_epi64(__mmask8 __M, __m512i __V) {
   __V = _mm512_mask_mov_epi64(_mm512_set1_epi64(-__LONG_LONG_MAX__ - 1LL), __M, __V);
   _mm512_mask_reduce_operator(max_epi64);
