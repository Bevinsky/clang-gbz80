--- conflicted
+++ resolved
@@ -218,11 +218,7 @@
   "define each namespace separately">, InGroup<CXX17>;
 def warn_cxx14_compat_nested_namespace_definition : Warning<
   "nested namespace definition is incompatible with C++ standards before C++17">,
-<<<<<<< HEAD
-  InGroup<CXXPre1zCompat>, DefaultIgnore;
-=======
   InGroup<CXXPre17Compat>, DefaultIgnore;
->>>>>>> 905c5892
 def err_inline_nested_namespace_definition : Error<
   "nested namespace definition cannot be 'inline'">;
 def err_expected_semi_after_attribute_list : Error<
@@ -537,21 +533,13 @@
   "constexpr if is a C++17 extension">, InGroup<CXX17>;
 def warn_cxx14_compat_constexpr_if : Warning<
   "constexpr if is incompatible with C++ standards before C++17">,
-<<<<<<< HEAD
-  DefaultIgnore, InGroup<CXXPre1zCompat>;
-=======
   DefaultIgnore, InGroup<CXXPre17Compat>;
->>>>>>> 905c5892
 def ext_init_statement : ExtWarn<
   "'%select{if|switch}0' initialization statements are a C++17 extension">,
   InGroup<CXX17>;
 def warn_cxx14_compat_init_statement : Warning<
   "%select{if|switch}0 initialization statements are incompatible with "
-<<<<<<< HEAD
-  "C++ standards before C++17">, DefaultIgnore, InGroup<CXXPre1zCompat>;
-=======
   "C++ standards before C++17">, DefaultIgnore, InGroup<CXXPre17Compat>;
->>>>>>> 905c5892
 
 // C++ derived classes
 def err_dup_virtual : Error<"duplicate 'virtual' in base specifier">;
@@ -580,16 +568,11 @@
 
 def ext_ns_enum_attribute : Extension<
   "attributes on %select{a namespace|an enumerator}0 declaration are "
-<<<<<<< HEAD
-  "incompatible with C++ standards before C++17">,
-  InGroup<CXXPre1zCompat>, DefaultIgnore;
-=======
   "a C++17 extension">, InGroup<CXX17>;
 def warn_cxx14_compat_ns_enum_attribute : Warning<
   "attributes on %select{a namespace|an enumerator}0 declaration are "
   "incompatible with C++ standards before C++17">,
   InGroup<CXXPre17CompatPedantic>, DefaultIgnore;
->>>>>>> 905c5892
 def warn_cxx98_compat_alignas : Warning<"'alignas' is incompatible with C++98">,
   InGroup<CXX98Compat>, DefaultIgnore;
 def warn_cxx98_compat_attribute : Warning<
@@ -605,11 +588,7 @@
   "attribute %0 cannot appear multiple times in an attribute specifier">;
 def warn_cxx14_compat_using_attribute_ns : Warning<
   "default scope specifier for attributes is incompatible with C++ standards "
-<<<<<<< HEAD
-  "before C++17">, InGroup<CXXPre1zCompat>, DefaultIgnore;
-=======
   "before C++17">, InGroup<CXXPre17Compat>, DefaultIgnore;
->>>>>>> 905c5892
 def ext_using_attribute_ns : ExtWarn<
   "default scope specifier for attributes is a C++17 extension">,
   InGroup<CXX17>;
@@ -655,11 +634,7 @@
 def warn_cxx14_compat_template_template_param_typename : Warning<
   "template template parameter using 'typename' is "
   "incompatible with C++ standards before C++17">,
-<<<<<<< HEAD
-  InGroup<CXXPre1zCompat>, DefaultIgnore;
-=======
   InGroup<CXXPre17Compat>, DefaultIgnore;
->>>>>>> 905c5892
 def err_template_spec_syntax_non_template : Error<
   "identifier followed by '<' indicates a class template specialization but "
   "%0 %select{does not refer to a template|refers to a function template|"
@@ -738,11 +713,7 @@
   InGroup<CXX17>;
 def warn_cxx14_compat_fold_expression : Warning<
   "pack fold expression is incompatible with C++ standards before C++17">,
-<<<<<<< HEAD
-  InGroup<CXXPre1zCompat>, DefaultIgnore;
-=======
   InGroup<CXXPre17Compat>, DefaultIgnore;
->>>>>>> 905c5892
 def err_expected_fold_operator : Error<
   "expected a foldable binary operator in fold expression">;
 def err_fold_operator_mismatch : Error<
@@ -799,17 +770,6 @@
 def ext_multi_using_declaration : ExtWarn<
   "use of multiple declarators in a single using declaration is "
   "a C++17 extension">, InGroup<CXX17>;
-<<<<<<< HEAD
-def warn_cxx1z_compat_multi_using_declaration : Warning<
-  "use of multiple declarators in a single using declaration is "
-  "incompatible with C++ standards before C++17">,
-  InGroup<CXXPre1zCompat>, DefaultIgnore;
-def ext_using_declaration_pack : ExtWarn<
-  "pack expansion of using declaration is a C++17 extension">, InGroup<CXX17>;
-def warn_cxx1z_compat_using_declaration_pack : Warning<
-  "pack expansion using declaration is incompatible with C++ standards "
-  "before C++17">, InGroup<CXXPre1zCompat>, DefaultIgnore;
-=======
 def warn_cxx17_compat_multi_using_declaration : Warning<
   "use of multiple declarators in a single using declaration is "
   "incompatible with C++ standards before C++17">,
@@ -819,7 +779,6 @@
 def warn_cxx17_compat_using_declaration_pack : Warning<
   "pack expansion using declaration is incompatible with C++ standards "
   "before C++17">, InGroup<CXXPre17Compat>, DefaultIgnore;
->>>>>>> 905c5892
 
 // C++11 override control
 def ext_override_control_keyword : ExtWarn<
@@ -877,13 +836,8 @@
 // C++17 constexpr lambda expressions
 def warn_cxx14_compat_constexpr_on_lambda : Warning<
   "constexpr on lambda expressions is incompatible with C++ standards before C++17">,
-<<<<<<< HEAD
-  InGroup<CXXPre1zCompat>, DefaultIgnore;
-def ext_constexpr_on_lambda_cxx1z : ExtWarn<
-=======
   InGroup<CXXPre17Compat>, DefaultIgnore;
 def ext_constexpr_on_lambda_cxx17 : ExtWarn<
->>>>>>> 905c5892
   "'constexpr' on lambda expressions is a C++17 extension">, InGroup<CXX17>;
 
 // Availability attribute
