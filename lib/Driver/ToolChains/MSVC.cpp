--- conflicted
+++ resolved
@@ -129,7 +129,6 @@
         llvm::StringRef ParentPath = llvm::sys::path::parent_path(TestPath);
         llvm::StringRef ParentFilename = llvm::sys::path::filename(ParentPath);
         if (ParentFilename == "VC") {
-<<<<<<< HEAD
           Path = ParentPath;
           VSLayout = MSVCToolChain::ToolsetLayout::OlderVS;
           return true;
@@ -137,15 +136,6 @@
         if (ParentFilename == "x86ret" || ParentFilename == "x86chk"
           || ParentFilename == "amd64ret" || ParentFilename == "amd64chk") {
           Path = ParentPath;
-=======
-          Path = ParentPath;
-          VSLayout = MSVCToolChain::ToolsetLayout::OlderVS;
-          return true;
-        }
-        if (ParentFilename == "x86ret" || ParentFilename == "x86chk"
-          || ParentFilename == "amd64ret" || ParentFilename == "amd64chk") {
-          Path = ParentPath;
->>>>>>> 905c5892
           VSLayout = MSVCToolChain::ToolsetLayout::DevDivInternal;
           return true;
         }
@@ -794,21 +784,6 @@
     return "arm";
   case ArchType::aarch64:
     return "arm64";
-  default:
-    return "";
-  }
-}
-
-// Similar to the above function, but for DevDiv internal builds.
-static const char *llvmArchToDevDivInternalArch(llvm::Triple::ArchType Arch) {
-  using ArchType = llvm::Triple::ArchType;
-  switch (Arch) {
-  case ArchType::x86:
-    return "i386";
-  case ArchType::x86_64:
-    return "amd64";
-  case ArchType::arm:
-    return "arm";
   default:
     return "";
   }
