//==--- DiagnosticLexKinds.td - liblex diagnostics ------------------------===//
//
//                     The LLVM Compiler Infrastructure
//
// This file is distributed under the University of Illinois Open Source
// License. See LICENSE.TXT for details.
//
//===----------------------------------------------------------------------===//

//===----------------------------------------------------------------------===//
// Lexer Diagnostics
//===----------------------------------------------------------------------===//

let Component = "Lex", CategoryName = "Lexical or Preprocessor Issue" in {

def null_in_char_or_string : Warning<
  "null character(s) preserved in %select{char|string}0 literal">,
  InGroup<NullCharacter>;
def null_in_file : Warning<"null character ignored">, InGroup<NullCharacter>;
def warn_nested_block_comment : Warning<"'/*' within block comment">,
  InGroup<Comment>;
def escaped_newline_block_comment_end : Warning<
  "escaped newline between */ characters at block comment end">,
  InGroup<Comment>;
def backslash_newline_space : Warning<
  "backslash and newline separated by space">,
  InGroup<DiagGroup<"backslash-newline-escape">>;

// Digraphs.
def warn_cxx98_compat_less_colon_colon : Warning<
  "'<::' is treated as digraph '<:' (aka '[') followed by ':' in C++98">,
  InGroup<CXX98Compat>, DefaultIgnore;

def warn_cxx17_compat_spaceship : Warning<
  "'<=>' operator is incompatible with C++ standards before C++2a">,
  InGroup<CXXPre2aCompat>, DefaultIgnore;
def warn_cxx2a_compat_spaceship : Warning<
  "'<=>' is a single token in C++2a; "
  "add a space to avoid a change in behavior">,
  InGroup<CXX2aCompat>;

// Trigraphs.
def trigraph_ignored : Warning<"trigraph ignored">, InGroup<Trigraphs>;
def trigraph_ignored_block_comment : Warning<
  "ignored trigraph would end block comment">, InGroup<Trigraphs>;
def trigraph_ends_block_comment : Warning<"trigraph ends block comment">,
    InGroup<Trigraphs>;
def trigraph_converted : Warning<"trigraph converted to '%0' character">,
    InGroup<Trigraphs>;

def ext_multi_line_line_comment : Extension<"multi-line // comment">,
    InGroup<Comment>;
def ext_line_comment : Extension<
  "// comments are not allowed in this language">,
  InGroup<Comment>;
def ext_no_newline_eof : Extension<"no newline at end of file">,
  InGroup<NewlineEOF>;
def warn_no_newline_eof : Warning<"no newline at end of file">,
  InGroup<NewlineEOF>, DefaultIgnore;

def warn_cxx98_compat_no_newline_eof : Warning<
  "C++98 requires newline at end of file">,
  InGroup<CXX98CompatPedantic>, DefaultIgnore;

def ext_dollar_in_identifier : Extension<"'$' in identifier">,
  InGroup<DiagGroup<"dollar-in-identifier-extension">>;
def ext_charize_microsoft : Extension<
  "charizing operator #@ is a Microsoft extension">,
  InGroup<MicrosoftCharize>;
def ext_comment_paste_microsoft : Extension<
  "pasting two '/' tokens into a '//' comment is a Microsoft extension">,
  InGroup<MicrosoftCommentPaste>;
def ext_ctrl_z_eof_microsoft : Extension<
  "treating Ctrl-Z as end-of-file is a Microsoft extension">,
  InGroup<MicrosoftEndOfFile>;

def ext_token_used : Extension<"extension used">,
  InGroup<DiagGroup<"language-extension-token">>;

def warn_cxx11_keyword : Warning<"'%0' is a keyword in C++11">,
  InGroup<CXX11Compat>, DefaultIgnore;
def warn_cxx2a_keyword : Warning<"'%0' is a keyword in C++2a">,
  InGroup<CXX2aCompat>, DefaultIgnore;

def ext_unterminated_char_or_string : ExtWarn<
  "missing terminating %select{'|'\"'}0 character">, InGroup<InvalidPPToken>;
def ext_empty_character : ExtWarn<"empty character constant">,
  InGroup<InvalidPPToken>;
def err_unterminated_block_comment : Error<"unterminated /* comment">;
def err_invalid_character_to_charify : Error<
  "invalid argument to convert to character">;
def err_unterminated___pragma : Error<"missing terminating ')' character">;

def err_conflict_marker : Error<"version control conflict marker in file">;

def err_raw_delim_too_long : Error<
  "raw string delimiter longer than 16 characters"
  "; use PREFIX( )PREFIX to delimit raw string">;
def err_invalid_char_raw_delim : Error<
  "invalid character '%0' character in raw string delimiter"
  "; use PREFIX( )PREFIX to delimit raw string">;
def err_unterminated_raw_string : Error<
  "raw string missing terminating delimiter )%0\"">;
def warn_cxx98_compat_raw_string_literal : Warning<
  "raw string literals are incompatible with C++98">,
  InGroup<CXX98Compat>, DefaultIgnore;

def ext_multichar_character_literal : ExtWarn<
  "multi-character character constant">, InGroup<MultiChar>;
def ext_four_char_character_literal : Extension<
  "multi-character character constant">, InGroup<FourByteMultiChar>;


// Unicode and UCNs
def err_invalid_utf8 : Error<
  "source file is not valid UTF-8">;
def err_non_ascii : Error<
  "non-ASCII characters are not allowed outside of literals and identifiers">;
def ext_unicode_whitespace : ExtWarn<
  "treating Unicode character as whitespace">,
  InGroup<DiagGroup<"unicode-whitespace">>;
def warn_utf8_symbol_homoglyph : Warning<
  "treating Unicode character <U+%0> as identifier character rather than "
  "as '%1' symbol">, InGroup<DiagGroup<"unicode-homoglyph">>;

def err_hex_escape_no_digits : Error<
  "\\%0 used with no following hex digits">;
def warn_ucn_escape_no_digits : Warning<
  "\\%0 used with no following hex digits; "
  "treating as '\\' followed by identifier">, InGroup<Unicode>;
def err_ucn_escape_incomplete : Error<
  "incomplete universal character name">;
def warn_ucn_escape_incomplete : Warning<
  "incomplete universal character name; "
  "treating as '\\' followed by identifier">, InGroup<Unicode>;
def note_ucn_four_not_eight : Note<"did you mean to use '\\u'?">;

def err_ucn_escape_basic_scs : Error<
  "character '%0' cannot be specified by a universal character name">;
def err_ucn_control_character : Error<
  "universal character name refers to a control character">;
def err_ucn_escape_invalid : Error<"invalid universal character">;
def warn_ucn_escape_surrogate : Warning<
  "universal character name refers to a surrogate character">,
  InGroup<Unicode>;

def warn_c99_compat_unicode_id : Warning<
  "%select{using this character in an identifier|starting an identifier with "
  "this character}0 is incompatible with C99">,
  InGroup<C99Compat>, DefaultIgnore;
def warn_cxx98_compat_unicode_id : Warning<
  "using this character in an identifier is incompatible with C++98">,
  InGroup<CXX98Compat>, DefaultIgnore;

def warn_cxx98_compat_literal_ucn_escape_basic_scs : Warning<
  "specifying character '%0' with a universal character name "
  "is incompatible with C++98">, InGroup<CXX98Compat>, DefaultIgnore;
def warn_cxx98_compat_literal_ucn_control_character : Warning<
  "universal character name referring to a control character "
  "is incompatible with C++98">, InGroup<CXX98Compat>, DefaultIgnore;
def warn_ucn_not_valid_in_c89 : Warning<
  "universal character names are only valid in C99 or C++; "
  "treating as '\\' followed by identifier">, InGroup<Unicode>;
def warn_ucn_not_valid_in_c89_literal : ExtWarn<
  "universal character names are only valid in C99 or C++">, InGroup<Unicode>;


// Literal
def ext_nonstandard_escape : Extension<
  "use of non-standard escape character '\\%0'">;
def ext_unknown_escape : ExtWarn<"unknown escape sequence '\\%0'">,
  InGroup<DiagGroup<"unknown-escape-sequence">>;
def err_invalid_digit : Error<
  "invalid digit '%0' in %select{decimal|octal|binary}1 constant">;
def err_invalid_suffix_constant : Error<
  "invalid suffix '%0' on %select{integer|floating}1 constant">;
def warn_cxx11_compat_digit_separator : Warning<
  "digit separators are incompatible with C++ standards before C++14">,
  InGroup<CXXPre14Compat>, DefaultIgnore;
def err_digit_separator_not_between_digits : Error<
  "digit separator cannot appear at %select{start|end}0 of digit sequence">;
def warn_extraneous_char_constant : Warning<
  "extraneous characters in character constant ignored">;
def warn_char_constant_too_large : Warning<
  "character constant too long for its type">;
def err_multichar_utf_character_literal : Error<
  "Unicode character literals may not contain multiple characters">;
def err_exponent_has_no_digits : Error<"exponent has no digits">;
def err_hex_constant_requires : Error<
  "hexadecimal floating %select{constant|literal}0 requires "
  "%select{an exponent|a significand}1">;
def ext_hex_constant_invalid : Extension<
  "hexadecimal floating constants are a C99 feature">, InGroup<C99>;
def ext_hex_literal_invalid : Extension<
  "hexadecimal floating literals are a C++17 feature">, InGroup<CXX17>;
<<<<<<< HEAD
def warn_cxx1z_hex_literal : Warning<
  "hexadecimal floating literals are incompatible with "
  "C++ standards before C++17">,
  InGroup<CXXPre1zCompatPedantic>, DefaultIgnore;
=======
def warn_cxx17_hex_literal : Warning<
  "hexadecimal floating literals are incompatible with "
  "C++ standards before C++17">,
  InGroup<CXXPre17CompatPedantic>, DefaultIgnore;
>>>>>>> 905c5892
def ext_binary_literal : Extension<
  "binary integer literals are a GNU extension">, InGroup<GNUBinaryLiteral>;
def ext_binary_literal_cxx14 : Extension<
  "binary integer literals are a C++14 extension">, InGroup<CXX14BinaryLiteral>;
def warn_cxx11_compat_binary_literal : Warning<
  "binary integer literals are incompatible with C++ standards before C++14">,
  InGroup<CXXPre14CompatBinaryLiteral>, DefaultIgnore;
def err_pascal_string_too_long : Error<"Pascal string is too long">;
def err_escape_too_large : Error<
  "%select{hex|octal}0 escape sequence out of range">;
def ext_string_too_long : Extension<"string literal of length %0 exceeds "
  "maximum length %1 that %select{C90|ISO C99|C++}2 compilers are required to "
  "support">, InGroup<OverlengthStrings>;
def err_character_too_large : Error<
  "character too large for enclosing character literal type">;
def warn_c99_compat_unicode_literal : Warning<
  "unicode literals are incompatible with C99">,
  InGroup<C99Compat>, DefaultIgnore;
def warn_cxx98_compat_unicode_literal : Warning<
  "unicode literals are incompatible with C++98">,
  InGroup<CXX98Compat>, DefaultIgnore;
def warn_cxx14_compat_u8_character_literal : Warning<
  "unicode literals are incompatible with C++ standards before C++17">,
<<<<<<< HEAD
  InGroup<CXXPre1zCompat>, DefaultIgnore;
=======
  InGroup<CXXPre17Compat>, DefaultIgnore;
>>>>>>> 905c5892
def warn_cxx11_compat_user_defined_literal : Warning<
  "identifier after literal will be treated as a user-defined literal suffix "
  "in C++11">, InGroup<CXX11Compat>, DefaultIgnore;
def warn_cxx11_compat_reserved_user_defined_literal : Warning<
  "identifier after literal will be treated as a reserved user-defined literal "
  "suffix in C++11">,
  InGroup<CXX11CompatReservedUserDefinedLiteral>, DefaultIgnore;
def ext_reserved_user_defined_literal : ExtWarn<
  "invalid suffix on literal; C++11 requires a space between literal and "
  "identifier">, InGroup<ReservedUserDefinedLiteral>, DefaultError;
def ext_ms_reserved_user_defined_literal : ExtWarn<
  "invalid suffix on literal; C++11 requires a space between literal and "
  "identifier">, InGroup<ReservedUserDefinedLiteral>;
def err_unsupported_string_concat : Error<
  "unsupported non-standard concatenation of string literals">;
def err_string_concat_mixed_suffix : Error<
  "differing user-defined suffixes ('%0' and '%1') in string literal "
  "concatenation">;
def err_pp_invalid_udl : Error<
  "%select{character|integer}0 literal with user-defined suffix "
  "cannot be used in preprocessor constant expression">;
def err_bad_string_encoding : Error<
  "illegal character encoding in string literal">;
def warn_bad_string_encoding : ExtWarn<
  "illegal character encoding in string literal">,
  InGroup<InvalidSourceEncoding>;
def err_bad_character_encoding : Error<
  "illegal character encoding in character literal">;
def warn_bad_character_encoding : ExtWarn<
  "illegal character encoding in character literal">,
  InGroup<InvalidSourceEncoding>;
def err_lexing_string : Error<"failure when lexing a string">;
def err_placeholder_in_source : Error<"editor placeholder in source file">;


//===----------------------------------------------------------------------===//
// PTH Diagnostics
//===----------------------------------------------------------------------===//
def err_invalid_pth_file : Error<
    "invalid or corrupt PTH file '%0'">;

//===----------------------------------------------------------------------===//
// Preprocessor Diagnostics
//===----------------------------------------------------------------------===//

let CategoryName = "User-Defined Issue" in {
def pp_hash_warning : Warning<"%0">,
  InGroup<PoundWarning>, ShowInSystemHeader;
def err_pp_hash_error : Error<"%0">;
}

def pp_include_next_in_primary : Warning<
  "#include_next in primary source file">,
  InGroup<DiagGroup<"include-next-outside-header">>;
def pp_include_macros_out_of_predefines : Error<
  "the #__include_macros directive is only for internal use by -imacros">;
def pp_include_next_absolute_path : Warning<
  "#include_next with absolute path">,
  InGroup<DiagGroup<"include-next-absolute-path">>;
def ext_c99_whitespace_required_after_macro_name : ExtWarn<
  "ISO C99 requires whitespace after the macro name">, InGroup<C99>;
def ext_missing_whitespace_after_macro_name : ExtWarn<
  "whitespace required after macro name">;
def warn_missing_whitespace_after_macro_name : Warning<
  "whitespace recommended after macro name">;

class NonportablePath  : Warning<
  "non-portable path to file '%0'; specified path differs in case from file"
  " name on disk">;
def pp_nonportable_path : NonportablePath,
  InGroup<DiagGroup<"nonportable-include-path">>;
def pp_nonportable_system_path : NonportablePath, DefaultIgnore,
  InGroup<DiagGroup<"nonportable-system-include-path">>;

def pp_pragma_once_in_main_file : Warning<"#pragma once in main file">,
  InGroup<DiagGroup<"pragma-once-outside-header">>;
def pp_pragma_sysheader_in_main_file : Warning<
  "#pragma system_header ignored in main file">,
  InGroup<DiagGroup<"pragma-system-header-outside-header">>;
def pp_poisoning_existing_macro : Warning<"poisoning existing macro">;
def pp_out_of_date_dependency : Warning<
  "current file is older than dependency %0">;
def ext_pp_undef_builtin_macro : ExtWarn<"undefining builtin macro">,
  InGroup<BuiltinMacroRedefined>;
def ext_pp_redef_builtin_macro : ExtWarn<"redefining builtin macro">,
  InGroup<BuiltinMacroRedefined>;
def pp_disabled_macro_expansion : Warning<
  "disabled expansion of recursive macro">, DefaultIgnore,
  InGroup<DiagGroup<"disabled-macro-expansion">>;
def pp_macro_not_used : Warning<"macro is not used">, DefaultIgnore,
  InGroup<DiagGroup<"unused-macros">>;
def warn_pp_undef_identifier : Warning<
  "%0 is not defined, evaluates to 0">,
  InGroup<DiagGroup<"undef">>, DefaultIgnore;
def warn_pp_ambiguous_macro : Warning<
  "ambiguous expansion of macro %0">, InGroup<AmbiguousMacro>;
def note_pp_ambiguous_macro_chosen : Note<
  "expanding this definition of %0">;
def note_pp_ambiguous_macro_other : Note<
  "other definition of %0">;
def warn_pp_macro_hides_keyword : Extension<
  "keyword is hidden by macro definition">, InGroup<KeywordAsMacro>;
def warn_pp_macro_is_reserved_id : Warning<
  "macro name is a reserved identifier">, DefaultIgnore,
  InGroup<ReservedIdAsMacro>;
def warn_pp_objc_macro_redef_ignored : Warning<
  "ignoring redefinition of Objective-C qualifier macro">,
  InGroup<DiagGroup<"objc-macro-redefinition">>;

def pp_invalid_string_literal : Warning<
  "invalid string literal, ignoring final '\\'">;
def warn_pp_expr_overflow : Warning<
  "integer overflow in preprocessor expression">;
def warn_pp_convert_to_positive : Warning<
  "%select{left|right}0 side of operator converted from negative value to "
  "unsigned: %1">;

def ext_pp_import_directive : Extension<"#import is a language extension">,
  InGroup<DiagGroup<"import-preprocessor-directive-pedantic">>;
def err_pp_import_directive_ms : Error<
  "#import of type library is an unsupported Microsoft feature">;
def ext_pp_include_search_ms : ExtWarn<
  "#include resolved using non-portable Microsoft search rules as: %0">,
  InGroup<MicrosoftInclude>;

def ext_pp_ident_directive : Extension<"#ident is a language extension">;
def ext_pp_include_next_directive : Extension<
  "#include_next is a language extension">, InGroup<GNUIncludeNext>;
def ext_pp_warning_directive : Extension<"#warning is a language extension">;

def ext_pp_extra_tokens_at_eol : ExtWarn<
  "extra tokens at end of #%0 directive">, InGroup<ExtraTokens>;

def ext_pp_comma_expr : Extension<"comma operator in operand of #if">;
def ext_pp_bad_vaargs_use : Extension<
  "__VA_ARGS__ can only appear in the expansion of a C99 variadic macro">;

def ext_pp_bad_vaopt_use
    : ExtWarn<
          "__VA_OPT__ can only appear in the expansion of a variadic macro">,
      InGroup<VariadicMacros>;

def err_pp_missing_lparen_in_vaopt_use : Error<
  "missing '(' following __VA_OPT__">;
def err_pp_vaopt_nested_use : Error<
  "__VA_OPT__ cannot be nested within its own replacement tokens">;

def err_vaopt_paste_at_start : Error<
  "'##' cannot appear at start of __VA_OPT__ argument">;

def err_vaopt_paste_at_end
    : Error<"'##' cannot appear at end of __VA_OPT__ argument">;

def ext_pp_macro_redef : ExtWarn<"%0 macro redefined">, InGroup<MacroRedefined>;
def ext_variadic_macro : Extension<"variadic macros are a C99 feature">,
  InGroup<VariadicMacros>;
def warn_cxx98_compat_variadic_macro : Warning<
  "variadic macros are incompatible with C++98">,
  InGroup<CXX98CompatPedantic>, DefaultIgnore;
def ext_named_variadic_macro : Extension<
  "named variadic macros are a GNU extension">, InGroup<VariadicMacros>;
def err_embedded_directive : Error<
  "embedding a #%0 directive within macro arguments is not supported">;
def ext_embedded_directive : Extension<
  "embedding a directive within macro arguments has undefined behavior">,
  InGroup<DiagGroup<"embedded-directive">>;
def ext_missing_varargs_arg : Extension<
  "must specify at least one argument for '...' parameter of variadic macro">,
  InGroup<GNUZeroVariadicMacroArguments>;
def ext_empty_fnmacro_arg : Extension<
  "empty macro arguments are a C99 feature">, InGroup<C99>;
def warn_cxx98_compat_empty_fnmacro_arg : Warning<
  "empty macro arguments are incompatible with C++98">,
  InGroup<CXX98CompatPedantic>, DefaultIgnore;
def note_macro_here : Note<"macro %0 defined here">;

def err_pp_opencl_variadic_macros :
  Error<"variadic macros not supported in OpenCL">;

def err_pp_invalid_directive : Error<"invalid preprocessing directive">;
def err_pp_directive_required : Error<
  "%0 must be used within a preprocessing directive">;
def err_pp_file_not_found : Error<"'%0' file not found">, DefaultFatal;
def err_pp_through_header_not_found : Error<
  "'%0' required for precompiled header not found">, DefaultFatal;
def err_pp_through_header_not_seen : Error<
  "#include of '%0' not seen while attempting to "
  "%select{create|use}1 precompiled header">, DefaultFatal;
def warn_pp_macro_def_mismatch_with_pch : Warning<
  "definition of macro %0 does not match definition in precompiled header">,
  InGroup<ClangClPch>;
def err_pp_file_not_found_not_fatal : Error<
  "'%0' file not found with <angled> include; use \"quotes\" instead">;
def err_pp_error_opening_file : Error<
  "error opening file '%0': %1">, DefaultFatal;
def err_pp_empty_filename : Error<"empty filename">;
def err_pp_include_too_deep : Error<"#include nested too deeply">;
def err_pp_expects_filename : Error<"expected \"FILENAME\" or <FILENAME>">;
def err_pp_macro_not_identifier : Error<"macro name must be an identifier">;
def err_pp_missing_macro_name : Error<"macro name missing">;
def err_pp_missing_rparen_in_macro_def : Error<
  "missing ')' in macro parameter list">;
def err_pp_invalid_tok_in_arg_list : Error<
  "invalid token in macro parameter list">;
def err_pp_expected_ident_in_arg_list : Error<
  "expected identifier in macro parameter list">;
def err_pp_expected_comma_in_arg_list : Error<
  "expected comma in macro parameter list">;
def err_pp_duplicate_name_in_arg_list : Error<
  "duplicate macro parameter name %0">;
def err_pp_stringize_not_parameter : Error<
  "'%select{#|#@}0' is not followed by a macro parameter">;
def err_pp_malformed_ident : Error<"invalid #ident directive">;
def err_pp_unterminated_conditional : Error<
  "unterminated conditional directive">;
def pp_err_else_after_else : Error<"#else after #else">;
def pp_err_elif_after_else : Error<"#elif after #else">;
def pp_err_else_without_if : Error<"#else without #if">;
def pp_err_elif_without_if : Error<"#elif without #if">;
def err_pp_endif_without_if : Error<"#endif without #if">;
def err_pp_expected_value_in_expr : Error<"expected value in expression">;
def err_pp_expected_rparen : Error<"expected ')' in preprocessor expression">;
def err_pp_expected_eol : Error<
  "expected end of line in preprocessor expression">;
def err_pp_expected_after : Error<"missing %1 after %0">;
def err_pp_nested_paren : Error<"nested parentheses not permitted in %0">;
def err_pp_colon_without_question : Error<"':' without preceding '?'">;
def err_pp_division_by_zero : Error<
  "division by zero in preprocessor expression">;
def err_pp_remainder_by_zero : Error<
  "remainder by zero in preprocessor expression">;
def err_pp_expr_bad_token_binop : Error<
  "token is not a valid binary operator in a preprocessor subexpression">;
def err_pp_expr_bad_token_lparen : Error<
  "function-like macro %0 is not defined">;
def err_pp_expr_bad_token_start_expr : Error<
  "invalid token at start of a preprocessor expression">;
def err_pp_invalid_poison : Error<"can only poison identifier tokens">;
def err_pp_used_poisoned_id : Error<"attempt to use a poisoned identifier">;

def err_feature_check_malformed : Error<
  "builtin feature check macro requires a parenthesized identifier">;

def warn_has_warning_invalid_option :
   ExtWarn<"__has_warning expected option name (e.g. \"-Wundef\")">,
   InGroup<MalformedWarningCheck>;

def err_pp_identifier_arg_not_identifier : Error<
  "cannot convert %0 token to an identifier">;

def warn_pragma_include_alias_mismatch_angle :
   ExtWarn<"angle-bracketed include <%0> cannot be aliased to double-quoted "
   "include \"%1\"">, InGroup<UnknownPragmas>;
def warn_pragma_include_alias_mismatch_quote :
   ExtWarn<"double-quoted include \"%0\" cannot be aliased to angle-bracketed "
   "include <%1>">, InGroup<UnknownPragmas>;
def warn_pragma_include_alias_expected :
   ExtWarn<"pragma include_alias expected '%0'">,
   InGroup<UnknownPragmas>;
def warn_pragma_include_alias_expected_filename :
   ExtWarn<"pragma include_alias expected include filename">,
   InGroup<UnknownPragmas>;

// - #pragma warning(...)
def warn_pragma_warning_expected :
  ExtWarn<"#pragma warning expected '%0'">,
  InGroup<UnknownPragmas>;
def warn_pragma_warning_spec_invalid :
  ExtWarn<"#pragma warning expected 'push', 'pop', 'default', 'disable',"
          " 'error', 'once', 'suppress', 1, 2, 3, or 4">,
  InGroup<UnknownPragmas>;
def warn_pragma_warning_push_level :
  ExtWarn<"#pragma warning(push, level) requires a level between 0 and 4">,
  InGroup<UnknownPragmas>;
def warn_pragma_warning_expected_number :
  ExtWarn<"#pragma warning expected a warning number">,
  InGroup<UnknownPragmas>;

def err__Pragma_malformed : Error<
  "_Pragma takes a parenthesized string literal">;
def err_pragma_message_malformed : Error<
  "pragma %select{message|warning|error}0 requires parenthesized string">;
def err_pragma_push_pop_macro_malformed : Error<
   "pragma %0 requires a parenthesized string">;
def warn_pragma_pop_macro_no_push : Warning<
   "pragma pop_macro could not pop '%0', no matching push_macro">,
  InGroup<IgnoredPragmas>;
def warn_pragma_message : Warning<"%0">,
   InGroup<PoundPragmaMessage>, DefaultWarnNoWerror;
def err_pragma_message : Error<"%0">;
def warn_pragma_ignored : Warning<"unknown pragma ignored">,
   InGroup<UnknownPragmas>, DefaultIgnore;
def ext_on_off_switch_syntax :
   ExtWarn<"expected 'ON' or 'OFF' or 'DEFAULT' in pragma">,
   InGroup<UnknownPragmas>;
def ext_pragma_syntax_eod :
   ExtWarn<"expected end of directive in pragma">,
   InGroup<UnknownPragmas>;
def warn_pragma_diagnostic_invalid :
   ExtWarn<"pragma diagnostic expected 'error', 'warning', 'ignored', 'fatal',"
            " 'push', or 'pop'">,
   InGroup<UnknownPragmas>;
def warn_pragma_diagnostic_cannot_pop :
   ExtWarn<"pragma diagnostic pop could not pop, no matching push">,
   InGroup<UnknownPragmas>;
def warn_pragma_diagnostic_invalid_option :
   ExtWarn<"pragma diagnostic expected option name (e.g. \"-Wundef\")">,
   InGroup<UnknownPragmas>;
def warn_pragma_diagnostic_invalid_token :
   ExtWarn<"unexpected token in pragma diagnostic">,
   InGroup<UnknownPragmas>;
def warn_pragma_diagnostic_unknown_warning :
   ExtWarn<"unknown warning group '%0', ignored">,
   InGroup<UnknownWarningOption>;
// - #pragma __debug
def warn_pragma_debug_unexpected_command : Warning<
  "unexpected debug command '%0'">, InGroup<IgnoredPragmas>;
def warn_pragma_debug_missing_argument : Warning<
  "missing argument to debug command '%0'">, InGroup<IgnoredPragmas>;
// #pragma module
def err_pp_expected_module_name : Error<
  "expected %select{identifier after '.' in |}0module name">;
def err_pp_module_begin_wrong_module : Error<
  "must specify '-fmodule-name=%0' to enter %select{|submodule of }1"
  "this module%select{ (current module is %3)|}2">;
def err_pp_module_begin_no_module_map : Error<
  "no module map available for module %0">;
def err_pp_module_begin_no_submodule : Error<
  "submodule %0.%1 not declared in module map">;
def err_pp_module_begin_without_module_end : Error<
  "no matching '#pragma clang module end' for this "
  "'#pragma clang module begin'">;
def err_pp_module_end_without_module_begin : Error<
  "no matching '#pragma clang module begin' for this "
  "'#pragma clang module end'">;
def note_pp_module_begin_here : Note<
  "entering module '%0' due to this pragma">;
def err_pp_module_build_pth : Error<
  "'#pragma clang module build' not supported in pretokenized header">;
def err_pp_module_build_missing_end : Error<
  "no matching '#pragma clang module endbuild' for this '#pragma clang module build'">;

def err_defined_macro_name : Error<"'defined' cannot be used as a macro name">;
def err_paste_at_start : Error<
  "'##' cannot appear at start of macro expansion">;
def err_paste_at_end : Error<"'##' cannot appear at end of macro expansion">;
def ext_paste_comma : Extension<
  "token pasting of ',' and __VA_ARGS__ is a GNU extension">, InGroup<GNUZeroVariadicMacroArguments>;
def err_unterm_macro_invoc : Error<
  "unterminated function-like macro invocation">;
def err_too_many_args_in_macro_invoc : Error<
  "too many arguments provided to function-like macro invocation">;
def note_suggest_parens_for_macro : Note<
  "parentheses are required around macro argument containing braced "
  "initializer list">;
def note_init_list_at_beginning_of_macro_argument : Note<
  "cannot use initializer list at the beginning of a macro argument">;
def err_too_few_args_in_macro_invoc : Error<
  "too few arguments provided to function-like macro invocation">;
def err_pp_bad_paste : Error<
  "pasting formed '%0', an invalid preprocessing token">;
def ext_pp_bad_paste_ms : ExtWarn<
  "pasting formed '%0', an invalid preprocessing token">, DefaultError,
  InGroup<DiagGroup<"invalid-token-paste">>;
def err_pp_operator_used_as_macro_name : Error<
  "C++ operator %0 (aka %1) used as a macro name">;
def ext_pp_operator_used_as_macro_name : Extension<
  err_pp_operator_used_as_macro_name.Text>, InGroup<MicrosoftCppMacro>;
def err_pp_illegal_floating_literal : Error<
  "floating point literal in preprocessor expression">;
def err_pp_line_requires_integer : Error<
  "#line directive requires a positive integer argument">;
def ext_pp_line_zero : Extension<
  "#line directive with zero argument is a GNU extension">,
  InGroup<GNUZeroLineDirective>;
def err_pp_line_invalid_filename : Error<
  "invalid filename for #line directive">;
def warn_pp_line_decimal : Warning<
  "%select{#line|GNU line marker}0 directive interprets number as decimal, not octal">;
def err_pp_line_digit_sequence : Error<
  "%select{#line|GNU line marker}0 directive requires a simple digit sequence">;
def err_pp_linemarker_requires_integer : Error<
  "line marker directive requires a positive integer argument">;
def err_pp_linemarker_invalid_filename : Error<
  "invalid filename for line marker directive">;
def err_pp_linemarker_invalid_flag : Error<
  "invalid flag line marker directive">;
def err_pp_linemarker_invalid_pop : Error<
  "invalid line marker flag '2': cannot pop empty include stack">;
def ext_pp_line_too_big : Extension<
  "C requires #line number to be less than %0, allowed as extension">;
def warn_cxx98_compat_pp_line_too_big : Warning<
  "#line number greater than 32767 is incompatible with C++98">,
  InGroup<CXX98CompatPedantic>, DefaultIgnore;

def err_pp_visibility_non_macro : Error<"no macro named %0">;

def err_pp_arc_cf_code_audited_syntax : Error<"expected 'begin' or 'end'">;
def err_pp_double_begin_of_arc_cf_code_audited : Error<
  "already inside '#pragma clang arc_cf_code_audited'">;
def err_pp_unmatched_end_of_arc_cf_code_audited : Error<
  "not currently inside '#pragma clang arc_cf_code_audited'">;
def err_pp_include_in_arc_cf_code_audited : Error<
  "cannot #include files inside '#pragma clang arc_cf_code_audited'">;
def err_pp_eof_in_arc_cf_code_audited : Error<
  "'#pragma clang arc_cf_code_audited' was not ended within this file">;

def warn_pp_date_time : Warning<
  "expansion of date or time macro is not reproducible">,
  ShowInSystemHeader, DefaultIgnore, InGroup<DiagGroup<"date-time">>;

// Module map parsing
def err_mmap_unknown_token : Error<"skipping stray token">;
def err_mmap_expected_module : Error<"expected module declaration">;
def err_mmap_expected_module_name : Error<"expected module name">;
def err_mmap_expected_lbrace : Error<"expected '{' to start module '%0'">;
def err_mmap_expected_rbrace : Error<"expected '}'">;
def note_mmap_lbrace_match : Note<"to match this '{'">;
def err_mmap_expected_rsquare : Error<"expected ']' to close attribute">;
def note_mmap_lsquare_match : Note<"to match this ']'">;
def err_mmap_expected_member : Error<
  "expected umbrella, header, submodule, or module export">;
def err_mmap_expected_header : Error<"expected a header name after '%0'">;
def err_mmap_expected_mmap_file : Error<"expected a module map file name">;
def err_mmap_module_redefinition : Error<
  "redefinition of module '%0'">;
def note_mmap_prev_definition : Note<"previously defined here">;
def err_mmap_umbrella_clash : Error<
  "umbrella for module '%0' already covers this directory">;
def err_mmap_module_id : Error<
  "expected a module name or '*'">;
def err_mmap_expected_library_name : Error<
  "expected %select{library|framework}0 name as a string">;
def err_mmap_config_macro_submodule : Error<
  "configuration macros are only allowed in top-level modules">;
def err_mmap_use_decl_submodule : Error<
  "use declarations are only allowed in top-level modules">;
def err_mmap_expected_config_macro : Error<
  "expected configuration macro name after ','">;
def err_mmap_expected_conflicts_comma : Error<
  "expected ',' after conflicting module name">;
def err_mmap_expected_conflicts_message : Error<
  "expected a message describing the conflict with '%0'">;
def err_mmap_missing_module_unqualified : Error<
  "no module named '%0' visible from '%1'">;
def err_mmap_missing_module_qualified : Error<
  "no module named '%0' in '%1'">;
def err_mmap_top_level_inferred_submodule : Error<
  "only submodules and framework modules may be inferred with wildcard syntax">;
def err_mmap_inferred_no_umbrella : Error<
  "inferred submodules require a module with an umbrella">;
def err_mmap_inferred_framework_submodule : Error<
  "inferred submodule cannot be a framework submodule">;
def err_mmap_explicit_inferred_framework : Error<
  "inferred framework modules cannot be 'explicit'">;
def err_mmap_missing_exclude_name : Error<
  "expected excluded module name">;
def err_mmap_inferred_redef : Error<
  "redefinition of inferred submodule">;
def err_mmap_expected_lbrace_wildcard : Error<
  "expected '{' to start inferred submodule">;
def err_mmap_expected_inferred_member : Error<
  "expected %select{module exclusion with 'exclude'|'export *'}0">;
def err_mmap_expected_export_wildcard : Error<
  "only '*' can be exported from an inferred submodule">;
def err_mmap_explicit_top_level : Error<
  "'explicit' is not permitted on top-level modules">;
def err_mmap_nested_submodule_id : Error<
  "qualified module name can only be used to define modules at the top level">;
def err_mmap_expected_feature : Error<"expected a feature name">;
def err_mmap_expected_attribute : Error<"expected an attribute name">;
def warn_mmap_unknown_attribute : Warning<"unknown attribute '%0'">,
  InGroup<IgnoredAttributes>;
def warn_mmap_mismatched_private_submodule : Warning<
  "private submodule '%0' in private module map, expected top-level module">,
  InGroup<PrivateModule>;
def warn_mmap_mismatched_private_module_name : Warning<
  "expected canonical name for private module '%0'">,
  InGroup<PrivateModule>;
def note_mmap_rename_top_level_private_module : Note<
  "rename '%0' to ensure it can be found by name">;
def warn_mmap_incomplete_framework_module_declaration : Warning<
  "skipping '%0' because module declaration of '%1' lacks the 'framework' qualifier">,
  InGroup<IncompleteFrameworkModuleDeclaration>;
def note_mmap_add_framework_keyword : Note<
  "use 'framework module' to declare module '%0'">;

def err_mmap_duplicate_header_attribute : Error<
  "header attribute '%0' specified multiple times">;
def err_mmap_invalid_header_attribute_value : Error<
  "expected integer literal as value for header attribute '%0'">;
def err_mmap_expected_header_attribute : Error<
  "expected a header attribute name ('size' or 'mtime')">;
def err_mmap_conflicting_export_as : Error<
  "conflicting re-export of module '%0' as '%1' or '%2'">;
def warn_mmap_redundant_export_as : Warning<
  "module '%0' already re-exported as '%1'">,
  InGroup<PrivateModule>;
def err_mmap_submodule_export_as : Error<
  "only top-level modules can be re-exported as public">;

def warn_quoted_include_in_framework_header : Warning<
  "double-quoted include \"%0\" in framework header, "
  "expected angle-bracketed instead"
  >, InGroup<FrameworkHdrQuotedInclude>, DefaultIgnore;
def warn_framework_include_private_from_public : Warning<
  "public framework header includes private framework header '%0'"
  >, InGroup<FrameworkIncludePrivateFromPublic>;

def warn_auto_module_import : Warning<
  "treating #%select{include|import|include_next|__include_macros}0 as an "
  "import of module '%1'">, InGroup<AutoImport>, DefaultIgnore;
def note_implicit_top_level_module_import_here : Note<
  "submodule of top-level module '%0' implicitly imported here">;
def warn_uncovered_module_header : Warning<
  "umbrella header for module '%0' does not include header '%1'">,
  InGroup<IncompleteUmbrella>;
def warn_mmap_umbrella_dir_not_found : Warning<
  "umbrella directory '%0' not found">,
  InGroup<IncompleteUmbrella>;
def err_expected_id_building_module : Error<
  "expected a module name in '__building_module' expression">;
def warn_use_of_private_header_outside_module : Warning<
  "use of private header from outside its module: '%0'">,
  InGroup<DiagGroup<"private-header">>, DefaultError;
def err_undeclared_use_of_module : Error<
  "module %0 does not depend on a module exporting '%1'">;
def warn_non_modular_include_in_framework_module : Warning<
  "include of non-modular header inside framework module '%0': '%1'">,
  InGroup<NonModularIncludeInFrameworkModule>, DefaultIgnore;
def warn_non_modular_include_in_module : Warning<
  "include of non-modular header inside module '%0': '%1'">,
  InGroup<NonModularIncludeInModule>, DefaultIgnore;
def warn_module_conflict : Warning<
  "module '%0' conflicts with already-imported module '%1': %2">,
  InGroup<ModuleConflict>;

def warn_header_guard : Warning<
  "%0 is used as a header guard here, followed by #define of a different macro">,
  InGroup<DiagGroup<"header-guard">>;
def note_header_guard : Note<
  "%0 is defined here; did you mean %1?">;

def warn_defined_in_object_type_macro : Warning<
  "macro expansion producing 'defined' has undefined behavior">,
  InGroup<ExpansionToDefined>;
def warn_defined_in_function_type_macro : Extension<
  "macro expansion producing 'defined' has undefined behavior">,
  InGroup<ExpansionToDefined>;

let CategoryName = "Nullability Issue" in {

def err_pp_assume_nonnull_syntax : Error<"expected 'begin' or 'end'">;
def err_pp_double_begin_of_assume_nonnull : Error<
  "already inside '#pragma clang assume_nonnull'">;
def err_pp_unmatched_end_of_assume_nonnull : Error<
  "not currently inside '#pragma clang assume_nonnull'">;
def err_pp_include_in_assume_nonnull : Error<
  "cannot #include files inside '#pragma clang assume_nonnull'">;
def err_pp_eof_in_assume_nonnull : Error<
  "'#pragma clang assume_nonnull' was not ended within this file">;

}

}<|MERGE_RESOLUTION|>--- conflicted
+++ resolved
@@ -193,17 +193,10 @@
   "hexadecimal floating constants are a C99 feature">, InGroup<C99>;
 def ext_hex_literal_invalid : Extension<
   "hexadecimal floating literals are a C++17 feature">, InGroup<CXX17>;
-<<<<<<< HEAD
-def warn_cxx1z_hex_literal : Warning<
-  "hexadecimal floating literals are incompatible with "
-  "C++ standards before C++17">,
-  InGroup<CXXPre1zCompatPedantic>, DefaultIgnore;
-=======
 def warn_cxx17_hex_literal : Warning<
   "hexadecimal floating literals are incompatible with "
   "C++ standards before C++17">,
   InGroup<CXXPre17CompatPedantic>, DefaultIgnore;
->>>>>>> 905c5892
 def ext_binary_literal : Extension<
   "binary integer literals are a GNU extension">, InGroup<GNUBinaryLiteral>;
 def ext_binary_literal_cxx14 : Extension<
@@ -227,11 +220,7 @@
   InGroup<CXX98Compat>, DefaultIgnore;
 def warn_cxx14_compat_u8_character_literal : Warning<
   "unicode literals are incompatible with C++ standards before C++17">,
-<<<<<<< HEAD
-  InGroup<CXXPre1zCompat>, DefaultIgnore;
-=======
   InGroup<CXXPre17Compat>, DefaultIgnore;
->>>>>>> 905c5892
 def warn_cxx11_compat_user_defined_literal : Warning<
   "identifier after literal will be treated as a user-defined literal suffix "
   "in C++11">, InGroup<CXX11Compat>, DefaultIgnore;
