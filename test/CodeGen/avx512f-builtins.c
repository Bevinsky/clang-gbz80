// RUN: %clang_cc1 -ffreestanding %s -triple=x86_64-apple-darwin -target-feature +avx512f -emit-llvm -o - -Wall -Werror | FileCheck %s

#include <immintrin.h>

__m512d test_mm512_sqrt_pd(__m512d a)
{
  // CHECK-LABEL: @test_mm512_sqrt_pd
  // CHECK: call <8 x double> @llvm.sqrt.v8f64(<8 x double> %{{.*}})
  return _mm512_sqrt_pd(a);
}

__m512d test_mm512_mask_sqrt_pd (__m512d __W, __mmask8 __U, __m512d __A)
{
  // CHECK-LABEL: @test_mm512_mask_sqrt_pd 
  // CHECK: call <8 x double> @llvm.sqrt.v8f64(<8 x double> %{{.*}})
  // CHECK: bitcast i8 %{{.*}} to <8 x i1>
  // CHECK: select <8 x i1> %{{.*}}, <8 x double> %{{.*}}, <8 x double> %{{.*}}
  return _mm512_mask_sqrt_pd (__W,__U,__A);
}

__m512d test_mm512_maskz_sqrt_pd (__mmask8 __U, __m512d __A)
{
  // CHECK-LABEL: @test_mm512_maskz_sqrt_pd 
  // CHECK: call <8 x double> @llvm.sqrt.v8f64(<8 x double> %{{.*}})
  // CHECK: bitcast i8 %{{.*}} to <8 x i1>
  // CHECK: select <8 x i1> %{{.*}}, <8 x double> %{{.*}}, <8 x double> {{.*}}
  return _mm512_maskz_sqrt_pd (__U,__A);
}

__m512d test_mm512_mask_sqrt_round_pd(__m512d __W,__mmask8 __U,__m512d __A)
{
  // CHECK-LABEL: @test_mm512_mask_sqrt_round_pd
  // CHECK: call <8 x double> @llvm.x86.avx512.sqrt.pd.512(<8 x double> %{{.*}}, i32 8)
  // CHECK: bitcast i8 %{{.*}} to <8 x i1>
  // CHECK: select <8 x i1> %{{.*}}, <8 x double> %{{.*}}, <8 x double> %{{.*}}
  return _mm512_mask_sqrt_round_pd(__W,__U,__A,_MM_FROUND_TO_NEAREST_INT | _MM_FROUND_NO_EXC);
}

__m512d test_mm512_maskz_sqrt_round_pd(__mmask8 __U,__m512d __A)
{
  // CHECK-LABEL: @test_mm512_maskz_sqrt_round_pd
  // CHECK: call <8 x double> @llvm.x86.avx512.sqrt.pd.512(<8 x double> %{{.*}}, i32 8)
  // CHECK: bitcast i8 %{{.*}} to <8 x i1>
  // CHECK: select <8 x i1> %{{.*}}, <8 x double> %{{.*}}, <8 x double> {{.*}}
  return _mm512_maskz_sqrt_round_pd(__U,__A,_MM_FROUND_TO_NEAREST_INT | _MM_FROUND_NO_EXC);
}

__m512d test_mm512_sqrt_round_pd(__m512d __A)
{
  // CHECK-LABEL: @test_mm512_sqrt_round_pd
  // CHECK: call <8 x double> @llvm.x86.avx512.sqrt.pd.512(<8 x double> %{{.*}}, i32 8)
  return _mm512_sqrt_round_pd(__A,_MM_FROUND_TO_NEAREST_INT | _MM_FROUND_NO_EXC);
}

__m512 test_mm512_sqrt_ps(__m512 a)
{
  // CHECK-LABEL: @test_mm512_sqrt_ps
  // CHECK: call <16 x float> @llvm.sqrt.v16f32(<16 x float> %{{.*}})
  return _mm512_sqrt_ps(a);
}

__m512 test_mm512_mask_sqrt_ps(__m512 __W, __mmask16 __U, __m512 __A)
{
  // CHECK-LABEL: @test_mm512_mask_sqrt_ps
  // CHECK: call <16 x float> @llvm.sqrt.v16f32(<16 x float> %{{.*}})
  // CHECK: bitcast i16 %{{.*}} to <16 x i1>
  // CHECK: select <16 x i1> %{{.*}}, <16 x float> %{{.*}}, <16 x float> %{{.*}}
  return _mm512_mask_sqrt_ps( __W, __U, __A);
}

__m512 test_mm512_maskz_sqrt_ps( __mmask16 __U, __m512 __A)
{
  // CHECK-LABEL: @test_mm512_maskz_sqrt_ps
  // CHECK: call <16 x float> @llvm.sqrt.v16f32(<16 x float> %{{.*}})
  // CHECK: bitcast i16 %{{.*}} to <16 x i1>
  // CHECK: select <16 x i1> %{{.*}}, <16 x float> %{{.*}}, <16 x float> {{.*}}
  return _mm512_maskz_sqrt_ps(__U ,__A);
}

__m512 test_mm512_mask_sqrt_round_ps(__m512 __W,__mmask16 __U,__m512 __A)
{
  // CHECK-LABEL: @test_mm512_mask_sqrt_round_ps
  // CHECK: call <16 x float> @llvm.x86.avx512.sqrt.ps.512(<16 x float> %{{.*}}, i32 8)
  // CHECK: bitcast i16 %{{.*}} to <16 x i1>
  // CHECK: select <16 x i1> %{{.*}}, <16 x float> %{{.*}}, <16 x float> %{{.*}}
  return _mm512_mask_sqrt_round_ps(__W,__U,__A,_MM_FROUND_TO_NEAREST_INT | _MM_FROUND_NO_EXC);
}

__m512 test_mm512_maskz_sqrt_round_ps(__mmask16 __U,__m512 __A)
{
  // CHECK-LABEL: @test_mm512_maskz_sqrt_round_ps
  // CHECK: call <16 x float> @llvm.x86.avx512.sqrt.ps.512(<16 x float> %{{.*}}, i32 8)
  // CHECK: bitcast i16 %{{.*}} to <16 x i1>
  // CHECK: select <16 x i1> %{{.*}}, <16 x float> %{{.*}}, <16 x float> {{.*}}
  return _mm512_maskz_sqrt_round_ps(__U,__A,_MM_FROUND_TO_NEAREST_INT | _MM_FROUND_NO_EXC);
}

__m512 test_mm512_sqrt_round_ps(__m512 __A)
{
  // CHECK-LABEL: @test_mm512_sqrt_round_ps
  // CHECK: call <16 x float> @llvm.x86.avx512.sqrt.ps.512(<16 x float> %{{.*}}, i32 8)
  return _mm512_sqrt_round_ps(__A,_MM_FROUND_TO_NEAREST_INT | _MM_FROUND_NO_EXC);
}

__m512d test_mm512_rsqrt14_pd(__m512d a)
{
  // CHECK-LABEL: @test_mm512_rsqrt14_pd
  // CHECK: @llvm.x86.avx512.rsqrt14.pd.512
  return _mm512_rsqrt14_pd(a);
}

__m512d test_mm512_mask_rsqrt14_pd (__m512d __W, __mmask8 __U, __m512d __A)
{
  // CHECK-LABEL: @test_mm512_mask_rsqrt14_pd 
  // CHECK: @llvm.x86.avx512.rsqrt14.pd.512
  return _mm512_mask_rsqrt14_pd (__W,__U,__A);
}

__m512d test_mm512_maskz_rsqrt14_pd (__mmask8 __U, __m512d __A)
{
  // CHECK-LABEL: @test_mm512_maskz_rsqrt14_pd 
  // CHECK: @llvm.x86.avx512.rsqrt14.pd.512
  return _mm512_maskz_rsqrt14_pd (__U,__A);
}

__m512 test_mm512_rsqrt14_ps(__m512 a)
{
  // CHECK-LABEL: @test_mm512_rsqrt14_ps
  // CHECK: @llvm.x86.avx512.rsqrt14.ps.512
  return _mm512_rsqrt14_ps(a);
}

__m512 test_mm512_mask_rsqrt14_ps (__m512 __W, __mmask16 __U, __m512 __A)
{
  // CHECK-LABEL: @test_mm512_mask_rsqrt14_ps 
  // CHECK: @llvm.x86.avx512.rsqrt14.ps.512
  return _mm512_mask_rsqrt14_ps (__W,__U,__A);
}

__m512 test_mm512_maskz_rsqrt14_ps (__mmask16 __U, __m512 __A)
{
  // CHECK-LABEL: @test_mm512_maskz_rsqrt14_ps 
  // CHECK: @llvm.x86.avx512.rsqrt14.ps.512
  return _mm512_maskz_rsqrt14_ps (__U,__A);
}

__m512 test_mm512_add_ps(__m512 a, __m512 b)
{
  // CHECK-LABEL: @test_mm512_add_ps
  // CHECK: fadd <16 x float>
  return _mm512_add_ps(a, b);
}

__m512d test_mm512_add_pd(__m512d a, __m512d b)
{
  // CHECK-LABEL: @test_mm512_add_pd
  // CHECK: fadd <8 x double>
  return _mm512_add_pd(a, b);
}

__m512 test_mm512_mul_ps(__m512 a, __m512 b)
{
  // CHECK-LABEL: @test_mm512_mul_ps
  // CHECK: fmul <16 x float>
  return _mm512_mul_ps(a, b);
}

__m512d test_mm512_mul_pd(__m512d a, __m512d b)
{
  // CHECK-LABEL: @test_mm512_mul_pd
  // CHECK: fmul <8 x double>
  return _mm512_mul_pd(a, b);
}

void test_mm512_storeu_si512 (void *__P, __m512i __A)
{
  // CHECK-LABEL: @test_mm512_storeu_si512
  // CHECK: store <8 x i64> %{{.*}}, <8 x i64>* %{{.*}}, align 1{{$}}
  // CHECK-NEXT: ret void
  _mm512_storeu_si512 ( __P,__A);
}

void test_mm512_storeu_ps(void *p, __m512 a)
{
  // CHECK-LABEL: @test_mm512_storeu_ps
  // CHECK: store <16 x float> %{{.*}}, <16 x float>* %{{.*}}, align 1{{$}}
  // CHECK-NEXT: ret void
  _mm512_storeu_ps(p, a);
}

void test_mm512_storeu_pd(void *p, __m512d a)
{
  // CHECK-LABEL: @test_mm512_storeu_pd
  // CHECK: store <8 x double> %{{.*}}, <8 x double>* %{{.*}}, align 1{{$}}
  // CHECK-NEXT: ret void
  _mm512_storeu_pd(p, a);
}

void test_mm512_mask_store_ps(void *p, __m512 a, __mmask16 m)
{
  // CHECK-LABEL: @test_mm512_mask_store_ps
  // CHECK: @llvm.masked.store.v16f32.p0v16f32(<16 x float> %{{.*}}, <16 x float>* %{{.*}}, i32 64, <16 x i1> %{{.*}})
  _mm512_mask_store_ps(p, m, a);
}

void test_mm512_store_si512 (void *__P, __m512i __A)
{
  // CHECK-LABEL: @test_mm512_store_si512 
  // CHECK: load <8 x i64>, <8 x i64>* %__A.addr.i, align 64
  // CHECK: [[SI512_3:%.+]] = load i8*, i8** %__P.addr.i, align 8
  // CHECK: bitcast i8* [[SI512_3]] to <8 x i64>*
  // CHECK: store <8 x i64>  
  _mm512_store_si512 ( __P,__A);
}

void test_mm512_store_epi32 (void *__P, __m512i __A)
{
  // CHECK-LABEL: @test_mm512_store_epi32 
  // CHECK: load <8 x i64>, <8 x i64>* %__A.addr.i, align 64
  // CHECK: [[Si32_3:%.+]] = load i8*, i8** %__P.addr.i, align 8
  // CHECK: bitcast i8* [[Si32_3]] to <8 x i64>*
  // CHECK: store <8 x i64>  
  _mm512_store_epi32 ( __P,__A);
}

void test_mm512_store_epi64 (void *__P, __m512i __A)
{
  // CHECK-LABEL: @test_mm512_store_epi64 
  // CHECK: load <8 x i64>, <8 x i64>* %__A.addr.i, align 64
  // CHECK: [[SI64_3:%.+]] = load i8*, i8** %__P.addr.i, align 8
  // CHECK: bitcast i8* [[SI64_3]] to <8 x i64>*
  // CHECK: store <8 x i64>  
  _mm512_store_epi64 ( __P,__A);
}

void test_mm512_store_ps(void *p, __m512 a)
{
  // CHECK-LABEL: @test_mm512_store_ps
  // CHECK: store <16 x float>
  _mm512_store_ps(p, a);
}

void test_mm512_store_pd(void *p, __m512d a)
{
  // CHECK-LABEL: @test_mm512_store_pd
  // CHECK: store <8 x double>
  _mm512_store_pd(p, a);
}

void test_mm512_mask_store_pd(void *p, __m512d a, __mmask8 m)
{
  // CHECK-LABEL: @test_mm512_mask_store_pd
  // CHECK: @llvm.masked.store.v8f64.p0v8f64(<8 x double> %{{.*}}, <8 x double>* %{{.*}}, i32 64, <8 x i1> %{{.*}})
  _mm512_mask_store_pd(p, m, a);
}

void test_mm512_mask_storeu_epi32(void *__P, __mmask16 __U, __m512i __A) {
  // CHECK-LABEL: @test_mm512_mask_storeu_epi32
  // CHECK: @llvm.masked.store.v16i32.p0v16i32(<16 x i32> %{{.*}}, <16 x i32>* %{{.*}}, i32 1, <16 x i1> %{{.*}})
  return _mm512_mask_storeu_epi32(__P, __U, __A); 
}

void test_mm512_mask_storeu_epi64(void *__P, __mmask8 __U, __m512i __A) {
  // CHECK-LABEL: @test_mm512_mask_storeu_epi64
  // CHECK: @llvm.masked.store.v8i64.p0v8i64(<8 x i64> %{{.*}}, <8 x i64>* %{{.*}}, i32 1, <8 x i1> %{{.*}})
  return _mm512_mask_storeu_epi64(__P, __U, __A); 
}

__m512i test_mm512_loadu_si512 (void *__P)
{
  // CHECK-LABEL: @test_mm512_loadu_si512 
  // CHECK: load <8 x i64>, <8 x i64>* %{{.*}}, align 1{{$}}
  return _mm512_loadu_si512 ( __P);
}

__m512i test_mm512_mask_loadu_epi32 (__m512i __W, __mmask16 __U, void *__P)
{
  // CHECK-LABEL: @test_mm512_mask_loadu_epi32 
  // CHECK: @llvm.masked.load.v16i32.p0v16i32(<16 x i32>* %{{.*}}, i32 1, <16 x i1> %{{.*}}, <16 x i32> %{{.*}})
  return _mm512_mask_loadu_epi32 (__W,__U, __P);
}

__m512i test_mm512_mask_loadu_epi64 (__m512i __W, __mmask8 __U, void *__P)
{
  // CHECK-LABEL: @test_mm512_mask_loadu_epi64 
  // CHECK: @llvm.masked.load.v8i64.p0v8i64(<8 x i64>* %{{.*}}, i32 1, <8 x i1> %{{.*}}, <8 x i64> %{{.*}})
  return _mm512_mask_loadu_epi64 (__W,__U, __P);
}

__m512 test_mm512_loadu_ps(void *p)
{
  // CHECK-LABEL: @test_mm512_loadu_ps
  // CHECK: load <16 x float>, <16 x float>* {{.*}}, align 1{{$}}
  return _mm512_loadu_ps(p);
}

__m512 test_mm512_mask_loadu_ps (__m512 __W, __mmask16 __U, void *__P)
{
  // CHECK-LABEL: @test_mm512_mask_loadu_ps 
  // CHECK: @llvm.masked.load.v16f32.p0v16f32(<16 x float>* %{{.*}}, i32 1, <16 x i1> %{{.*}}, <16 x float> %{{.*}})
  return _mm512_mask_loadu_ps (__W,__U, __P);
}

__m512d test_mm512_loadu_pd(void *p)
{
  // CHECK-LABEL: @test_mm512_loadu_pd
  // CHECK: load <8 x double>, <8 x double>* {{.*}}, align 1{{$}}
  return _mm512_loadu_pd(p);
}

__m512d test_mm512_mask_loadu_pd (__m512d __W, __mmask8 __U, void *__P)
{
  // CHECK-LABEL: @test_mm512_mask_loadu_pd 
  // CHECK: @llvm.masked.load.v8f64.p0v8f64(<8 x double>* %{{.*}}, i32 1, <8 x i1> %{{.*}}, <8 x double> %{{.*}})
  return _mm512_mask_loadu_pd (__W,__U, __P);
}

__m512i test_mm512_load_si512 (void *__P)
{
  // CHECK-LABEL: @test_mm512_load_si512 
  // CHECK: [[LI512_1:%.+]] = load i8*, i8** %__P.addr.i, align 8
  // CHECK: [[LI512_2:%.+]] = bitcast i8* [[LI512_1]] to <8 x i64>*
  // CHECK: load <8 x i64>, <8 x i64>* [[LI512_2]], align 64
  return _mm512_load_si512 ( __P);
}

__m512i test_mm512_load_epi32 (void *__P)
{
  // CHECK-LABEL: @test_mm512_load_epi32 
  // CHECK: [[LI32_1:%.+]] = load i8*, i8** %__P.addr.i, align 8
  // CHECK: [[LI32_2:%.+]] = bitcast i8* [[LI32_1]] to <8 x i64>*
  // CHECK: load <8 x i64>, <8 x i64>* [[LI32_2]], align 64
  return _mm512_load_epi32 ( __P);
}

__m512i test_mm512_load_epi64 (void *__P)
{
  // CHECK-LABEL: @test_mm512_load_epi64 
  // CHECK: [[LI64_1:%.+]] = load i8*, i8** %__P.addr.i, align 8
  // CHECK: [[LI64_2:%.+]] = bitcast i8* [[LI64_1]] to <8 x i64>*
  // CHECK: load <8 x i64>, <8 x i64>* [[LI64_2]], align 64
  return _mm512_load_epi64 ( __P);
}

__m512 test_mm512_load_ps(void *p)
{
  // CHECK-LABEL: @test_mm512_load_ps
  // CHECK: load <16 x float>, <16 x float>* %{{.*}}, align 64
  return _mm512_load_ps(p);
}

__m512 test_mm512_mask_load_ps (__m512 __W, __mmask16 __U, void *__P)
{
  // CHECK-LABEL: @test_mm512_mask_load_ps 
  // CHECK: @llvm.masked.load.v16f32.p0v16f32(<16 x float>* %{{.*}}, i32 64, <16 x i1> %{{.*}}, <16 x float> %{{.*}})
  return _mm512_mask_load_ps (__W,__U, __P);
}

__m512 test_mm512_maskz_load_ps(__mmask16 __U, void *__P)
{
  // CHECK-LABEL: @test_mm512_maskz_load_ps
  // CHECK: @llvm.masked.load.v16f32.p0v16f32(<16 x float>* %{{.*}}, i32 64, <16 x i1> %{{.*}}, <16 x float> %{{.*}})
  return _mm512_maskz_load_ps(__U, __P);
}

__m512d test_mm512_load_pd(void *p)
{
  // CHECK-LABEL: @test_mm512_load_pd
  // CHECK: load <8 x double>, <8 x double>* %{{.*}}, align 64
  return _mm512_load_pd(p);
}

__m512d test_mm512_mask_load_pd (__m512d __W, __mmask8 __U, void *__P)
{
  // CHECK-LABEL: @test_mm512_mask_load_pd 
  // CHECK: @llvm.masked.load.v8f64.p0v8f64(<8 x double>* %{{.*}}, i32 64, <8 x i1> %{{.*}}, <8 x double> %{{.*}})
  return _mm512_mask_load_pd (__W,__U, __P);
}

__m512d test_mm512_maskz_load_pd(__mmask8 __U, void *__P)
{
  // CHECK-LABEL: @test_mm512_maskz_load_pd
  // CHECK: @llvm.masked.load.v8f64.p0v8f64(<8 x double>* %{{.*}}, i32 64, <8 x i1> %{{.*}}, <8 x double> %{{.*}})
  return _mm512_maskz_load_pd(__U, __P);
}

__m512d test_mm512_set1_pd(double d)
{
  // CHECK-LABEL: @test_mm512_set1_pd
  // CHECK: insertelement <8 x double> {{.*}}, i32 0
  // CHECK: insertelement <8 x double> {{.*}}, i32 1
  // CHECK: insertelement <8 x double> {{.*}}, i32 2
  // CHECK: insertelement <8 x double> {{.*}}, i32 3
  // CHECK: insertelement <8 x double> {{.*}}, i32 4
  // CHECK: insertelement <8 x double> {{.*}}, i32 5
  // CHECK: insertelement <8 x double> {{.*}}, i32 6
  // CHECK: insertelement <8 x double> {{.*}}, i32 7
  return _mm512_set1_pd(d);
}

__mmask16 test_mm512_knot(__mmask16 a)
{
  // CHECK-LABEL: @test_mm512_knot
  // CHECK: [[IN:%.*]] = bitcast i16 %{{.*}} to <16 x i1>
  // CHECK: [[NOT:%.*]] = xor <16 x i1> [[IN]], <i1 true, i1 true, i1 true, i1 true, i1 true, i1 true, i1 true, i1 true, i1 true, i1 true, i1 true, i1 true, i1 true, i1 true, i1 true, i1 true>
  // CHECK: bitcast <16 x i1> [[NOT]] to i16
  return _mm512_knot(a);
}

__m512i test_mm512_alignr_epi32(__m512i a, __m512i b)
{
  // CHECK-LABEL: @test_mm512_alignr_epi32
  // CHECK: shufflevector <16 x i32> %{{.*}}, <16 x i32> %{{.*}}, <16 x i32> <i32 2, i32 3, i32 4, i32 5, i32 6, i32 7, i32 8, i32 9, i32 10, i32 11, i32 12, i32 13, i32 14, i32 15, i32 16, i32 17>
  return _mm512_alignr_epi32(a, b, 2);
}

__m512i test_mm512_mask_alignr_epi32(__m512i w, __mmask16 u, __m512i a, __m512i b)
{
  // CHECK-LABEL: @test_mm512_mask_alignr_epi32
  // CHECK: shufflevector <16 x i32> %{{.*}}, <16 x i32> %{{.*}}, <16 x i32> <i32 2, i32 3, i32 4, i32 5, i32 6, i32 7, i32 8, i32 9, i32 10, i32 11, i32 12, i32 13, i32 14, i32 15, i32 16, i32 17>
  // CHECK: select <16 x i1> %{{.*}}, <16 x i32> %{{.*}}, <16 x i32> {{.*}}
  return _mm512_mask_alignr_epi32(w, u, a, b, 2);
}

__m512i test_mm512_maskz_alignr_epi32( __mmask16 u, __m512i a, __m512i b)
{
  // CHECK-LABEL: @test_mm512_maskz_alignr_epi32
  // CHECK: shufflevector <16 x i32> %{{.*}}, <16 x i32> %{{.*}}, <16 x i32> <i32 2, i32 3, i32 4, i32 5, i32 6, i32 7, i32 8, i32 9, i32 10, i32 11, i32 12, i32 13, i32 14, i32 15, i32 16, i32 17>
  // CHECK: select <16 x i1> %{{.*}}, <16 x i32> %{{.*}}, <16 x i32> {{.*}}
  return _mm512_maskz_alignr_epi32(u, a, b, 2);
}

__m512i test_mm512_alignr_epi64(__m512i a, __m512i b)
{
  // CHECK-LABEL: @test_mm512_alignr_epi64
  // CHECK: shufflevector <8 x i64> %{{.*}}, <8 x i64> %{{.*}}, <8 x i32> <i32 2, i32 3, i32 4, i32 5, i32 6, i32 7, i32 8, i32 9>
  return _mm512_alignr_epi64(a, b, 2);
}

__m512i test_mm512_mask_alignr_epi64(__m512i w, __mmask8 u, __m512i a, __m512i b)
{
  // CHECK-LABEL: @test_mm512_mask_alignr_epi64
  // CHECK: shufflevector <8 x i64> %{{.*}}, <8 x i64> %{{.*}}, <8 x i32> <i32 2, i32 3, i32 4, i32 5, i32 6, i32 7, i32 8, i32 9>
  // CHECK: select <8 x i1> %{{.*}}, <8 x i64> %{{.*}}, <8 x i64> {{.*}}
  return _mm512_mask_alignr_epi64(w, u, a, b, 2);
}

__m512i test_mm512_maskz_alignr_epi64( __mmask8 u, __m512i a, __m512i b)
{
  // CHECK-LABEL: @test_mm512_maskz_alignr_epi64
  // CHECK: shufflevector <8 x i64> %{{.*}}, <8 x i64> %{{.*}}, <8 x i32> <i32 2, i32 3, i32 4, i32 5, i32 6, i32 7, i32 8, i32 9>
  // CHECK: select <8 x i1> %{{.*}}, <8 x i64> %{{.*}}, <8 x i64> {{.*}}
  return _mm512_maskz_alignr_epi64(u, a, b, 2);
}

__m512d test_mm512_fmadd_round_pd(__m512d __A, __m512d __B, __m512d __C) {
  // CHECK-LABEL: @test_mm512_fmadd_round_pd
  // CHECK: @llvm.x86.avx512.vfmadd.pd.512
  return _mm512_fmadd_round_pd(__A, __B, __C, _MM_FROUND_TO_NEAREST_INT | _MM_FROUND_NO_EXC);
}

__m512d test_mm512_mask_fmadd_round_pd(__m512d __A, __mmask8 __U, __m512d __B, __m512d __C) {
  // CHECK-LABEL: @test_mm512_mask_fmadd_round_pd
  // CHECK: @llvm.x86.avx512.vfmadd.pd.512
  // CHECK: bitcast i8 %{{.*}} to <8 x i1>
  // CHECK: select <8 x i1> %{{.*}}, <8 x double> %{{.*}}, <8 x double> %{{.*}}
  return _mm512_mask_fmadd_round_pd(__A, __U, __B, __C, _MM_FROUND_TO_NEAREST_INT | _MM_FROUND_NO_EXC);
}
__m512d test_mm512_mask3_fmadd_round_pd(__m512d __A, __m512d __B, __m512d __C, __mmask8 __U) {
  // CHECK-LABEL: @test_mm512_mask3_fmadd_round_pd
  // CHECK: @llvm.x86.avx512.vfmadd.pd.512
  // CHECK: bitcast i8 %{{.*}} to <8 x i1>
  // CHECK: select <8 x i1> %{{.*}}, <8 x double> %{{.*}}, <8 x double> %{{.*}}
  return _mm512_mask3_fmadd_round_pd(__A, __B, __C, __U, _MM_FROUND_TO_NEAREST_INT | _MM_FROUND_NO_EXC);
}
__m512d test_mm512_maskz_fmadd_round_pd(__mmask8 __U, __m512d __A, __m512d __B, __m512d __C) {
  // CHECK-LABEL: @test_mm512_maskz_fmadd_round_pd
  // CHECK: @llvm.x86.avx512.vfmadd.pd.512
  // CHECK: bitcast i8 %{{.*}} to <8 x i1>
  // CHECK: select <8 x i1> %{{.*}}, <8 x double> %{{.*}}, <8 x double> zeroinitializer
  return _mm512_maskz_fmadd_round_pd(__U, __A, __B, __C, _MM_FROUND_TO_NEAREST_INT | _MM_FROUND_NO_EXC);
}
__m512d test_mm512_fmsub_round_pd(__m512d __A, __m512d __B, __m512d __C) {
  // CHECK-LABEL: @test_mm512_fmsub_round_pd
  // CHECK: fsub <8 x double> <double -0.000000e+00, double -0.000000e+00, double -0.000000e+00, double -0.000000e+00, double -0.000000e+00, double -0.000000e+00, double -0.000000e+00, double -0.000000e+00>
  // CHECK: @llvm.x86.avx512.vfmadd.pd.512
  return _mm512_fmsub_round_pd(__A, __B, __C, _MM_FROUND_TO_NEAREST_INT | _MM_FROUND_NO_EXC);
}
__m512d test_mm512_mask_fmsub_round_pd(__m512d __A, __mmask8 __U, __m512d __B, __m512d __C) {
  // CHECK-LABEL: @test_mm512_mask_fmsub_round_pd
  // CHECK: fsub <8 x double> <double -0.000000e+00, double -0.000000e+00, double -0.000000e+00, double -0.000000e+00, double -0.000000e+00, double -0.000000e+00, double -0.000000e+00, double -0.000000e+00>
  // CHECK: @llvm.x86.avx512.vfmadd.pd.512
  // CHECK: bitcast i8 %{{.*}} to <8 x i1>
  // CHECK: select <8 x i1> %{{.*}}, <8 x double> %{{.*}}, <8 x double> %{{.*}}
  return _mm512_mask_fmsub_round_pd(__A, __U, __B, __C, _MM_FROUND_TO_NEAREST_INT | _MM_FROUND_NO_EXC);
}
__m512d test_mm512_maskz_fmsub_round_pd(__mmask8 __U, __m512d __A, __m512d __B, __m512d __C) {
  // CHECK-LABEL: @test_mm512_maskz_fmsub_round_pd
  // CHECK: fsub <8 x double> <double -0.000000e+00, double -0.000000e+00, double -0.000000e+00, double -0.000000e+00, double -0.000000e+00, double -0.000000e+00, double -0.000000e+00, double -0.000000e+00>
  // CHECK: @llvm.x86.avx512.vfmadd.pd.512
  // CHECK: bitcast i8 %{{.*}} to <8 x i1>
  // CHECK: select <8 x i1> %{{.*}}, <8 x double> %{{.*}}, <8 x double> zeroinitializer
  return _mm512_maskz_fmsub_round_pd(__U, __A, __B, __C, _MM_FROUND_TO_NEAREST_INT | _MM_FROUND_NO_EXC);
}
__m512d test_mm512_fnmadd_round_pd(__m512d __A, __m512d __B, __m512d __C) {
  // CHECK-LABEL: @test_mm512_fnmadd_round_pd
  // CHECK: fsub <8 x double> <double -0.000000e+00, double -0.000000e+00, double -0.000000e+00, double -0.000000e+00, double -0.000000e+00, double -0.000000e+00, double -0.000000e+00, double -0.000000e+00>
  // CHECK: @llvm.x86.avx512.vfmadd.pd.512
  return _mm512_fnmadd_round_pd(__A, __B, __C, _MM_FROUND_TO_NEAREST_INT | _MM_FROUND_NO_EXC);
}
__m512d test_mm512_mask3_fnmadd_round_pd(__m512d __A, __m512d __B, __m512d __C, __mmask8 __U) {
  // CHECK-LABEL: @test_mm512_mask3_fnmadd_round_pd
  // CHECK: fsub <8 x double> <double -0.000000e+00, double -0.000000e+00, double -0.000000e+00, double -0.000000e+00, double -0.000000e+00, double -0.000000e+00, double -0.000000e+00, double -0.000000e+00>
  // CHECK: @llvm.x86.avx512.vfmadd.pd.512
  // CHECK: bitcast i8 %{{.*}} to <8 x i1>
  // CHECK: select <8 x i1> %{{.*}}, <8 x double> %{{.*}}, <8 x double> %{{.*}}
  return _mm512_mask3_fnmadd_round_pd(__A, __B, __C, __U, _MM_FROUND_TO_NEAREST_INT | _MM_FROUND_NO_EXC);
}
__m512d test_mm512_maskz_fnmadd_round_pd(__mmask8 __U, __m512d __A, __m512d __B, __m512d __C) {
  // CHECK-LABEL: @test_mm512_maskz_fnmadd_round_pd
  // CHECK: fsub <8 x double> <double -0.000000e+00, double -0.000000e+00, double -0.000000e+00, double -0.000000e+00, double -0.000000e+00, double -0.000000e+00, double -0.000000e+00, double -0.000000e+00>
  // CHECK: @llvm.x86.avx512.vfmadd.pd.512
  // CHECK: bitcast i8 %{{.*}} to <8 x i1>
  // CHECK: select <8 x i1> %{{.*}}, <8 x double> %{{.*}}, <8 x double> zeroinitializer
  return _mm512_maskz_fnmadd_round_pd(__U, __A, __B, __C, _MM_FROUND_TO_NEAREST_INT | _MM_FROUND_NO_EXC);
}
__m512d test_mm512_fnmsub_round_pd(__m512d __A, __m512d __B, __m512d __C) {
  // CHECK-LABEL: @test_mm512_fnmsub_round_pd
  // CHECK: fsub <8 x double> <double -0.000000e+00, double -0.000000e+00, double -0.000000e+00, double -0.000000e+00, double -0.000000e+00, double -0.000000e+00, double -0.000000e+00, double -0.000000e+00>
  // CHECK: fsub <8 x double> <double -0.000000e+00, double -0.000000e+00, double -0.000000e+00, double -0.000000e+00, double -0.000000e+00, double -0.000000e+00, double -0.000000e+00, double -0.000000e+00>
  // CHECK: @llvm.x86.avx512.vfmadd.pd.512
  return _mm512_fnmsub_round_pd(__A, __B, __C, _MM_FROUND_TO_NEAREST_INT | _MM_FROUND_NO_EXC);
}
__m512d test_mm512_maskz_fnmsub_round_pd(__mmask8 __U, __m512d __A, __m512d __B, __m512d __C) {
  // CHECK-LABEL: @test_mm512_maskz_fnmsub_round_pd
  // CHECK: fsub <8 x double> <double -0.000000e+00, double -0.000000e+00, double -0.000000e+00, double -0.000000e+00, double -0.000000e+00, double -0.000000e+00, double -0.000000e+00, double -0.000000e+00>
  // CHECK: fsub <8 x double> <double -0.000000e+00, double -0.000000e+00, double -0.000000e+00, double -0.000000e+00, double -0.000000e+00, double -0.000000e+00, double -0.000000e+00, double -0.000000e+00>
  // CHECK: @llvm.x86.avx512.vfmadd.pd.512
  // CHECK: bitcast i8 %{{.*}} to <8 x i1>
  // CHECK: select <8 x i1> %{{.*}}, <8 x double> %{{.*}}, <8 x double> zeroinitializer
  return _mm512_maskz_fnmsub_round_pd(__U, __A, __B, __C, _MM_FROUND_TO_NEAREST_INT | _MM_FROUND_NO_EXC);
}
__m512d test_mm512_fmadd_pd(__m512d __A, __m512d __B, __m512d __C) {
  // CHECK-LABEL: @test_mm512_fmadd_pd
  // CHECK: call <8 x double> @llvm.fma.v8f64(<8 x double> %{{.*}}, <8 x double> %{{.*}}, <8 x double> %{{.*}})
  return _mm512_fmadd_pd(__A, __B, __C);
}
__m512d test_mm512_mask_fmadd_pd(__m512d __A, __mmask8 __U, __m512d __B, __m512d __C) {
  // CHECK-LABEL: @test_mm512_mask_fmadd_pd
  // CHECK: call <8 x double> @llvm.fma.v8f64(<8 x double> %{{.*}}, <8 x double> %{{.*}}, <8 x double> %{{.*}})
  // CHECK: bitcast i8 %{{.*}} to <8 x i1>
  // CHECK: select <8 x i1> %{{.*}}, <8 x double> %{{.*}}, <8 x double> %{{.*}}
  return _mm512_mask_fmadd_pd(__A, __U, __B, __C);
}
__m512d test_mm512_mask3_fmadd_pd(__m512d __A, __m512d __B, __m512d __C, __mmask8 __U) {
  // CHECK-LABEL: @test_mm512_mask3_fmadd_pd
  // CHECK: call <8 x double> @llvm.fma.v8f64(<8 x double> %{{.*}}, <8 x double> %{{.*}}, <8 x double> %{{.*}})
  // CHECK: bitcast i8 %{{.*}} to <8 x i1>
  // CHECK: select <8 x i1> %{{.*}}, <8 x double> %{{.*}}, <8 x double> %{{.*}}
  return _mm512_mask3_fmadd_pd(__A, __B, __C, __U);
}
__m512d test_mm512_maskz_fmadd_pd(__mmask8 __U, __m512d __A, __m512d __B, __m512d __C) {
  // CHECK-LABEL: @test_mm512_maskz_fmadd_pd
  // CHECK: call <8 x double> @llvm.fma.v8f64(<8 x double> %{{.*}}, <8 x double> %{{.*}}, <8 x double> %{{.*}})
  // CHECK: bitcast i8 %{{.*}} to <8 x i1>
  // CHECK: select <8 x i1> %{{.*}}, <8 x double> %{{.*}}, <8 x double> zeroinitializer
  return _mm512_maskz_fmadd_pd(__U, __A, __B, __C);
}
__m512d test_mm512_fmsub_pd(__m512d __A, __m512d __B, __m512d __C) {
  // CHECK-LABEL: @test_mm512_fmsub_pd
  // CHECK: fsub <8 x double> <double -0.000000e+00, double -0.000000e+00, double -0.000000e+00, double -0.000000e+00, double -0.000000e+00, double -0.000000e+00, double -0.000000e+00, double -0.000000e+00>, %{{.*}}
  // CHECK: call <8 x double> @llvm.fma.v8f64(<8 x double> %{{.*}}, <8 x double> %{{.*}}, <8 x double> %{{.*}})
  return _mm512_fmsub_pd(__A, __B, __C);
}
__m512d test_mm512_mask_fmsub_pd(__m512d __A, __mmask8 __U, __m512d __B, __m512d __C) {
  // CHECK-LABEL: @test_mm512_mask_fmsub_pd
  // CHECK: fsub <8 x double> <double -0.000000e+00, double -0.000000e+00, double -0.000000e+00, double -0.000000e+00, double -0.000000e+00, double -0.000000e+00, double -0.000000e+00, double -0.000000e+00>, %{{.*}}
  // CHECK: call <8 x double> @llvm.fma.v8f64(<8 x double> %{{.*}}, <8 x double> %{{.*}}, <8 x double> %{{.*}})
  // CHECK: bitcast i8 %{{.*}} to <8 x i1>
  // CHECK: select <8 x i1> %{{.*}}, <8 x double> %{{.*}}, <8 x double> %{{.*}}
  return _mm512_mask_fmsub_pd(__A, __U, __B, __C);
}
__m512d test_mm512_maskz_fmsub_pd(__mmask8 __U, __m512d __A, __m512d __B, __m512d __C) {
  // CHECK-LABEL: @test_mm512_maskz_fmsub_pd
  // CHECK: fsub <8 x double> <double -0.000000e+00, double -0.000000e+00, double -0.000000e+00, double -0.000000e+00, double -0.000000e+00, double -0.000000e+00, double -0.000000e+00, double -0.000000e+00>, %{{.*}}
  // CHECK: call <8 x double> @llvm.fma.v8f64(<8 x double> %{{.*}}, <8 x double> %{{.*}}, <8 x double> %{{.*}})
  // CHECK: bitcast i8 %{{.*}} to <8 x i1>
  // CHECK: select <8 x i1> %{{.*}}, <8 x double> %{{.*}}, <8 x double> zeroinitializer
  return _mm512_maskz_fmsub_pd(__U, __A, __B, __C);
}
__m512d test_mm512_fnmadd_pd(__m512d __A, __m512d __B, __m512d __C) {
  // CHECK-LABEL: @test_mm512_fnmadd_pd
  // CHECK: fsub <8 x double> <double -0.000000e+00, double -0.000000e+00, double -0.000000e+00, double -0.000000e+00, double -0.000000e+00, double -0.000000e+00, double -0.000000e+00, double -0.000000e+00>, %{{.*}}
  // CHECK: call <8 x double> @llvm.fma.v8f64(<8 x double> %{{.*}}, <8 x double> %{{.*}}, <8 x double> %{{.*}})
  return _mm512_fnmadd_pd(__A, __B, __C);
}
__m512d test_mm512_mask3_fnmadd_pd(__m512d __A, __m512d __B, __m512d __C, __mmask8 __U) {
  // CHECK-LABEL: @test_mm512_mask3_fnmadd_pd
  // CHECK: fsub <8 x double> <double -0.000000e+00, double -0.000000e+00, double -0.000000e+00, double -0.000000e+00, double -0.000000e+00, double -0.000000e+00, double -0.000000e+00, double -0.000000e+00>, %{{.*}}
  // CHECK: call <8 x double> @llvm.fma.v8f64(<8 x double> %{{.*}}, <8 x double> %{{.*}}, <8 x double> %{{.*}})
  // CHECK: bitcast i8 %{{.*}} to <8 x i1>
  // CHECK: select <8 x i1> %{{.*}}, <8 x double> %{{.*}}, <8 x double> %{{.*}}
  return _mm512_mask3_fnmadd_pd(__A, __B, __C, __U);
}
__m512d test_mm512_maskz_fnmadd_pd(__mmask8 __U, __m512d __A, __m512d __B, __m512d __C) {
  // CHECK-LABEL: @test_mm512_maskz_fnmadd_pd
  // CHECK: fsub <8 x double> <double -0.000000e+00, double -0.000000e+00, double -0.000000e+00, double -0.000000e+00, double -0.000000e+00, double -0.000000e+00, double -0.000000e+00, double -0.000000e+00>, %{{.*}}
  // CHECK: call <8 x double> @llvm.fma.v8f64(<8 x double> %{{.*}}, <8 x double> %{{.*}}, <8 x double> %{{.*}})
  // CHECK: bitcast i8 %{{.*}} to <8 x i1>
  // CHECK: select <8 x i1> %{{.*}}, <8 x double> %{{.*}}, <8 x double> zeroinitializer
  return _mm512_maskz_fnmadd_pd(__U, __A, __B, __C);
}
__m512d test_mm512_fnmsub_pd(__m512d __A, __m512d __B, __m512d __C) {
  // CHECK-LABEL: @test_mm512_fnmsub_pd
  // CHECK: fsub <8 x double> <double -0.000000e+00, double -0.000000e+00, double -0.000000e+00, double -0.000000e+00, double -0.000000e+00, double -0.000000e+00, double -0.000000e+00, double -0.000000e+00>, %{{.*}}
  // CHECK: fsub <8 x double> <double -0.000000e+00, double -0.000000e+00, double -0.000000e+00, double -0.000000e+00, double -0.000000e+00, double -0.000000e+00, double -0.000000e+00, double -0.000000e+00>, %{{.*}}
  // CHECK: call <8 x double> @llvm.fma.v8f64(<8 x double> %{{.*}}, <8 x double> %{{.*}}, <8 x double> %{{.*}})
  return _mm512_fnmsub_pd(__A, __B, __C);
}
__m512d test_mm512_maskz_fnmsub_pd(__mmask8 __U, __m512d __A, __m512d __B, __m512d __C) {
  // CHECK-LABEL: @test_mm512_maskz_fnmsub_pd
  // CHECK: fsub <8 x double> <double -0.000000e+00, double -0.000000e+00, double -0.000000e+00, double -0.000000e+00, double -0.000000e+00, double -0.000000e+00, double -0.000000e+00, double -0.000000e+00>, %{{.*}}
  // CHECK: fsub <8 x double> <double -0.000000e+00, double -0.000000e+00, double -0.000000e+00, double -0.000000e+00, double -0.000000e+00, double -0.000000e+00, double -0.000000e+00, double -0.000000e+00>, %{{.*}}
  // CHECK: call <8 x double> @llvm.fma.v8f64(<8 x double> %{{.*}}, <8 x double> %{{.*}}, <8 x double> %{{.*}})
  // CHECK: bitcast i8 %{{.*}} to <8 x i1>
  // CHECK: select <8 x i1> %{{.*}}, <8 x double> %{{.*}}, <8 x double> zeroinitializer
  return _mm512_maskz_fnmsub_pd(__U, __A, __B, __C);
}
__m512 test_mm512_fmadd_round_ps(__m512 __A, __m512 __B, __m512 __C) {
  // CHECK-LABEL: @test_mm512_fmadd_round_ps
  // CHECK: @llvm.x86.avx512.vfmadd.ps.512
  return _mm512_fmadd_round_ps(__A, __B, __C, _MM_FROUND_TO_NEAREST_INT | _MM_FROUND_NO_EXC);
}
__m512 test_mm512_mask_fmadd_round_ps(__m512 __A, __mmask16 __U, __m512 __B, __m512 __C) {
  // CHECK-LABEL: @test_mm512_mask_fmadd_round_ps
  // CHECK: @llvm.x86.avx512.vfmadd.ps.512
  // CHECK: bitcast i16 %{{.*}} to <16 x i1>
  // CHECK: select <16 x i1> %{{.*}}, <16 x float> %{{.*}}, <16 x float> %{{.*}}
  return _mm512_mask_fmadd_round_ps(__A, __U, __B, __C, _MM_FROUND_TO_NEAREST_INT | _MM_FROUND_NO_EXC);
}
__m512 test_mm512_mask3_fmadd_round_ps(__m512 __A, __m512 __B, __m512 __C, __mmask16 __U) {
  // CHECK-LABEL: @test_mm512_mask3_fmadd_round_ps
  // CHECK: @llvm.x86.avx512.vfmadd.ps.512
  // CHECK: bitcast i16 %{{.*}} to <16 x i1>
  // CHECK: select <16 x i1> %{{.*}}, <16 x float> %{{.*}}, <16 x float> %{{.*}}
  return _mm512_mask3_fmadd_round_ps(__A, __B, __C, __U, _MM_FROUND_TO_NEAREST_INT | _MM_FROUND_NO_EXC);
}
__m512 test_mm512_maskz_fmadd_round_ps(__mmask16 __U, __m512 __A, __m512 __B, __m512 __C) {
  // CHECK-LABEL: @test_mm512_maskz_fmadd_round_ps
  // CHECK: @llvm.x86.avx512.vfmadd.ps.512
  // CHECK: bitcast i16 %{{.*}} to <16 x i1>
  // CHECK: select <16 x i1> %{{.*}}, <16 x float> %{{.*}}, <16 x float> zeroinitializer
  return _mm512_maskz_fmadd_round_ps(__U, __A, __B, __C, _MM_FROUND_TO_NEAREST_INT | _MM_FROUND_NO_EXC);
}
__m512 test_mm512_fmsub_round_ps(__m512 __A, __m512 __B, __m512 __C) {
  // CHECK-LABEL: @test_mm512_fmsub_round_ps
  // CHECK: fsub <16 x float> <float -0.000000e+00, float -0.000000e+00, float -0.000000e+00, float -0.000000e+00, float -0.000000e+00, float -0.000000e+00, float -0.000000e+00, float -0.000000e+00, float -0.000000e+00, float -0.000000e+00, float -0.000000e+00, float -0.000000e+00, float -0.000000e+00, float -0.000000e+00, float -0.000000e+00, float -0.000000e+00>, %{{.*}}
  // CHECK: @llvm.x86.avx512.vfmadd.ps.512
  return _mm512_fmsub_round_ps(__A, __B, __C, _MM_FROUND_TO_NEAREST_INT | _MM_FROUND_NO_EXC);
}
__m512 test_mm512_mask_fmsub_round_ps(__m512 __A, __mmask16 __U, __m512 __B, __m512 __C) {
  // CHECK-LABEL: @test_mm512_mask_fmsub_round_ps
  // CHECK: fsub <16 x float> <float -0.000000e+00, float -0.000000e+00, float -0.000000e+00, float -0.000000e+00, float -0.000000e+00, float -0.000000e+00, float -0.000000e+00, float -0.000000e+00, float -0.000000e+00, float -0.000000e+00, float -0.000000e+00, float -0.000000e+00, float -0.000000e+00, float -0.000000e+00, float -0.000000e+00, float -0.000000e+00>, %{{.*}}
  // CHECK: @llvm.x86.avx512.vfmadd.ps.512
  // CHECK: bitcast i16 %{{.*}} to <16 x i1>
  // CHECK: select <16 x i1> %{{.*}}, <16 x float> %{{.*}}, <16 x float> %{{.*}}
  return _mm512_mask_fmsub_round_ps(__A, __U, __B, __C, _MM_FROUND_TO_NEAREST_INT | _MM_FROUND_NO_EXC);
}
__m512 test_mm512_maskz_fmsub_round_ps(__mmask16 __U, __m512 __A, __m512 __B, __m512 __C) {
  // CHECK-LABEL: @test_mm512_maskz_fmsub_round_ps
  // CHECK: fsub <16 x float> <float -0.000000e+00, float -0.000000e+00, float -0.000000e+00, float -0.000000e+00, float -0.000000e+00, float -0.000000e+00, float -0.000000e+00, float -0.000000e+00, float -0.000000e+00, float -0.000000e+00, float -0.000000e+00, float -0.000000e+00, float -0.000000e+00, float -0.000000e+00, float -0.000000e+00, float -0.000000e+00>, %{{.*}}
  // CHECK: @llvm.x86.avx512.vfmadd.ps.512
  // CHECK: bitcast i16 %{{.*}} to <16 x i1>
  // CHECK: select <16 x i1> %{{.*}}, <16 x float> %{{.*}}, <16 x float> zeroinitializer
  return _mm512_maskz_fmsub_round_ps(__U, __A, __B, __C, _MM_FROUND_TO_NEAREST_INT | _MM_FROUND_NO_EXC);
}
__m512 test_mm512_fnmadd_round_ps(__m512 __A, __m512 __B, __m512 __C) {
  // CHECK-LABEL: @test_mm512_fnmadd_round_ps
  // CHECK: fsub <16 x float> <float -0.000000e+00, float -0.000000e+00, float -0.000000e+00, float -0.000000e+00, float -0.000000e+00, float -0.000000e+00, float -0.000000e+00, float -0.000000e+00, float -0.000000e+00, float -0.000000e+00, float -0.000000e+00, float -0.000000e+00, float -0.000000e+00, float -0.000000e+00, float -0.000000e+00, float -0.000000e+00>, %{{.*}}
  // CHECK: @llvm.x86.avx512.vfmadd.ps.512
  return _mm512_fnmadd_round_ps(__A, __B, __C, _MM_FROUND_TO_NEAREST_INT | _MM_FROUND_NO_EXC);
}
__m512 test_mm512_mask3_fnmadd_round_ps(__m512 __A, __m512 __B, __m512 __C, __mmask16 __U) {
  // CHECK-LABEL: @test_mm512_mask3_fnmadd_round_ps
  // CHECK: fsub <16 x float> <float -0.000000e+00, float -0.000000e+00, float -0.000000e+00, float -0.000000e+00, float -0.000000e+00, float -0.000000e+00, float -0.000000e+00, float -0.000000e+00, float -0.000000e+00, float -0.000000e+00, float -0.000000e+00, float -0.000000e+00, float -0.000000e+00, float -0.000000e+00, float -0.000000e+00, float -0.000000e+00>, %{{.*}}
  // CHECK: @llvm.x86.avx512.vfmadd.ps.512
  // CHECK: bitcast i16 %{{.*}} to <16 x i1>
  // CHECK: select <16 x i1> %{{.*}}, <16 x float> %{{.*}}, <16 x float> %{{.*}}
  return _mm512_mask3_fnmadd_round_ps(__A, __B, __C, __U, _MM_FROUND_TO_NEAREST_INT | _MM_FROUND_NO_EXC);
}
__m512 test_mm512_maskz_fnmadd_round_ps(__mmask16 __U, __m512 __A, __m512 __B, __m512 __C) {
  // CHECK-LABEL: @test_mm512_maskz_fnmadd_round_ps
  // CHECK: fsub <16 x float> <float -0.000000e+00, float -0.000000e+00, float -0.000000e+00, float -0.000000e+00, float -0.000000e+00, float -0.000000e+00, float -0.000000e+00, float -0.000000e+00, float -0.000000e+00, float -0.000000e+00, float -0.000000e+00, float -0.000000e+00, float -0.000000e+00, float -0.000000e+00, float -0.000000e+00, float -0.000000e+00>, %{{.*}}
  // CHECK: @llvm.x86.avx512.vfmadd.ps.512
  // CHECK: bitcast i16 %{{.*}} to <16 x i1>
  // CHECK: select <16 x i1> %{{.*}}, <16 x float> %{{.*}}, <16 x float> zeroinitializer
  return _mm512_maskz_fnmadd_round_ps(__U, __A, __B, __C, _MM_FROUND_TO_NEAREST_INT | _MM_FROUND_NO_EXC);
}
__m512 test_mm512_fnmsub_round_ps(__m512 __A, __m512 __B, __m512 __C) {
  // CHECK-LABEL: @test_mm512_fnmsub_round_ps
  // CHECK: fsub <16 x float> <float -0.000000e+00, float -0.000000e+00, float -0.000000e+00, float -0.000000e+00, float -0.000000e+00, float -0.000000e+00, float -0.000000e+00, float -0.000000e+00, float -0.000000e+00, float -0.000000e+00, float -0.000000e+00, float -0.000000e+00, float -0.000000e+00, float -0.000000e+00, float -0.000000e+00, float -0.000000e+00>, %{{.*}}
  // CHECK: fsub <16 x float> <float -0.000000e+00, float -0.000000e+00, float -0.000000e+00, float -0.000000e+00, float -0.000000e+00, float -0.000000e+00, float -0.000000e+00, float -0.000000e+00, float -0.000000e+00, float -0.000000e+00, float -0.000000e+00, float -0.000000e+00, float -0.000000e+00, float -0.000000e+00, float -0.000000e+00, float -0.000000e+00>, %{{.*}}
  // CHECK: @llvm.x86.avx512.vfmadd.ps.512
  return _mm512_fnmsub_round_ps(__A, __B, __C, _MM_FROUND_TO_NEAREST_INT | _MM_FROUND_NO_EXC);
}
__m512 test_mm512_maskz_fnmsub_round_ps(__mmask16 __U, __m512 __A, __m512 __B, __m512 __C) {
  // CHECK-LABEL: @test_mm512_maskz_fnmsub_round_ps
  // CHECK: fsub <16 x float> <float -0.000000e+00, float -0.000000e+00, float -0.000000e+00, float -0.000000e+00, float -0.000000e+00, float -0.000000e+00, float -0.000000e+00, float -0.000000e+00, float -0.000000e+00, float -0.000000e+00, float -0.000000e+00, float -0.000000e+00, float -0.000000e+00, float -0.000000e+00, float -0.000000e+00, float -0.000000e+00>, %{{.*}}
  // CHECK: fsub <16 x float> <float -0.000000e+00, float -0.000000e+00, float -0.000000e+00, float -0.000000e+00, float -0.000000e+00, float -0.000000e+00, float -0.000000e+00, float -0.000000e+00, float -0.000000e+00, float -0.000000e+00, float -0.000000e+00, float -0.000000e+00, float -0.000000e+00, float -0.000000e+00, float -0.000000e+00, float -0.000000e+00>, %{{.*}}
  // CHECK: @llvm.x86.avx512.vfmadd.ps.512
  // CHECK: bitcast i16 %{{.*}} to <16 x i1>
  // CHECK: select <16 x i1> %{{.*}}, <16 x float> %{{.*}}, <16 x float> zeroinitializer
  return _mm512_maskz_fnmsub_round_ps(__U, __A, __B, __C, _MM_FROUND_TO_NEAREST_INT | _MM_FROUND_NO_EXC);
}
__m512 test_mm512_fmadd_ps(__m512 __A, __m512 __B, __m512 __C) {
  // CHECK-LABEL: @test_mm512_fmadd_ps
  // CHECK: call <16 x float> @llvm.fma.v16f32(<16 x float> %{{.*}}, <16 x float> %{{.*}}, <16 x float> %{{.*}})
  return _mm512_fmadd_ps(__A, __B, __C);
}
__m512 test_mm512_mask_fmadd_ps(__m512 __A, __mmask16 __U, __m512 __B, __m512 __C) {
  // CHECK-LABEL: @test_mm512_mask_fmadd_ps
  // CHECK: call <16 x float> @llvm.fma.v16f32(<16 x float> %{{.*}}, <16 x float> %{{.*}}, <16 x float> %{{.*}})
  return _mm512_mask_fmadd_ps(__A, __U, __B, __C);
}
__m512 test_mm512_mask3_fmadd_ps(__m512 __A, __m512 __B, __m512 __C, __mmask16 __U) {
  // CHECK-LABEL: @test_mm512_mask3_fmadd_ps
  // CHECK: call <16 x float> @llvm.fma.v16f32(<16 x float> %{{.*}}, <16 x float> %{{.*}}, <16 x float> %{{.*}})
  // CHECK: bitcast i16 %{{.*}} to <16 x i1>
  // CHECK: select <16 x i1> %{{.*}}, <16 x float> %{{.*}}, <16 x float> %{{.*}}
  return _mm512_mask3_fmadd_ps(__A, __B, __C, __U);
}
__m512 test_mm512_maskz_fmadd_ps(__mmask16 __U, __m512 __A, __m512 __B, __m512 __C) {
  // CHECK-LABEL: @test_mm512_maskz_fmadd_ps
  // CHECK: call <16 x float> @llvm.fma.v16f32(<16 x float> %{{.*}}, <16 x float> %{{.*}}, <16 x float> %{{.*}})
  // CHECK: bitcast i16 %{{.*}} to <16 x i1>
  // CHECK: select <16 x i1> %{{.*}}, <16 x float> %{{.*}}, <16 x float> zeroinitializer
  return _mm512_maskz_fmadd_ps(__U, __A, __B, __C);
}
__m512 test_mm512_fmsub_ps(__m512 __A, __m512 __B, __m512 __C) {
  // CHECK-LABEL: @test_mm512_fmsub_ps
  // CHECK: fsub <16 x float> <float -0.000000e+00, float -0.000000e+00, float -0.000000e+00, float -0.000000e+00, float -0.000000e+00, float -0.000000e+00, float -0.000000e+00, float -0.000000e+00, float -0.000000e+00, float -0.000000e+00, float -0.000000e+00, float -0.000000e+00, float -0.000000e+00, float -0.000000e+00, float -0.000000e+00, float -0.000000e+00>, %{{.*}}
  // CHECK: call <16 x float> @llvm.fma.v16f32(<16 x float> %{{.*}}, <16 x float> %{{.*}}, <16 x float> %{{.*}})
  return _mm512_fmsub_ps(__A, __B, __C);
}
__m512 test_mm512_mask_fmsub_ps(__m512 __A, __mmask16 __U, __m512 __B, __m512 __C) {
  // CHECK-LABEL: @test_mm512_mask_fmsub_ps
  // CHECK: fsub <16 x float> <float -0.000000e+00, float -0.000000e+00, float -0.000000e+00, float -0.000000e+00, float -0.000000e+00, float -0.000000e+00, float -0.000000e+00, float -0.000000e+00, float -0.000000e+00, float -0.000000e+00, float -0.000000e+00, float -0.000000e+00, float -0.000000e+00, float -0.000000e+00, float -0.000000e+00, float -0.000000e+00>, %{{.*}}
  // CHECK: call <16 x float> @llvm.fma.v16f32(<16 x float> %{{.*}}, <16 x float> %{{.*}}, <16 x float> %{{.*}})
  // CHECK: bitcast i16 %{{.*}} to <16 x i1>
  // CHECK: select <16 x i1> %{{.*}}, <16 x float> %{{.*}}, <16 x float> %{{.*}}
  return _mm512_mask_fmsub_ps(__A, __U, __B, __C);
}
__m512 test_mm512_maskz_fmsub_ps(__mmask16 __U, __m512 __A, __m512 __B, __m512 __C) {
  // CHECK-LABEL: @test_mm512_maskz_fmsub_ps
  // CHECK: fsub <16 x float> <float -0.000000e+00, float -0.000000e+00, float -0.000000e+00, float -0.000000e+00, float -0.000000e+00, float -0.000000e+00, float -0.000000e+00, float -0.000000e+00, float -0.000000e+00, float -0.000000e+00, float -0.000000e+00, float -0.000000e+00, float -0.000000e+00, float -0.000000e+00, float -0.000000e+00, float -0.000000e+00>, %{{.*}}
  // CHECK: call <16 x float> @llvm.fma.v16f32(<16 x float> %{{.*}}, <16 x float> %{{.*}}, <16 x float> %{{.*}})
  // CHECK: bitcast i16 %{{.*}} to <16 x i1>
  // CHECK: select <16 x i1> %{{.*}}, <16 x float> %{{.*}}, <16 x float> zeroinitializer
  return _mm512_maskz_fmsub_ps(__U, __A, __B, __C);
}
__m512 test_mm512_fnmadd_ps(__m512 __A, __m512 __B, __m512 __C) {
  // CHECK-LABEL: @test_mm512_fnmadd_ps
  // CHECK: fsub <16 x float> <float -0.000000e+00, float -0.000000e+00, float -0.000000e+00, float -0.000000e+00, float -0.000000e+00, float -0.000000e+00, float -0.000000e+00, float -0.000000e+00, float -0.000000e+00, float -0.000000e+00, float -0.000000e+00, float -0.000000e+00, float -0.000000e+00, float -0.000000e+00, float -0.000000e+00, float -0.000000e+00>, %{{.*}}
  // CHECK: call <16 x float> @llvm.fma.v16f32(<16 x float> %{{.*}}, <16 x float> %{{.*}}, <16 x float> %{{.*}})
  return _mm512_fnmadd_ps(__A, __B, __C);
}
__m512 test_mm512_mask3_fnmadd_ps(__m512 __A, __m512 __B, __m512 __C, __mmask16 __U) {
  // CHECK-LABEL: @test_mm512_mask3_fnmadd_ps
  // CHECK: fsub <16 x float> <float -0.000000e+00, float -0.000000e+00, float -0.000000e+00, float -0.000000e+00, float -0.000000e+00, float -0.000000e+00, float -0.000000e+00, float -0.000000e+00, float -0.000000e+00, float -0.000000e+00, float -0.000000e+00, float -0.000000e+00, float -0.000000e+00, float -0.000000e+00, float -0.000000e+00, float -0.000000e+00>, %{{.*}}
  // CHECK: call <16 x float> @llvm.fma.v16f32(<16 x float> %{{.*}}, <16 x float> %{{.*}}, <16 x float> %{{.*}})
  // CHECK: bitcast i16 %{{.*}} to <16 x i1>
  // CHECK: select <16 x i1> %{{.*}}, <16 x float> %{{.*}}, <16 x float> %{{.*}}
  return _mm512_mask3_fnmadd_ps(__A, __B, __C, __U);
}
__m512 test_mm512_maskz_fnmadd_ps(__mmask16 __U, __m512 __A, __m512 __B, __m512 __C) {
  // CHECK-LABEL: @test_mm512_maskz_fnmadd_ps
  // CHECK: fsub <16 x float> <float -0.000000e+00, float -0.000000e+00, float -0.000000e+00, float -0.000000e+00, float -0.000000e+00, float -0.000000e+00, float -0.000000e+00, float -0.000000e+00, float -0.000000e+00, float -0.000000e+00, float -0.000000e+00, float -0.000000e+00, float -0.000000e+00, float -0.000000e+00, float -0.000000e+00, float -0.000000e+00>, %{{.*}}
  // CHECK: call <16 x float> @llvm.fma.v16f32(<16 x float> %{{.*}}, <16 x float> %{{.*}}, <16 x float> %{{.*}})
  // CHECK: bitcast i16 %{{.*}} to <16 x i1>
  // CHECK: select <16 x i1> %{{.*}}, <16 x float> %{{.*}}, <16 x float> zeroinitializer
  return _mm512_maskz_fnmadd_ps(__U, __A, __B, __C);
}
__m512 test_mm512_fnmsub_ps(__m512 __A, __m512 __B, __m512 __C) {
  // CHECK-LABEL: @test_mm512_fnmsub_ps
  // CHECK: fsub <16 x float> <float -0.000000e+00, float -0.000000e+00, float -0.000000e+00, float -0.000000e+00, float -0.000000e+00, float -0.000000e+00, float -0.000000e+00, float -0.000000e+00, float -0.000000e+00, float -0.000000e+00, float -0.000000e+00, float -0.000000e+00, float -0.000000e+00, float -0.000000e+00, float -0.000000e+00, float -0.000000e+00>, %{{.*}}
  // CHECK: fsub <16 x float> <float -0.000000e+00, float -0.000000e+00, float -0.000000e+00, float -0.000000e+00, float -0.000000e+00, float -0.000000e+00, float -0.000000e+00, float -0.000000e+00, float -0.000000e+00, float -0.000000e+00, float -0.000000e+00, float -0.000000e+00, float -0.000000e+00, float -0.000000e+00, float -0.000000e+00, float -0.000000e+00>, %{{.*}}
  // CHECK: call <16 x float> @llvm.fma.v16f32(<16 x float> %{{.*}}, <16 x float> %{{.*}}, <16 x float> %{{.*}})
  return _mm512_fnmsub_ps(__A, __B, __C);
}
__m512 test_mm512_maskz_fnmsub_ps(__mmask16 __U, __m512 __A, __m512 __B, __m512 __C) {
  // CHECK-LABEL: @test_mm512_maskz_fnmsub_ps
  // CHECK: fsub <16 x float> <float -0.000000e+00, float -0.000000e+00, float -0.000000e+00, float -0.000000e+00, float -0.000000e+00, float -0.000000e+00, float -0.000000e+00, float -0.000000e+00, float -0.000000e+00, float -0.000000e+00, float -0.000000e+00, float -0.000000e+00, float -0.000000e+00, float -0.000000e+00, float -0.000000e+00, float -0.000000e+00>, %{{.*}}
  // CHECK: fsub <16 x float> <float -0.000000e+00, float -0.000000e+00, float -0.000000e+00, float -0.000000e+00, float -0.000000e+00, float -0.000000e+00, float -0.000000e+00, float -0.000000e+00, float -0.000000e+00, float -0.000000e+00, float -0.000000e+00, float -0.000000e+00, float -0.000000e+00, float -0.000000e+00, float -0.000000e+00, float -0.000000e+00>, %{{.*}}
  // CHECK: call <16 x float> @llvm.fma.v16f32(<16 x float> %{{.*}}, <16 x float> %{{.*}}, <16 x float> %{{.*}})
  // CHECK: bitcast i16 %{{.*}} to <16 x i1>
  // CHECK: select <16 x i1> %{{.*}}, <16 x float> %{{.*}}, <16 x float> zeroinitializer
  return _mm512_maskz_fnmsub_ps(__U, __A, __B, __C);
}
__m512d test_mm512_fmaddsub_round_pd(__m512d __A, __m512d __B, __m512d __C) {
  // CHECK-LABEL: @test_mm512_fmaddsub_round_pd
  // CHECK: @llvm.x86.avx512.vfmaddsub.pd.512
  return _mm512_fmaddsub_round_pd(__A, __B, __C, _MM_FROUND_TO_NEAREST_INT | _MM_FROUND_NO_EXC);
}
__m512d test_mm512_mask_fmaddsub_round_pd(__m512d __A, __mmask8 __U, __m512d __B, __m512d __C) {
  // CHECK-LABEL: @test_mm512_mask_fmaddsub_round_pd
  // CHECK: @llvm.x86.avx512.vfmaddsub.pd.512
  // CHECK: bitcast i8 %{{.*}} to <8 x i1>
  // CHECK: select <8 x i1> %{{.*}}, <8 x double> %{{.*}}, <8 x double> %{{.*}}
  return _mm512_mask_fmaddsub_round_pd(__A, __U, __B, __C, _MM_FROUND_TO_NEAREST_INT | _MM_FROUND_NO_EXC);
}
__m512d test_mm512_mask3_fmaddsub_round_pd(__m512d __A, __m512d __B, __m512d __C, __mmask8 __U) {
  // CHECK-LABEL: @test_mm512_mask3_fmaddsub_round_pd
  // CHECK: @llvm.x86.avx512.vfmaddsub.pd.512
  // CHECK: bitcast i8 %{{.*}} to <8 x i1>
  // CHECK: select <8 x i1> %{{.*}}, <8 x double> %{{.*}}, <8 x double> %{{.*}}
  return _mm512_mask3_fmaddsub_round_pd(__A, __B, __C, __U, _MM_FROUND_TO_NEAREST_INT | _MM_FROUND_NO_EXC);
}
__m512d test_mm512_maskz_fmaddsub_round_pd(__mmask8 __U, __m512d __A, __m512d __B, __m512d __C) {
  // CHECK-LABEL: @test_mm512_maskz_fmaddsub_round_pd
  // CHECK: @llvm.x86.avx512.vfmaddsub.pd.512
  // CHECK: bitcast i8 %{{.*}} to <8 x i1>
  // CHECK: select <8 x i1> %{{.*}}, <8 x double> %{{.*}}, <8 x double> zeroinitializer
  return _mm512_maskz_fmaddsub_round_pd(__U, __A, __B, __C, _MM_FROUND_TO_NEAREST_INT | _MM_FROUND_NO_EXC);
}
__m512d test_mm512_fmsubadd_round_pd(__m512d __A, __m512d __B, __m512d __C) {
  // CHECK-LABEL: @test_mm512_fmsubadd_round_pd
  // CHECK: fsub <8 x double> <double -0.000000e+00, double -0.000000e+00, double -0.000000e+00, double -0.000000e+00, double -0.000000e+00, double -0.000000e+00, double -0.000000e+00, double -0.000000e+00>, %{{.*}}
  // CHECK: @llvm.x86.avx512.vfmaddsub.pd.512
  return _mm512_fmsubadd_round_pd(__A, __B, __C, _MM_FROUND_TO_NEAREST_INT | _MM_FROUND_NO_EXC);
}
__m512d test_mm512_mask_fmsubadd_round_pd(__m512d __A, __mmask8 __U, __m512d __B, __m512d __C) {
  // CHECK-LABEL: @test_mm512_mask_fmsubadd_round_pd
  // CHECK: fsub <8 x double> <double -0.000000e+00, double -0.000000e+00, double -0.000000e+00, double -0.000000e+00, double -0.000000e+00, double -0.000000e+00, double -0.000000e+00, double -0.000000e+00>, %{{.*}}
  // CHECK: @llvm.x86.avx512.vfmaddsub.pd.512
  // CHECK: bitcast i8 %{{.*}} to <8 x i1>
  // CHECK: select <8 x i1> %{{.*}}, <8 x double> %{{.*}}, <8 x double> %{{.*}}
  return _mm512_mask_fmsubadd_round_pd(__A, __U, __B, __C, _MM_FROUND_TO_NEAREST_INT | _MM_FROUND_NO_EXC);
}
__m512d test_mm512_maskz_fmsubadd_round_pd(__mmask8 __U, __m512d __A, __m512d __B, __m512d __C) {
  // CHECK-LABEL: @test_mm512_maskz_fmsubadd_round_pd
  // CHECK: fsub <8 x double> <double -0.000000e+00, double -0.000000e+00, double -0.000000e+00, double -0.000000e+00, double -0.000000e+00, double -0.000000e+00, double -0.000000e+00, double -0.000000e+00>, %{{.*}}
  // CHECK: @llvm.x86.avx512.vfmaddsub.pd.512
  // CHECK: bitcast i8 %{{.*}} to <8 x i1>
  // CHECK: select <8 x i1> %{{.*}}, <8 x double> %{{.*}}, <8 x double> zeroinitializer
  return _mm512_maskz_fmsubadd_round_pd(__U, __A, __B, __C, _MM_FROUND_TO_NEAREST_INT | _MM_FROUND_NO_EXC);
}
__m512d test_mm512_fmaddsub_pd(__m512d __A, __m512d __B, __m512d __C) {
  // CHECK-LABEL: @test_mm512_fmaddsub_pd
  // CHECK: [[ADD:%.+]] = call <8 x double> @llvm.fma.v8f64(<8 x double> %{{.*}}, <8 x double> %{{.*}}, <8 x double> %{{.*}})
  // CHECK: [[NEG:%.+]] = fsub <8 x double> <double -0.000000e+00, double -0.000000e+00, double -0.000000e+00, double -0.000000e+00, double -0.000000e+00, double -0.000000e+00, double -0.000000e+00, double -0.000000e+00>, %{{.*}}
  // CHECK: [[SUB:%.+]] = call <8 x double> @llvm.fma.v8f64(<8 x double> %{{.*}}, <8 x double> %{{.*}}, <8 x double> [[NEG]]
  // CHECK: shufflevector <8 x double> [[SUB]], <8 x double> [[ADD]], <8 x i32> <i32 0, i32 9, i32 2, i32 11, i32 4, i32 13, i32 6, i32 15>
  return _mm512_fmaddsub_pd(__A, __B, __C);
}
__m512d test_mm512_mask_fmaddsub_pd(__m512d __A, __mmask8 __U, __m512d __B, __m512d __C) {
  // CHECK-LABEL: @test_mm512_mask_fmaddsub_pd
  // CHECK: [[ADD:%.+]] = call <8 x double> @llvm.fma.v8f64(<8 x double> %{{.*}}, <8 x double> %{{.*}}, <8 x double> %{{.*}})
  // CHECK: [[NEG:%.+]] = fsub <8 x double> <double -0.000000e+00, double -0.000000e+00, double -0.000000e+00, double -0.000000e+00, double -0.000000e+00, double -0.000000e+00, double -0.000000e+00, double -0.000000e+00>, %{{.*}}
  // CHECK: [[SUB:%.+]] = call <8 x double> @llvm.fma.v8f64(<8 x double> %{{.*}}, <8 x double> %{{.*}}, <8 x double> [[NEG]]
  // CHECK: shufflevector <8 x double> [[SUB]], <8 x double> [[ADD]], <8 x i32> <i32 0, i32 9, i32 2, i32 11, i32 4, i32 13, i32 6, i32 15>
  // CHECK: bitcast i8 %{{.*}} to <8 x i1>
  // CHECK: select <8 x i1> %{{.*}}, <8 x double> %{{.*}}, <8 x double> %{{.*}}
  return _mm512_mask_fmaddsub_pd(__A, __U, __B, __C);
}
__m512d test_mm512_mask3_fmaddsub_pd(__m512d __A, __m512d __B, __m512d __C, __mmask8 __U) {
  // CHECK-LABEL: @test_mm512_mask3_fmaddsub_pd
  // CHECK: [[ADD:%.+]] = call <8 x double> @llvm.fma.v8f64(<8 x double> %{{.*}}, <8 x double> %{{.*}}, <8 x double> %{{.*}})
  // CHECK: [[NEG:%.+]] = fsub <8 x double> <double -0.000000e+00, double -0.000000e+00, double -0.000000e+00, double -0.000000e+00, double -0.000000e+00, double -0.000000e+00, double -0.000000e+00, double -0.000000e+00>, %{{.*}}
  // CHECK: [[SUB:%.+]] = call <8 x double> @llvm.fma.v8f64(<8 x double> %{{.*}}, <8 x double> %{{.*}}, <8 x double> [[NEG]]
  // CHECK: shufflevector <8 x double> [[SUB]], <8 x double> [[ADD]], <8 x i32> <i32 0, i32 9, i32 2, i32 11, i32 4, i32 13, i32 6, i32 15>
  // CHECK: bitcast i8 %{{.*}} to <8 x i1>
  // CHECK: select <8 x i1> %{{.*}}, <8 x double> %{{.*}}, <8 x double> %{{.*}}
  return _mm512_mask3_fmaddsub_pd(__A, __B, __C, __U);
}
__m512d test_mm512_maskz_fmaddsub_pd(__mmask8 __U, __m512d __A, __m512d __B, __m512d __C) {
  // CHECK-LABEL: @test_mm512_maskz_fmaddsub_pd
  // CHECK: [[ADD:%.+]] = call <8 x double> @llvm.fma.v8f64(<8 x double> %{{.*}}, <8 x double> %{{.*}}, <8 x double> %{{.*}})
  // CHECK: [[NEG:%.+]] = fsub <8 x double> <double -0.000000e+00, double -0.000000e+00, double -0.000000e+00, double -0.000000e+00, double -0.000000e+00, double -0.000000e+00, double -0.000000e+00, double -0.000000e+00>, %{{.*}}
  // CHECK: [[SUB:%.+]] = call <8 x double> @llvm.fma.v8f64(<8 x double> %{{.*}}, <8 x double> %{{.*}}, <8 x double> [[NEG]]
  // CHECK: shufflevector <8 x double> [[SUB]], <8 x double> [[ADD]], <8 x i32> <i32 0, i32 9, i32 2, i32 11, i32 4, i32 13, i32 6, i32 15>
  // CHECK: bitcast i8 %{{.*}} to <8 x i1>
  // CHECK: select <8 x i1> %{{.*}}, <8 x double> %{{.*}}, <8 x double> zeroinitializer
  return _mm512_maskz_fmaddsub_pd(__U, __A, __B, __C);
}
__m512d test_mm512_fmsubadd_pd(__m512d __A, __m512d __B, __m512d __C) {
  // CHECK-LABEL: @test_mm512_fmsubadd_pd
  // CHECK: [[NEG:%.+]] = fsub <8 x double> <double -0.000000e+00, double -0.000000e+00, double -0.000000e+00, double -0.000000e+00, double -0.000000e+00, double -0.000000e+00, double -0.000000e+00, double -0.000000e+00>, %{{.*}}
  // CHECK: [[SUB:%.+]] = call <8 x double> @llvm.fma.v8f64(<8 x double> %{{.*}}, <8 x double> %{{.*}}, <8 x double> [[NEG]]
  // CHECK: [[ADD:%.+]] = call <8 x double> @llvm.fma.v8f64(<8 x double> %{{.*}}, <8 x double> %{{.*}}, <8 x double> %{{.*}})
  // CHECK: shufflevector <8 x double> [[ADD]], <8 x double> [[SUB]], <8 x i32> <i32 0, i32 9, i32 2, i32 11, i32 4, i32 13, i32 6, i32 15>
  return _mm512_fmsubadd_pd(__A, __B, __C);
}
__m512d test_mm512_mask_fmsubadd_pd(__m512d __A, __mmask8 __U, __m512d __B, __m512d __C) {
  // CHECK-LABEL: @test_mm512_mask_fmsubadd_pd
  // CHECK: [[NEG:%.+]] = fsub <8 x double> <double -0.000000e+00, double -0.000000e+00, double -0.000000e+00, double -0.000000e+00, double -0.000000e+00, double -0.000000e+00, double -0.000000e+00, double -0.000000e+00>, %{{.*}}
  // CHECK: [[SUB:%.+]] = call <8 x double> @llvm.fma.v8f64(<8 x double> %{{.*}}, <8 x double> %{{.*}}, <8 x double> [[NEG]]
  // CHECK: [[ADD:%.+]] = call <8 x double> @llvm.fma.v8f64(<8 x double> %{{.*}}, <8 x double> %{{.*}}, <8 x double> %{{.*}})
  // CHECK: shufflevector <8 x double> [[ADD]], <8 x double> [[SUB]], <8 x i32> <i32 0, i32 9, i32 2, i32 11, i32 4, i32 13, i32 6, i32 15>
  // CHECK: bitcast i8 %{{.*}} to <8 x i1>
  // CHECK: select <8 x i1> %{{.*}}, <8 x double> %{{.*}}, <8 x double> %{{.*}}
  return _mm512_mask_fmsubadd_pd(__A, __U, __B, __C);
}
__m512d test_mm512_maskz_fmsubadd_pd(__mmask8 __U, __m512d __A, __m512d __B, __m512d __C) {
  // CHECK-LABEL: @test_mm512_maskz_fmsubadd_pd
  // CHECK: [[NEG:%.+]] = fsub <8 x double> <double -0.000000e+00, double -0.000000e+00, double -0.000000e+00, double -0.000000e+00, double -0.000000e+00, double -0.000000e+00, double -0.000000e+00, double -0.000000e+00>, %{{.*}}
  // CHECK: [[SUB:%.+]] = call <8 x double> @llvm.fma.v8f64(<8 x double> %{{.*}}, <8 x double> %{{.*}}, <8 x double> [[NEG]]
  // CHECK: [[ADD:%.+]] = call <8 x double> @llvm.fma.v8f64(<8 x double> %{{.*}}, <8 x double> %{{.*}}, <8 x double> %{{.*}})
  // CHECK: shufflevector <8 x double> [[ADD]], <8 x double> [[SUB]], <8 x i32> <i32 0, i32 9, i32 2, i32 11, i32 4, i32 13, i32 6, i32 15>
  // CHECK: bitcast i8 %{{.*}} to <8 x i1>
  // CHECK: select <8 x i1> %{{.*}}, <8 x double> %{{.*}}, <8 x double> zeroinitializer
  return _mm512_maskz_fmsubadd_pd(__U, __A, __B, __C);
}
__m512 test_mm512_fmaddsub_round_ps(__m512 __A, __m512 __B, __m512 __C) {
  // CHECK-LABEL: @test_mm512_fmaddsub_round_ps
  // CHECK: @llvm.x86.avx512.vfmaddsub.ps.512
  return _mm512_fmaddsub_round_ps(__A, __B, __C, _MM_FROUND_TO_NEAREST_INT | _MM_FROUND_NO_EXC);
}
__m512 test_mm512_mask_fmaddsub_round_ps(__m512 __A, __mmask16 __U, __m512 __B, __m512 __C) {
  // CHECK-LABEL: @test_mm512_mask_fmaddsub_round_ps
  // CHECK: @llvm.x86.avx512.vfmaddsub.ps.512
  // CHECK: bitcast i16 %{{.*}} to <16 x i1>
  // CHECK: select <16 x i1> %{{.*}}, <16 x float> %{{.*}}, <16 x float> %{{.*}}
  return _mm512_mask_fmaddsub_round_ps(__A, __U, __B, __C, _MM_FROUND_TO_NEAREST_INT | _MM_FROUND_NO_EXC);
}
__m512 test_mm512_mask3_fmaddsub_round_ps(__m512 __A, __m512 __B, __m512 __C, __mmask16 __U) {
  // CHECK-LABEL: @test_mm512_mask3_fmaddsub_round_ps
  // CHECK: @llvm.x86.avx512.vfmaddsub.ps.512
  // CHECK: bitcast i16 %{{.*}} to <16 x i1>
  // CHECK: select <16 x i1> %{{.*}}, <16 x float> %{{.*}}, <16 x float> %{{.*}}
  return _mm512_mask3_fmaddsub_round_ps(__A, __B, __C, __U, _MM_FROUND_TO_NEAREST_INT | _MM_FROUND_NO_EXC);
}
__m512 test_mm512_maskz_fmaddsub_round_ps(__mmask16 __U, __m512 __A, __m512 __B, __m512 __C) {
  // CHECK-LABEL: @test_mm512_maskz_fmaddsub_round_ps
  // CHECK: @llvm.x86.avx512.vfmaddsub.ps.512
  // CHECK: bitcast i16 %{{.*}} to <16 x i1>
  // CHECK: select <16 x i1> %{{.*}}, <16 x float> %{{.*}}, <16 x float> zeroinitializer
  return _mm512_maskz_fmaddsub_round_ps(__U, __A, __B, __C, _MM_FROUND_TO_NEAREST_INT | _MM_FROUND_NO_EXC);
}
__m512 test_mm512_fmsubadd_round_ps(__m512 __A, __m512 __B, __m512 __C) {
  // CHECK-LABEL: @test_mm512_fmsubadd_round_ps
  // CHECK: fsub <16 x float> <float -0.000000e+00, float -0.000000e+00, float -0.000000e+00, float -0.000000e+00, float -0.000000e+00, float -0.000000e+00, float -0.000000e+00, float -0.000000e+00, float -0.000000e+00, float -0.000000e+00, float -0.000000e+00, float -0.000000e+00, float -0.000000e+00, float -0.000000e+00, float -0.000000e+00, float -0.000000e+00>, %{{.*}}
  // CHECK: @llvm.x86.avx512.vfmaddsub.ps.512
  return _mm512_fmsubadd_round_ps(__A, __B, __C, _MM_FROUND_TO_NEAREST_INT | _MM_FROUND_NO_EXC);
}
__m512 test_mm512_mask_fmsubadd_round_ps(__m512 __A, __mmask16 __U, __m512 __B, __m512 __C) {
  // CHECK-LABEL: @test_mm512_mask_fmsubadd_round_ps
  // CHECK: fsub <16 x float> <float -0.000000e+00, float -0.000000e+00, float -0.000000e+00, float -0.000000e+00, float -0.000000e+00, float -0.000000e+00, float -0.000000e+00, float -0.000000e+00, float -0.000000e+00, float -0.000000e+00, float -0.000000e+00, float -0.000000e+00, float -0.000000e+00, float -0.000000e+00, float -0.000000e+00, float -0.000000e+00>, %{{.*}}
  // CHECK: @llvm.x86.avx512.vfmaddsub.ps.512
  // CHECK: bitcast i16 %{{.*}} to <16 x i1>
  // CHECK: select <16 x i1> %{{.*}}, <16 x float> %{{.*}}, <16 x float> %{{.*}}
  return _mm512_mask_fmsubadd_round_ps(__A, __U, __B, __C, _MM_FROUND_TO_NEAREST_INT | _MM_FROUND_NO_EXC);
}
__m512 test_mm512_maskz_fmsubadd_round_ps(__mmask16 __U, __m512 __A, __m512 __B, __m512 __C) {
  // CHECK-LABEL: @test_mm512_maskz_fmsubadd_round_ps
  // CHECK: fsub <16 x float> <float -0.000000e+00, float -0.000000e+00, float -0.000000e+00, float -0.000000e+00, float -0.000000e+00, float -0.000000e+00, float -0.000000e+00, float -0.000000e+00, float -0.000000e+00, float -0.000000e+00, float -0.000000e+00, float -0.000000e+00, float -0.000000e+00, float -0.000000e+00, float -0.000000e+00, float -0.000000e+00>, %{{.*}}
  // CHECK: @llvm.x86.avx512.vfmaddsub.ps.512
  // CHECK: bitcast i16 %{{.*}} to <16 x i1>
  // CHECK: select <16 x i1> %{{.*}}, <16 x float> %{{.*}}, <16 x float> zeroinitializer
  return _mm512_maskz_fmsubadd_round_ps(__U, __A, __B, __C, _MM_FROUND_TO_NEAREST_INT | _MM_FROUND_NO_EXC);
}
__m512 test_mm512_fmaddsub_ps(__m512 __A, __m512 __B, __m512 __C) {
  // CHECK-LABEL: @test_mm512_fmaddsub_ps
  // CHECK: [[ADD:%.+]] = call <16 x float> @llvm.fma.v16f32(<16 x float> %{{.*}}, <16 x float> %{{.*}}, <16 x float> %{{.*}})
  // CHECK: [[NEG:%.+]] = fsub <16 x float> <float -0.000000e+00, float -0.000000e+00, float -0.000000e+00, float -0.000000e+00, float -0.000000e+00, float -0.000000e+00, float -0.000000e+00, float -0.000000e+00, float -0.000000e+00, float -0.000000e+00, float -0.000000e+00, float -0.000000e+00, float -0.000000e+00, float -0.000000e+00, float -0.000000e+00, float -0.000000e+00>, %{{.*}}
  // CHECK: [[SUB:%.+]] = call <16 x float> @llvm.fma.v16f32(<16 x float> %{{.*}}, <16 x float> %{{.*}}, <16 x float> [[NEG]]
  // CHECK: shufflevector <16 x float> [[SUB]], <16 x float> [[ADD]], <16 x i32> <i32 0, i32 17, i32 2, i32 19, i32 4, i32 21, i32 6, i32 23, i32 8, i32 25, i32 10, i32 27, i32 12, i32 29, i32 14, i32 31>
  return _mm512_fmaddsub_ps(__A, __B, __C);
}
__m512 test_mm512_mask_fmaddsub_ps(__m512 __A, __mmask16 __U, __m512 __B, __m512 __C) {
  // CHECK-LABEL: @test_mm512_mask_fmaddsub_ps
  // CHECK: [[ADD:%.+]] = call <16 x float> @llvm.fma.v16f32(<16 x float> %{{.*}}, <16 x float> %{{.*}}, <16 x float> %{{.*}})
  // CHECK: [[NEG:%.+]] = fsub <16 x float> <float -0.000000e+00, float -0.000000e+00, float -0.000000e+00, float -0.000000e+00, float -0.000000e+00, float -0.000000e+00, float -0.000000e+00, float -0.000000e+00, float -0.000000e+00, float -0.000000e+00, float -0.000000e+00, float -0.000000e+00, float -0.000000e+00, float -0.000000e+00, float -0.000000e+00, float -0.000000e+00>, %{{.*}}
  // CHECK: [[SUB:%.+]] = call <16 x float> @llvm.fma.v16f32(<16 x float> %{{.*}}, <16 x float> %{{.*}}, <16 x float> [[NEG]]
  // CHECK: shufflevector <16 x float> [[SUB]], <16 x float> [[ADD]], <16 x i32> <i32 0, i32 17, i32 2, i32 19, i32 4, i32 21, i32 6, i32 23, i32 8, i32 25, i32 10, i32 27, i32 12, i32 29, i32 14, i32 31>
  // CHECK: bitcast i16 %{{.*}} to <16 x i1>
  // CHECK: select <16 x i1> %{{.*}}, <16 x float> %{{.*}}, <16 x float> %{{.*}}
  return _mm512_mask_fmaddsub_ps(__A, __U, __B, __C);
}
__m512 test_mm512_mask3_fmaddsub_ps(__m512 __A, __m512 __B, __m512 __C, __mmask16 __U) {
  // CHECK-LABEL: @test_mm512_mask3_fmaddsub_ps
  // CHECK: [[ADD:%.+]] = call <16 x float> @llvm.fma.v16f32(<16 x float> %{{.*}}, <16 x float> %{{.*}}, <16 x float> %{{.*}})
  // CHECK: [[NEG:%.+]] = fsub <16 x float> <float -0.000000e+00, float -0.000000e+00, float -0.000000e+00, float -0.000000e+00, float -0.000000e+00, float -0.000000e+00, float -0.000000e+00, float -0.000000e+00, float -0.000000e+00, float -0.000000e+00, float -0.000000e+00, float -0.000000e+00, float -0.000000e+00, float -0.000000e+00, float -0.000000e+00, float -0.000000e+00>, %{{.*}}
  // CHECK: [[SUB:%.+]] = call <16 x float> @llvm.fma.v16f32(<16 x float> %{{.*}}, <16 x float> %{{.*}}, <16 x float> [[NEG]]
  // CHECK: shufflevector <16 x float> [[SUB]], <16 x float> [[ADD]], <16 x i32> <i32 0, i32 17, i32 2, i32 19, i32 4, i32 21, i32 6, i32 23, i32 8, i32 25, i32 10, i32 27, i32 12, i32 29, i32 14, i32 31>
  // CHECK: bitcast i16 %{{.*}} to <16 x i1>
  // CHECK: select <16 x i1> %{{.*}}, <16 x float> %{{.*}}, <16 x float> %{{.*}}
  return _mm512_mask3_fmaddsub_ps(__A, __B, __C, __U);
}
__m512 test_mm512_maskz_fmaddsub_ps(__mmask16 __U, __m512 __A, __m512 __B, __m512 __C) {
  // CHECK-LABEL: @test_mm512_maskz_fmaddsub_ps
  // CHECK: [[ADD:%.+]] = call <16 x float> @llvm.fma.v16f32(<16 x float> %{{.*}}, <16 x float> %{{.*}}, <16 x float> %{{.*}})
  // CHECK: [[NEG:%.+]] = fsub <16 x float> <float -0.000000e+00, float -0.000000e+00, float -0.000000e+00, float -0.000000e+00, float -0.000000e+00, float -0.000000e+00, float -0.000000e+00, float -0.000000e+00, float -0.000000e+00, float -0.000000e+00, float -0.000000e+00, float -0.000000e+00, float -0.000000e+00, float -0.000000e+00, float -0.000000e+00, float -0.000000e+00>, %{{.*}}
  // CHECK: [[SUB:%.+]] = call <16 x float> @llvm.fma.v16f32(<16 x float> %{{.*}}, <16 x float> %{{.*}}, <16 x float> [[NEG]]
  // CHECK: shufflevector <16 x float> [[SUB]], <16 x float> [[ADD]], <16 x i32> <i32 0, i32 17, i32 2, i32 19, i32 4, i32 21, i32 6, i32 23, i32 8, i32 25, i32 10, i32 27, i32 12, i32 29, i32 14, i32 31>
  // CHECK: bitcast i16 %{{.*}} to <16 x i1>
  // CHECK: select <16 x i1> %{{.*}}, <16 x float> %{{.*}}, <16 x float> zeroinitializer
  return _mm512_maskz_fmaddsub_ps(__U, __A, __B, __C);
}
__m512 test_mm512_fmsubadd_ps(__m512 __A, __m512 __B, __m512 __C) {
  // CHECK-LABEL: @test_mm512_fmsubadd_ps
  // CHECK: [[NEG:%.+]] = fsub <16 x float> <float -0.000000e+00, float -0.000000e+00, float -0.000000e+00, float -0.000000e+00, float -0.000000e+00, float -0.000000e+00, float -0.000000e+00, float -0.000000e+00, float -0.000000e+00, float -0.000000e+00, float -0.000000e+00, float -0.000000e+00, float -0.000000e+00, float -0.000000e+00, float -0.000000e+00, float -0.000000e+00>, %{{.*}}
  // CHECK: [[SUB:%.+]] = call <16 x float> @llvm.fma.v16f32(<16 x float> %{{.*}}, <16 x float> %{{.*}}, <16 x float> [[NEG]]
  // CHECK: [[ADD:%.+]] = call <16 x float> @llvm.fma.v16f32(<16 x float> %{{.*}}, <16 x float> %{{.*}}, <16 x float> %{{.*}})
  // CHECK: shufflevector <16 x float> [[ADD]], <16 x float> [[SUB]], <16 x i32> <i32 0, i32 17, i32 2, i32 19, i32 4, i32 21, i32 6, i32 23, i32 8, i32 25, i32 10, i32 27, i32 12, i32 29, i32 14, i32 31>
  return _mm512_fmsubadd_ps(__A, __B, __C);
}
__m512 test_mm512_mask_fmsubadd_ps(__m512 __A, __mmask16 __U, __m512 __B, __m512 __C) {
  // CHECK-LABEL: @test_mm512_mask_fmsubadd_ps
  // CHECK: [[NEG:%.+]] = fsub <16 x float> <float -0.000000e+00, float -0.000000e+00, float -0.000000e+00, float -0.000000e+00, float -0.000000e+00, float -0.000000e+00, float -0.000000e+00, float -0.000000e+00, float -0.000000e+00, float -0.000000e+00, float -0.000000e+00, float -0.000000e+00, float -0.000000e+00, float -0.000000e+00, float -0.000000e+00, float -0.000000e+00>, %{{.*}}
  // CHECK: [[SUB:%.+]] = call <16 x float> @llvm.fma.v16f32(<16 x float> %{{.*}}, <16 x float> %{{.*}}, <16 x float> [[NEG]]
  // CHECK: [[ADD:%.+]] = call <16 x float> @llvm.fma.v16f32(<16 x float> %{{.*}}, <16 x float> %{{.*}}, <16 x float> %{{.*}})
  // CHECK: shufflevector <16 x float> [[ADD]], <16 x float> [[SUB]], <16 x i32> <i32 0, i32 17, i32 2, i32 19, i32 4, i32 21, i32 6, i32 23, i32 8, i32 25, i32 10, i32 27, i32 12, i32 29, i32 14, i32 31>
  // CHECK: bitcast i16 %{{.*}} to <16 x i1>
  // CHECK: select <16 x i1> %{{.*}}, <16 x float> %{{.*}}, <16 x float> %{{.*}}
  return _mm512_mask_fmsubadd_ps(__A, __U, __B, __C);
}
__m512 test_mm512_maskz_fmsubadd_ps(__mmask16 __U, __m512 __A, __m512 __B, __m512 __C) {
  // CHECK-LABEL: @test_mm512_maskz_fmsubadd_ps
  // CHECK: [[NEG:%.+]] = fsub <16 x float> <float -0.000000e+00, float -0.000000e+00, float -0.000000e+00, float -0.000000e+00, float -0.000000e+00, float -0.000000e+00, float -0.000000e+00, float -0.000000e+00, float -0.000000e+00, float -0.000000e+00, float -0.000000e+00, float -0.000000e+00, float -0.000000e+00, float -0.000000e+00, float -0.000000e+00, float -0.000000e+00>, %{{.*}}
  // CHECK: [[SUB:%.+]] = call <16 x float> @llvm.fma.v16f32(<16 x float> %{{.*}}, <16 x float> %{{.*}}, <16 x float> [[NEG]]
  // CHECK: [[ADD:%.+]] = call <16 x float> @llvm.fma.v16f32(<16 x float> %{{.*}}, <16 x float> %{{.*}}, <16 x float> %{{.*}})
  // CHECK: shufflevector <16 x float> [[ADD]], <16 x float> [[SUB]], <16 x i32> <i32 0, i32 17, i32 2, i32 19, i32 4, i32 21, i32 6, i32 23, i32 8, i32 25, i32 10, i32 27, i32 12, i32 29, i32 14, i32 31>
  // CHECK: bitcast i16 %{{.*}} to <16 x i1>
  // CHECK: select <16 x i1> %{{.*}}, <16 x float> %{{.*}}, <16 x float> zeroinitializer
  return _mm512_maskz_fmsubadd_ps(__U, __A, __B, __C);
}
__m512d test_mm512_mask3_fmsub_round_pd(__m512d __A, __m512d __B, __m512d __C, __mmask8 __U) {
  // CHECK-LABEL: @test_mm512_mask3_fmsub_round_pd
  // CHECK: fsub <8 x double> <double -0.000000e+00, double -0.000000e+00, double -0.000000e+00, double -0.000000e+00, double -0.000000e+00, double -0.000000e+00, double -0.000000e+00, double -0.000000e+00>
  // CHECK: @llvm.x86.avx512.vfmadd.pd.512
  // CHECK: bitcast i8 %{{.*}} to <8 x i1>
  // CHECK: select <8 x i1> %{{.*}}, <8 x double> %{{.*}}, <8 x double> %{{.*}}
  return _mm512_mask3_fmsub_round_pd(__A, __B, __C, __U, _MM_FROUND_TO_NEAREST_INT | _MM_FROUND_NO_EXC);
}
__m512d test_mm512_mask3_fmsub_pd(__m512d __A, __m512d __B, __m512d __C, __mmask8 __U) {
  // CHECK-LABEL: @test_mm512_mask3_fmsub_pd
  // CHECK: fsub <8 x double> <double -0.000000e+00, double -0.000000e+00, double -0.000000e+00, double -0.000000e+00, double -0.000000e+00, double -0.000000e+00, double -0.000000e+00, double -0.000000e+00>, %{{.*}}
  // CHECK: call <8 x double> @llvm.fma.v8f64(<8 x double> %{{.*}}, <8 x double> %{{.*}}, <8 x double> %{{.*}})
  // CHECK: bitcast i8 %{{.*}} to <8 x i1>
  // CHECK: select <8 x i1> %{{.*}}, <8 x double> %{{.*}}, <8 x double> %{{.*}}
  return _mm512_mask3_fmsub_pd(__A, __B, __C, __U);
}
__m512 test_mm512_mask3_fmsub_round_ps(__m512 __A, __m512 __B, __m512 __C, __mmask16 __U) {
  // CHECK-LABEL: @test_mm512_mask3_fmsub_round_ps
  // CHECK: fsub <16 x float> <float -0.000000e+00, float -0.000000e+00, float -0.000000e+00, float -0.000000e+00, float -0.000000e+00, float -0.000000e+00, float -0.000000e+00, float -0.000000e+00, float -0.000000e+00, float -0.000000e+00, float -0.000000e+00, float -0.000000e+00, float -0.000000e+00, float -0.000000e+00, float -0.000000e+00, float -0.000000e+00>, %{{.*}}
  // CHECK: @llvm.x86.avx512.vfmadd.ps.512
  // CHECK: bitcast i16 %{{.*}} to <16 x i1>
  // CHECK: select <16 x i1> %{{.*}}, <16 x float> %{{.*}}, <16 x float> %{{.*}}
  return _mm512_mask3_fmsub_round_ps(__A, __B, __C, __U, _MM_FROUND_TO_NEAREST_INT | _MM_FROUND_NO_EXC);
}
__m512 test_mm512_mask3_fmsub_ps(__m512 __A, __m512 __B, __m512 __C, __mmask16 __U) {
  // CHECK-LABEL: @test_mm512_mask3_fmsub_ps
  // CHECK: fsub <16 x float> <float -0.000000e+00, float -0.000000e+00, float -0.000000e+00, float -0.000000e+00, float -0.000000e+00, float -0.000000e+00, float -0.000000e+00, float -0.000000e+00, float -0.000000e+00, float -0.000000e+00, float -0.000000e+00, float -0.000000e+00, float -0.000000e+00, float -0.000000e+00, float -0.000000e+00, float -0.000000e+00>, %{{.*}}
  // CHECK: call <16 x float> @llvm.fma.v16f32(<16 x float> %{{.*}}, <16 x float> %{{.*}}, <16 x float> %{{.*}})
  // CHECK: bitcast i16 %{{.*}} to <16 x i1>
  // CHECK: select <16 x i1> %{{.*}}, <16 x float> %{{.*}}, <16 x float> %{{.*}}
  return _mm512_mask3_fmsub_ps(__A, __B, __C, __U);
}
__m512d test_mm512_mask3_fmsubadd_round_pd(__m512d __A, __m512d __B, __m512d __C, __mmask8 __U) {
  // CHECK-LABEL: @test_mm512_mask3_fmsubadd_round_pd
  // CHECK: fsub <8 x double> <double -0.000000e+00, double -0.000000e+00, double -0.000000e+00, double -0.000000e+00, double -0.000000e+00, double -0.000000e+00, double -0.000000e+00, double -0.000000e+00>, %{{.*}}
  // CHECK: @llvm.x86.avx512.vfmaddsub.pd.512
  // CHECK: bitcast i8 %{{.*}} to <8 x i1>
  // CHECK: select <8 x i1> %{{.*}}, <8 x double> %{{.*}}, <8 x double> %{{.*}}
  return _mm512_mask3_fmsubadd_round_pd(__A, __B, __C, __U, _MM_FROUND_TO_NEAREST_INT | _MM_FROUND_NO_EXC);
}
__m512d test_mm512_mask3_fmsubadd_pd(__m512d __A, __m512d __B, __m512d __C, __mmask8 __U) {
  // CHECK-LABEL: @test_mm512_mask3_fmsubadd_pd
  // CHECK: [[NEG:%.+]] = fsub <8 x double> <double -0.000000e+00, double -0.000000e+00, double -0.000000e+00, double -0.000000e+00, double -0.000000e+00, double -0.000000e+00, double -0.000000e+00, double -0.000000e+00>, %{{.*}}
  // CHECK: [[SUB:%.+]] = call <8 x double> @llvm.fma.v8f64(<8 x double> %{{.*}}, <8 x double> %{{.*}}, <8 x double> [[NEG]]
  // CHECK: [[ADD:%.+]] = call <8 x double> @llvm.fma.v8f64(<8 x double> %{{.*}}, <8 x double> %{{.*}}, <8 x double> %{{.*}})
  // CHECK: shufflevector <8 x double> [[ADD]], <8 x double> [[SUB]], <8 x i32> <i32 0, i32 9, i32 2, i32 11, i32 4, i32 13, i32 6, i32 15>
  // CHECK: bitcast i8 %{{.*}} to <8 x i1>
  // CHECK: select <8 x i1> %{{.*}}, <8 x double> %{{.*}}, <8 x double> %{{.*}}
  return _mm512_mask3_fmsubadd_pd(__A, __B, __C, __U);
}
__m512 test_mm512_mask3_fmsubadd_round_ps(__m512 __A, __m512 __B, __m512 __C, __mmask16 __U) {
  // CHECK-LABEL: @test_mm512_mask3_fmsubadd_round_ps
  // CHECK: fsub <16 x float> <float -0.000000e+00, float -0.000000e+00, float -0.000000e+00, float -0.000000e+00, float -0.000000e+00, float -0.000000e+00, float -0.000000e+00, float -0.000000e+00, float -0.000000e+00, float -0.000000e+00, float -0.000000e+00, float -0.000000e+00, float -0.000000e+00, float -0.000000e+00, float -0.000000e+00, float -0.000000e+00>, %{{.*}}
  // CHECK: @llvm.x86.avx512.vfmaddsub.ps.512
  // CHECK: bitcast i16 %{{.*}} to <16 x i1>
  // CHECK: select <16 x i1> %{{.*}}, <16 x float> %{{.*}}, <16 x float> %{{.*}}
  return _mm512_mask3_fmsubadd_round_ps(__A, __B, __C, __U, _MM_FROUND_TO_NEAREST_INT | _MM_FROUND_NO_EXC);
}
__m512 test_mm512_mask3_fmsubadd_ps(__m512 __A, __m512 __B, __m512 __C, __mmask16 __U) {
  // CHECK-LABEL: @test_mm512_mask3_fmsubadd_ps
  // CHECK: [[NEG:%.+]] = fsub <16 x float> <float -0.000000e+00, float -0.000000e+00, float -0.000000e+00, float -0.000000e+00, float -0.000000e+00, float -0.000000e+00, float -0.000000e+00, float -0.000000e+00, float -0.000000e+00, float -0.000000e+00, float -0.000000e+00, float -0.000000e+00, float -0.000000e+00, float -0.000000e+00, float -0.000000e+00, float -0.000000e+00>, %{{.*}}
  // CHECK: [[SUB:%.+]] = call <16 x float> @llvm.fma.v16f32(<16 x float> %{{.*}}, <16 x float> %{{.*}}, <16 x float> [[NEG]]
  // CHECK: [[ADD:%.+]] = call <16 x float> @llvm.fma.v16f32(<16 x float> %{{.*}}, <16 x float> %{{.*}}, <16 x float> %{{.*}})
  // CHECK: shufflevector <16 x float> [[ADD]], <16 x float> [[SUB]], <16 x i32> <i32 0, i32 17, i32 2, i32 19, i32 4, i32 21, i32 6, i32 23, i32 8, i32 25, i32 10, i32 27, i32 12, i32 29, i32 14, i32 31>
  // CHECK: bitcast i16 %{{.*}} to <16 x i1>
  // CHECK: select <16 x i1> %{{.*}}, <16 x float> %{{.*}}, <16 x float> %{{.*}}
  return _mm512_mask3_fmsubadd_ps(__A, __B, __C, __U);
}
__m512d test_mm512_mask_fnmadd_round_pd(__m512d __A, __mmask8 __U, __m512d __B, __m512d __C) {
  // CHECK-LABEL: @test_mm512_mask_fnmadd_round_pd
  // CHECK: fsub <8 x double> <double -0.000000e+00, double -0.000000e+00, double -0.000000e+00, double -0.000000e+00, double -0.000000e+00, double -0.000000e+00, double -0.000000e+00, double -0.000000e+00>
  // CHECK: @llvm.x86.avx512.vfmadd.pd.512
  // CHECK: bitcast i8 %{{.*}} to <8 x i1>
  // CHECK: select <8 x i1> %{{.*}}, <8 x double> %{{.*}}, <8 x double> %{{.*}}
  return _mm512_mask_fnmadd_round_pd(__A, __U, __B, __C, _MM_FROUND_TO_NEAREST_INT | _MM_FROUND_NO_EXC);
}
__m512d test_mm512_mask_fnmadd_pd(__m512d __A, __mmask8 __U, __m512d __B, __m512d __C) {
  // CHECK-LABEL: @test_mm512_mask_fnmadd_pd
  // CHECK: fsub <8 x double> <double -0.000000e+00, double -0.000000e+00, double -0.000000e+00, double -0.000000e+00, double -0.000000e+00, double -0.000000e+00, double -0.000000e+00, double -0.000000e+00>, %{{.*}}
  // CHECK: call <8 x double> @llvm.fma.v8f64(<8 x double> %{{.*}}, <8 x double> %{{.*}}, <8 x double> %{{.*}})
  // CHECK: bitcast i8 %{{.*}} to <8 x i1>
  // CHECK: select <8 x i1> %{{.*}}, <8 x double> %{{.*}}, <8 x double> %{{.*}}
  return _mm512_mask_fnmadd_pd(__A, __U, __B, __C);
}
__m512 test_mm512_mask_fnmadd_round_ps(__m512 __A, __mmask16 __U, __m512 __B, __m512 __C) {
  // CHECK-LABEL: @test_mm512_mask_fnmadd_round_ps
  // CHECK: fsub <16 x float> <float -0.000000e+00, float -0.000000e+00, float -0.000000e+00, float -0.000000e+00, float -0.000000e+00, float -0.000000e+00, float -0.000000e+00, float -0.000000e+00, float -0.000000e+00, float -0.000000e+00, float -0.000000e+00, float -0.000000e+00, float -0.000000e+00, float -0.000000e+00, float -0.000000e+00, float -0.000000e+00>, %{{.*}}
  // CHECK: @llvm.x86.avx512.vfmadd.ps.512
  // CHECK: bitcast i16 %{{.*}} to <16 x i1>
  // CHECK: select <16 x i1> %{{.*}}, <16 x float> %{{.*}}, <16 x float> %{{.*}}
  return _mm512_mask_fnmadd_round_ps(__A, __U, __B, __C, _MM_FROUND_TO_NEAREST_INT | _MM_FROUND_NO_EXC);
}
__m512 test_mm512_mask_fnmadd_ps(__m512 __A, __mmask16 __U, __m512 __B, __m512 __C) {
  // CHECK-LABEL: @test_mm512_mask_fnmadd_ps
  // CHECK: fsub <16 x float> <float -0.000000e+00, float -0.000000e+00, float -0.000000e+00, float -0.000000e+00, float -0.000000e+00, float -0.000000e+00, float -0.000000e+00, float -0.000000e+00, float -0.000000e+00, float -0.000000e+00, float -0.000000e+00, float -0.000000e+00, float -0.000000e+00, float -0.000000e+00, float -0.000000e+00, float -0.000000e+00>, %{{.*}}
  // CHECK: call <16 x float> @llvm.fma.v16f32(<16 x float> %{{.*}}, <16 x float> %{{.*}}, <16 x float> %{{.*}})
  // CHECK: bitcast i16 %{{.*}} to <16 x i1>
  // CHECK: select <16 x i1> %{{.*}}, <16 x float> %{{.*}}, <16 x float> %{{.*}}
  return _mm512_mask_fnmadd_ps(__A, __U, __B, __C);
}
__m512d test_mm512_mask_fnmsub_round_pd(__m512d __A, __mmask8 __U, __m512d __B, __m512d __C) {
  // CHECK-LABEL: @test_mm512_mask_fnmsub_round_pd
  // CHECK: fsub <8 x double> <double -0.000000e+00, double -0.000000e+00, double -0.000000e+00, double -0.000000e+00, double -0.000000e+00, double -0.000000e+00, double -0.000000e+00, double -0.000000e+00>
  // CHECK: fsub <8 x double> <double -0.000000e+00, double -0.000000e+00, double -0.000000e+00, double -0.000000e+00, double -0.000000e+00, double -0.000000e+00, double -0.000000e+00, double -0.000000e+00>
  // CHECK: @llvm.x86.avx512.vfmadd.pd.512
  // CHECK: bitcast i8 %{{.*}} to <8 x i1>
  // CHECK: select <8 x i1> %{{.*}}, <8 x double> %{{.*}}, <8 x double> %{{.*}}
  return _mm512_mask_fnmsub_round_pd(__A, __U, __B, __C, _MM_FROUND_TO_NEAREST_INT | _MM_FROUND_NO_EXC);
}
__m512d test_mm512_mask3_fnmsub_round_pd(__m512d __A, __m512d __B, __m512d __C, __mmask8 __U) {
  // CHECK-LABEL: @test_mm512_mask3_fnmsub_round_pd
  // CHECK: fsub <8 x double> <double -0.000000e+00, double -0.000000e+00, double -0.000000e+00, double -0.000000e+00, double -0.000000e+00, double -0.000000e+00, double -0.000000e+00, double -0.000000e+00>
  // CHECK: fsub <8 x double> <double -0.000000e+00, double -0.000000e+00, double -0.000000e+00, double -0.000000e+00, double -0.000000e+00, double -0.000000e+00, double -0.000000e+00, double -0.000000e+00>
  // CHECK: @llvm.x86.avx512.vfmadd.pd.512
  // CHECK: bitcast i8 %{{.*}} to <8 x i1>
  // CHECK: select <8 x i1> %{{.*}}, <8 x double> %{{.*}}, <8 x double> %{{.*}}
  return _mm512_mask3_fnmsub_round_pd(__A, __B, __C, __U, _MM_FROUND_TO_NEAREST_INT | _MM_FROUND_NO_EXC);
}
__m512d test_mm512_mask_fnmsub_pd(__m512d __A, __mmask8 __U, __m512d __B, __m512d __C) {
  // CHECK-LABEL: @test_mm512_mask_fnmsub_pd
  // CHECK: fsub <8 x double> <double -0.000000e+00, double -0.000000e+00, double -0.000000e+00, double -0.000000e+00, double -0.000000e+00, double -0.000000e+00, double -0.000000e+00, double -0.000000e+00>, %{{.*}}
  // CHECK: fsub <8 x double> <double -0.000000e+00, double -0.000000e+00, double -0.000000e+00, double -0.000000e+00, double -0.000000e+00, double -0.000000e+00, double -0.000000e+00, double -0.000000e+00>, %{{.*}}
  // CHECK: call <8 x double> @llvm.fma.v8f64(<8 x double> %{{.*}}, <8 x double> %{{.*}}, <8 x double> %{{.*}})
  // CHECK: bitcast i8 %{{.*}} to <8 x i1>
  // CHECK: select <8 x i1> %{{.*}}, <8 x double> %{{.*}}, <8 x double> %{{.*}}
  return _mm512_mask_fnmsub_pd(__A, __U, __B, __C);
}
__m512d test_mm512_mask3_fnmsub_pd(__m512d __A, __m512d __B, __m512d __C, __mmask8 __U) {
  // CHECK-LABEL: @test_mm512_mask3_fnmsub_pd
  // CHECK: fsub <8 x double> <double -0.000000e+00, double -0.000000e+00, double -0.000000e+00, double -0.000000e+00, double -0.000000e+00, double -0.000000e+00, double -0.000000e+00, double -0.000000e+00>, %{{.*}}
  // CHECK: fsub <8 x double> <double -0.000000e+00, double -0.000000e+00, double -0.000000e+00, double -0.000000e+00, double -0.000000e+00, double -0.000000e+00, double -0.000000e+00, double -0.000000e+00>, %{{.*}}
  // CHECK: call <8 x double> @llvm.fma.v8f64(<8 x double> %{{.*}}, <8 x double> %{{.*}}, <8 x double> %{{.*}})
  // CHECK: bitcast i8 %{{.*}} to <8 x i1>
  // CHECK: select <8 x i1> %{{.*}}, <8 x double> %{{.*}}, <8 x double> %{{.*}}
  return _mm512_mask3_fnmsub_pd(__A, __B, __C, __U);
}
__m512 test_mm512_mask_fnmsub_round_ps(__m512 __A, __mmask16 __U, __m512 __B, __m512 __C) {
  // CHECK-LABEL: @test_mm512_mask_fnmsub_round_ps
  // CHECK: fsub <16 x float> <float -0.000000e+00, float -0.000000e+00, float -0.000000e+00, float -0.000000e+00, float -0.000000e+00, float -0.000000e+00, float -0.000000e+00, float -0.000000e+00, float -0.000000e+00, float -0.000000e+00, float -0.000000e+00, float -0.000000e+00, float -0.000000e+00, float -0.000000e+00, float -0.000000e+00, float -0.000000e+00>, %{{.*}}
  // CHECK: fsub <16 x float> <float -0.000000e+00, float -0.000000e+00, float -0.000000e+00, float -0.000000e+00, float -0.000000e+00, float -0.000000e+00, float -0.000000e+00, float -0.000000e+00, float -0.000000e+00, float -0.000000e+00, float -0.000000e+00, float -0.000000e+00, float -0.000000e+00, float -0.000000e+00, float -0.000000e+00, float -0.000000e+00>, %{{.*}}
  // CHECK: @llvm.x86.avx512.vfmadd.ps.512
  // CHECK: bitcast i16 %{{.*}} to <16 x i1>
  // CHECK: select <16 x i1> %{{.*}}, <16 x float> %{{.*}}, <16 x float> %{{.*}}
  return _mm512_mask_fnmsub_round_ps(__A, __U, __B, __C, _MM_FROUND_TO_NEAREST_INT | _MM_FROUND_NO_EXC);
}
__m512 test_mm512_mask3_fnmsub_round_ps(__m512 __A, __m512 __B, __m512 __C, __mmask16 __U) {
  // CHECK-LABEL: @test_mm512_mask3_fnmsub_round_ps
  // CHECK: fsub <16 x float> <float -0.000000e+00, float -0.000000e+00, float -0.000000e+00, float -0.000000e+00, float -0.000000e+00, float -0.000000e+00, float -0.000000e+00, float -0.000000e+00, float -0.000000e+00, float -0.000000e+00, float -0.000000e+00, float -0.000000e+00, float -0.000000e+00, float -0.000000e+00, float -0.000000e+00, float -0.000000e+00>, %{{.*}}
  // CHECK: fsub <16 x float> <float -0.000000e+00, float -0.000000e+00, float -0.000000e+00, float -0.000000e+00, float -0.000000e+00, float -0.000000e+00, float -0.000000e+00, float -0.000000e+00, float -0.000000e+00, float -0.000000e+00, float -0.000000e+00, float -0.000000e+00, float -0.000000e+00, float -0.000000e+00, float -0.000000e+00, float -0.000000e+00>, %{{.*}}
  // CHECK: @llvm.x86.avx512.vfmadd.ps.512
  // CHECK: bitcast i16 %{{.*}} to <16 x i1>
  // CHECK: select <16 x i1> %{{.*}}, <16 x float> %{{.*}}, <16 x float> %{{.*}}
  return _mm512_mask3_fnmsub_round_ps(__A, __B, __C, __U, _MM_FROUND_TO_NEAREST_INT | _MM_FROUND_NO_EXC);
}
__m512 test_mm512_mask_fnmsub_ps(__m512 __A, __mmask16 __U, __m512 __B, __m512 __C) {
  // CHECK-LABEL: @test_mm512_mask_fnmsub_ps
  // CHECK: fsub <16 x float> <float -0.000000e+00, float -0.000000e+00, float -0.000000e+00, float -0.000000e+00, float -0.000000e+00, float -0.000000e+00, float -0.000000e+00, float -0.000000e+00, float -0.000000e+00, float -0.000000e+00, float -0.000000e+00, float -0.000000e+00, float -0.000000e+00, float -0.000000e+00, float -0.000000e+00, float -0.000000e+00>, %{{.*}}
  // CHECK: fsub <16 x float> <float -0.000000e+00, float -0.000000e+00, float -0.000000e+00, float -0.000000e+00, float -0.000000e+00, float -0.000000e+00, float -0.000000e+00, float -0.000000e+00, float -0.000000e+00, float -0.000000e+00, float -0.000000e+00, float -0.000000e+00, float -0.000000e+00, float -0.000000e+00, float -0.000000e+00, float -0.000000e+00>, %{{.*}}
  // CHECK: call <16 x float> @llvm.fma.v16f32(<16 x float> %{{.*}}, <16 x float> %{{.*}}, <16 x float> %{{.*}})
  // CHECK: bitcast i16 %{{.*}} to <16 x i1>
  // CHECK: select <16 x i1> %{{.*}}, <16 x float> %{{.*}}, <16 x float> %{{.*}}
  return _mm512_mask_fnmsub_ps(__A, __U, __B, __C);
}
__m512 test_mm512_mask3_fnmsub_ps(__m512 __A, __m512 __B, __m512 __C, __mmask16 __U) {
  // CHECK-LABEL: @test_mm512_mask3_fnmsub_ps
  // CHECK: fsub <16 x float> <float -0.000000e+00, float -0.000000e+00, float -0.000000e+00, float -0.000000e+00, float -0.000000e+00, float -0.000000e+00, float -0.000000e+00, float -0.000000e+00, float -0.000000e+00, float -0.000000e+00, float -0.000000e+00, float -0.000000e+00, float -0.000000e+00, float -0.000000e+00, float -0.000000e+00, float -0.000000e+00>, %{{.*}}
  // CHECK: fsub <16 x float> <float -0.000000e+00, float -0.000000e+00, float -0.000000e+00, float -0.000000e+00, float -0.000000e+00, float -0.000000e+00, float -0.000000e+00, float -0.000000e+00, float -0.000000e+00, float -0.000000e+00, float -0.000000e+00, float -0.000000e+00, float -0.000000e+00, float -0.000000e+00, float -0.000000e+00, float -0.000000e+00>, %{{.*}}
  // CHECK: call <16 x float> @llvm.fma.v16f32(<16 x float> %{{.*}}, <16 x float> %{{.*}}, <16 x float> %{{.*}})
  // CHECK: bitcast i16 %{{.*}} to <16 x i1>
  // CHECK: select <16 x i1> %{{.*}}, <16 x float> %{{.*}}, <16 x float> %{{.*}}
  return _mm512_mask3_fnmsub_ps(__A, __B, __C, __U);
}

__mmask16 test_mm512_cmpeq_epi32_mask(__m512i __a, __m512i __b) {
  // CHECK-LABEL: @test_mm512_cmpeq_epi32_mask
  // CHECK: icmp eq <16 x i32> %{{.*}}, %{{.*}}
  return (__mmask16)_mm512_cmpeq_epi32_mask(__a, __b);
}

__mmask16 test_mm512_mask_cmpeq_epi32_mask(__mmask16 __u, __m512i __a, __m512i __b) {
  // CHECK-LABEL: @test_mm512_mask_cmpeq_epi32_mask
  // CHECK: icmp eq <16 x i32> %{{.*}}, %{{.*}}
  // CHECK: and <16 x i1> %{{.*}}, %{{.*}}
  return (__mmask16)_mm512_mask_cmpeq_epi32_mask(__u, __a, __b);
}

__mmask8 test_mm512_mask_cmpeq_epi64_mask(__mmask8 __u, __m512i __a, __m512i __b) {
  // CHECK-LABEL: @test_mm512_mask_cmpeq_epi64_mask
  // CHECK: icmp eq <8 x i64> %{{.*}}, %{{.*}}
  // CHECK: and <8 x i1> %{{.*}}, %{{.*}}
  return (__mmask8)_mm512_mask_cmpeq_epi64_mask(__u, __a, __b);
}

__mmask8 test_mm512_cmpeq_epi64_mask(__m512i __a, __m512i __b) {
  // CHECK-LABEL: @test_mm512_cmpeq_epi64_mask
  // CHECK: icmp eq <8 x i64> %{{.*}}, %{{.*}}
  return (__mmask8)_mm512_cmpeq_epi64_mask(__a, __b);
}

__mmask16 test_mm512_cmpgt_epi32_mask(__m512i __a, __m512i __b) {
  // CHECK-LABEL: @test_mm512_cmpgt_epi32_mask
  // CHECK: icmp sgt <16 x i32> %{{.*}}, %{{.*}}
  return (__mmask16)_mm512_cmpgt_epi32_mask(__a, __b);
}

__mmask16 test_mm512_mask_cmpgt_epi32_mask(__mmask16 __u, __m512i __a, __m512i __b) {
  // CHECK-LABEL: @test_mm512_mask_cmpgt_epi32_mask
  // CHECK: icmp sgt <16 x i32> %{{.*}}, %{{.*}}
  // CHECK: and <16 x i1> %{{.*}}, %{{.*}}
  return (__mmask16)_mm512_mask_cmpgt_epi32_mask(__u, __a, __b);
}

__mmask8 test_mm512_mask_cmpgt_epi64_mask(__mmask8 __u, __m512i __a, __m512i __b) {
  // CHECK-LABEL: @test_mm512_mask_cmpgt_epi64_mask
  // CHECK: icmp sgt <8 x i64> %{{.*}}, %{{.*}}
  // CHECK: and <8 x i1> %{{.*}}, %{{.*}}
  return (__mmask8)_mm512_mask_cmpgt_epi64_mask(__u, __a, __b);
}

__mmask8 test_mm512_cmpgt_epi64_mask(__m512i __a, __m512i __b) {
  // CHECK-LABEL: @test_mm512_cmpgt_epi64_mask
  // CHECK: icmp sgt <8 x i64> %{{.*}}, %{{.*}}
  return (__mmask8)_mm512_cmpgt_epi64_mask(__a, __b);
}

__m512d test_mm512_unpackhi_pd(__m512d a, __m512d b)
{
  // CHECK-LABEL: @test_mm512_unpackhi_pd
  // CHECK: shufflevector <8 x double> {{.*}} <i32 1, i32 9, i32 3, i32 11, i32 5, i32 13, i32 7, i32 15>
  return _mm512_unpackhi_pd(a, b);
}

__m512d test_mm512_unpacklo_pd(__m512d a, __m512d b)
{
  // CHECK-LABEL: @test_mm512_unpacklo_pd
  // CHECK: shufflevector <8 x double> {{.*}} <i32 0, i32 8, i32 2, i32 10, i32 4, i32 12, i32 6, i32 14>
  return _mm512_unpacklo_pd(a, b);
}

__m512 test_mm512_unpackhi_ps(__m512 a, __m512 b)
{
  // CHECK-LABEL: @test_mm512_unpackhi_ps
  // CHECK: shufflevector <16 x float> {{.*}} <i32 2, i32 18, i32 3, i32 19, i32 6, i32 22, i32 7, i32 23, i32 10, i32 26, i32 11, i32 27, i32 14, i32 30, i32 15, i32 31>
  return _mm512_unpackhi_ps(a, b);
}

__m512 test_mm512_unpacklo_ps(__m512 a, __m512 b)
{
  // CHECK-LABEL: @test_mm512_unpacklo_ps
  // CHECK: shufflevector <16 x float> {{.*}} <i32 0, i32 16, i32 1, i32 17, i32 4, i32 20, i32 5, i32 21, i32 8, i32 24, i32 9, i32 25, i32 12, i32 28, i32 13, i32 29>
  return _mm512_unpacklo_ps(a, b);
}

__mmask16 test_mm512_cmp_round_ps_mask(__m512 a, __m512 b) {
  // CHECK-LABEL: @test_mm512_cmp_round_ps_mask
  // CHECK: fcmp oeq <16 x float> %{{.*}}, %{{.*}}
  return _mm512_cmp_round_ps_mask(a, b, 0, _MM_FROUND_CUR_DIRECTION);
}

__mmask16 test_mm512_mask_cmp_round_ps_mask(__mmask16 m, __m512 a, __m512 b) {
  // CHECK-LABEL: @test_mm512_mask_cmp_round_ps_mask
  // CHECK: [[CMP:%.*]] = fcmp oeq <16 x float> %{{.*}}, %{{.*}}
  // CHECK: and <16 x i1> [[CMP]], {{.*}}
  return _mm512_mask_cmp_round_ps_mask(m, a, b, 0, _MM_FROUND_CUR_DIRECTION);
}

__mmask16 test_mm512_cmp_ps_mask_eq_oq(__m512 a, __m512 b) {
  // CHECK-LABEL: @test_mm512_cmp_ps_mask_eq_oq
  // CHECK: fcmp oeq <16 x float> %{{.*}}, %{{.*}}
  return _mm512_cmp_ps_mask(a, b, _CMP_EQ_OQ);
}

__mmask16 test_mm512_cmp_ps_mask_lt_os(__m512 a, __m512 b) {
  // CHECK-LABEL: test_mm512_cmp_ps_mask_lt_os
  // CHECK: fcmp olt <16 x float> %{{.*}}, %{{.*}}
  return _mm512_cmp_ps_mask(a, b, _CMP_LT_OS);
}

__mmask16 test_mm512_cmp_ps_mask_le_os(__m512 a, __m512 b) {
  // CHECK-LABEL: test_mm512_cmp_ps_mask_le_os
  // CHECK: fcmp ole <16 x float> %{{.*}}, %{{.*}}
  return _mm512_cmp_ps_mask(a, b, _CMP_LE_OS);
}

__mmask16 test_mm512_cmp_ps_mask_unord_q(__m512 a, __m512 b) {
  // CHECK-LABEL: test_mm512_cmp_ps_mask_unord_q
  // CHECK: fcmp uno <16 x float> %{{.*}}, %{{.*}}
  return _mm512_cmp_ps_mask(a, b, _CMP_UNORD_Q);
}

__mmask16 test_mm512_cmp_ps_mask_neq_uq(__m512 a, __m512 b) {
  // CHECK-LABEL: test_mm512_cmp_ps_mask_neq_uq
  // CHECK: fcmp une <16 x float> %{{.*}}, %{{.*}}
  return _mm512_cmp_ps_mask(a, b, _CMP_NEQ_UQ);
}

__mmask16 test_mm512_cmp_ps_mask_nlt_us(__m512 a, __m512 b) {
  // CHECK-LABEL: test_mm512_cmp_ps_mask_nlt_us
  // CHECK: fcmp uge <16 x float> %{{.*}}, %{{.*}}
  return _mm512_cmp_ps_mask(a, b, _CMP_NLT_US);
}

__mmask16 test_mm512_cmp_ps_mask_nle_us(__m512 a, __m512 b) {
  // CHECK-LABEL: test_mm512_cmp_ps_mask_nle_us
  // CHECK: fcmp ugt <16 x float> %{{.*}}, %{{.*}}
  return _mm512_cmp_ps_mask(a, b, _CMP_NLE_US);
}

__mmask16 test_mm512_cmp_ps_mask_ord_q(__m512 a, __m512 b) {
  // CHECK-LABEL: test_mm512_cmp_ps_mask_ord_q
  // CHECK: fcmp ord <16 x float> %{{.*}}, %{{.*}}
  return _mm512_cmp_ps_mask(a, b, _CMP_ORD_Q);
}

__mmask16 test_mm512_cmp_ps_mask_eq_uq(__m512 a, __m512 b) {
  // CHECK-LABEL: test_mm512_cmp_ps_mask_eq_uq
  // CHECK: fcmp ueq <16 x float> %{{.*}}, %{{.*}}
  return _mm512_cmp_ps_mask(a, b, _CMP_EQ_UQ);
}

__mmask16 test_mm512_cmp_ps_mask_nge_us(__m512 a, __m512 b) {
  // CHECK-LABEL: test_mm512_cmp_ps_mask_nge_us
  // CHECK: fcmp ult <16 x float> %{{.*}}, %{{.*}}
  return _mm512_cmp_ps_mask(a, b, _CMP_NGE_US);
}

__mmask16 test_mm512_cmp_ps_mask_ngt_us(__m512 a, __m512 b) {
  // CHECK-LABEL: test_mm512_cmp_ps_mask_ngt_us
  // CHECK: fcmp ule <16 x float> %{{.*}}, %{{.*}}
  return _mm512_cmp_ps_mask(a, b, _CMP_NGT_US);
}

__mmask16 test_mm512_cmp_ps_mask_false_oq(__m512 a, __m512 b) {
  // CHECK-LABEL: test_mm512_cmp_ps_mask_false_oq
  // CHECK: fcmp false <16 x float> %{{.*}}, %{{.*}}
  return _mm512_cmp_ps_mask(a, b, _CMP_FALSE_OQ);
}

__mmask16 test_mm512_cmp_ps_mask_neq_oq(__m512 a, __m512 b) {
  // CHECK-LABEL: test_mm512_cmp_ps_mask_neq_oq
  // CHECK: fcmp one <16 x float> %{{.*}}, %{{.*}}
  return _mm512_cmp_ps_mask(a, b, _CMP_NEQ_OQ);
}

__mmask16 test_mm512_cmp_ps_mask_ge_os(__m512 a, __m512 b) {
  // CHECK-LABEL: test_mm512_cmp_ps_mask_ge_os
  // CHECK: fcmp oge <16 x float> %{{.*}}, %{{.*}}
  return _mm512_cmp_ps_mask(a, b, _CMP_GE_OS);
}

__mmask16 test_mm512_cmp_ps_mask_gt_os(__m512 a, __m512 b) {
  // CHECK-LABEL: test_mm512_cmp_ps_mask_gt_os
  // CHECK: fcmp ogt <16 x float> %{{.*}}, %{{.*}}
  return _mm512_cmp_ps_mask(a, b, _CMP_GT_OS);
}

__mmask16 test_mm512_cmp_ps_mask_true_uq(__m512 a, __m512 b) {
  // CHECK-LABEL: test_mm512_cmp_ps_mask_true_uq
  // CHECK: fcmp true <16 x float> %{{.*}}, %{{.*}}
  return _mm512_cmp_ps_mask(a, b, _CMP_TRUE_UQ);
}

__mmask16 test_mm512_cmp_ps_mask_eq_os(__m512 a, __m512 b) {
  // CHECK-LABEL: test_mm512_cmp_ps_mask_eq_os
  // CHECK: fcmp oeq <16 x float> %{{.*}}, %{{.*}}
  return _mm512_cmp_ps_mask(a, b, _CMP_EQ_OS);
}

__mmask16 test_mm512_cmp_ps_mask_lt_oq(__m512 a, __m512 b) {
  // CHECK-LABEL: test_mm512_cmp_ps_mask_lt_oq
  // CHECK: fcmp olt <16 x float> %{{.*}}, %{{.*}}
  return _mm512_cmp_ps_mask(a, b, _CMP_LT_OQ);
}

__mmask16 test_mm512_cmp_ps_mask_le_oq(__m512 a, __m512 b) {
  // CHECK-LABEL: test_mm512_cmp_ps_mask_le_oq
  // CHECK: fcmp ole <16 x float> %{{.*}}, %{{.*}}
  return _mm512_cmp_ps_mask(a, b, _CMP_LE_OQ);
}

__mmask16 test_mm512_cmp_ps_mask_unord_s(__m512 a, __m512 b) {
  // CHECK-LABEL: test_mm512_cmp_ps_mask_unord_s
  // CHECK: fcmp uno <16 x float> %{{.*}}, %{{.*}}
  return _mm512_cmp_ps_mask(a, b, _CMP_UNORD_S);
}

__mmask16 test_mm512_cmp_ps_mask_neq_us(__m512 a, __m512 b) {
  // CHECK-LABEL: test_mm512_cmp_ps_mask_neq_us
  // CHECK: fcmp une <16 x float> %{{.*}}, %{{.*}}
  return _mm512_cmp_ps_mask(a, b, _CMP_NEQ_US);
}

__mmask16 test_mm512_cmp_ps_mask_nlt_uq(__m512 a, __m512 b) {
  // CHECK-LABEL: test_mm512_cmp_ps_mask_nlt_uq
  // CHECK: fcmp uge <16 x float> %{{.*}}, %{{.*}}
  return _mm512_cmp_ps_mask(a, b, _CMP_NLT_UQ);
}

__mmask16 test_mm512_cmp_ps_mask_nle_uq(__m512 a, __m512 b) {
  // CHECK-LABEL: test_mm512_cmp_ps_mask_nle_uq
  // CHECK: fcmp ugt <16 x float> %{{.*}}, %{{.*}}
  return _mm512_cmp_ps_mask(a, b, _CMP_NLE_UQ);
}

__mmask16 test_mm512_cmp_ps_mask_ord_s(__m512 a, __m512 b) {
  // CHECK-LABEL: test_mm512_cmp_ps_mask_ord_s
  // CHECK: fcmp ord <16 x float> %{{.*}}, %{{.*}}
  return _mm512_cmp_ps_mask(a, b, _CMP_ORD_S);
}

__mmask16 test_mm512_cmp_ps_mask_eq_us(__m512 a, __m512 b) {
  // CHECK-LABEL: test_mm512_cmp_ps_mask_eq_us
  // CHECK: fcmp ueq <16 x float> %{{.*}}, %{{.*}}
  return _mm512_cmp_ps_mask(a, b, _CMP_EQ_US);
}

__mmask16 test_mm512_cmp_ps_mask_nge_uq(__m512 a, __m512 b) {
  // CHECK-LABEL: test_mm512_cmp_ps_mask_nge_uq
  // CHECK: fcmp ult <16 x float> %{{.*}}, %{{.*}}
  return _mm512_cmp_ps_mask(a, b, _CMP_NGE_UQ);
}

__mmask16 test_mm512_cmp_ps_mask_ngt_uq(__m512 a, __m512 b) {
  // CHECK-LABEL: test_mm512_cmp_ps_mask_ngt_uq
  // CHECK: fcmp ule <16 x float> %{{.*}}, %{{.*}}
  return _mm512_cmp_ps_mask(a, b, _CMP_NGT_UQ);
}

__mmask16 test_mm512_cmp_ps_mask_false_os(__m512 a, __m512 b) {
  // CHECK-LABEL: test_mm512_cmp_ps_mask_false_os
  // CHECK: fcmp false <16 x float> %{{.*}}, %{{.*}}
  return _mm512_cmp_ps_mask(a, b, _CMP_FALSE_OS);
}

__mmask16 test_mm512_cmp_ps_mask_neq_os(__m512 a, __m512 b) {
  // CHECK-LABEL: test_mm512_cmp_ps_mask_neq_os
  // CHECK: fcmp one <16 x float> %{{.*}}, %{{.*}}
  return _mm512_cmp_ps_mask(a, b, _CMP_NEQ_OS);
}

__mmask16 test_mm512_cmp_ps_mask_ge_oq(__m512 a, __m512 b) {
  // CHECK-LABEL: test_mm512_cmp_ps_mask_ge_oq
  // CHECK: fcmp oge <16 x float> %{{.*}}, %{{.*}}
  return _mm512_cmp_ps_mask(a, b, _CMP_GE_OQ);
}

__mmask16 test_mm512_cmp_ps_mask_gt_oq(__m512 a, __m512 b) {
  // CHECK-LABEL: test_mm512_cmp_ps_mask_gt_oq
  // CHECK: fcmp ogt <16 x float> %{{.*}}, %{{.*}}
  return _mm512_cmp_ps_mask(a, b, _CMP_GT_OQ);
}

__mmask16 test_mm512_cmp_ps_mask_true_us(__m512 a, __m512 b) {
  // CHECK-LABEL: test_mm512_cmp_ps_mask_true_us
  // CHECK: fcmp true <16 x float> %{{.*}}, %{{.*}}
  return _mm512_cmp_ps_mask(a, b, _CMP_TRUE_US);
}

__mmask16 test_mm512_mask_cmp_ps_mask_eq_oq(__mmask16 m, __m512 a, __m512 b) {
  // CHECK-LABEL: @test_mm512_mask_cmp_ps_mask_eq_oq
  // CHECK: [[CMP:%.*]] = fcmp oeq <16 x float> %{{.*}}, %{{.*}}
  // CHECK: and <16 x i1> [[CMP]], {{.*}}
  return _mm512_mask_cmp_ps_mask(m, a, b, _CMP_EQ_OQ);
}

__mmask16 test_mm512_mask_cmp_ps_mask_lt_os(__mmask16 m, __m512 a, __m512 b) {
  // CHECK-LABEL: test_mm512_mask_cmp_ps_mask_lt_os
  // CHECK: [[CMP:%.*]] = fcmp olt <16 x float> %{{.*}}, %{{.*}}
  // CHECK: and <16 x i1> [[CMP]], {{.*}}
  return _mm512_mask_cmp_ps_mask(m, a, b, _CMP_LT_OS);
}

__mmask16 test_mm512_mask_cmp_ps_mask_le_os(__mmask16 m, __m512 a, __m512 b) {
  // CHECK-LABEL: test_mm512_mask_cmp_ps_mask_le_os
  // CHECK: [[CMP:%.*]] = fcmp ole <16 x float> %{{.*}}, %{{.*}}
  // CHECK: and <16 x i1> [[CMP]], {{.*}}
  return _mm512_mask_cmp_ps_mask(m, a, b, _CMP_LE_OS);
}

__mmask16 test_mm512_mask_cmp_ps_mask_unord_q(__mmask16 m, __m512 a, __m512 b) {
  // CHECK-LABEL: test_mm512_mask_cmp_ps_mask_unord_q
  // CHECK: [[CMP:%.*]] = fcmp uno <16 x float> %{{.*}}, %{{.*}}
  // CHECK: and <16 x i1> [[CMP]], {{.*}}
  return _mm512_mask_cmp_ps_mask(m, a, b, _CMP_UNORD_Q);
}

__mmask16 test_mm512_mask_cmp_ps_mask_neq_uq(__mmask16 m, __m512 a, __m512 b) {
  // CHECK-LABEL: test_mm512_mask_cmp_ps_mask_neq_uq
  // CHECK: [[CMP:%.*]] = fcmp une <16 x float> %{{.*}}, %{{.*}}
  // CHECK: and <16 x i1> [[CMP]], {{.*}}
  return _mm512_mask_cmp_ps_mask(m, a, b, _CMP_NEQ_UQ);
}

__mmask16 test_mm512_mask_cmp_ps_mask_nlt_us(__mmask16 m, __m512 a, __m512 b) {
  // CHECK-LABEL: test_mm512_mask_cmp_ps_mask_nlt_us
  // CHECK: [[CMP:%.*]] = fcmp uge <16 x float> %{{.*}}, %{{.*}}
  // CHECK: and <16 x i1> [[CMP]], {{.*}}
  return _mm512_mask_cmp_ps_mask(m, a, b, _CMP_NLT_US);
}

__mmask16 test_mm512_mask_cmp_ps_mask_nle_us(__mmask16 m, __m512 a, __m512 b) {
  // CHECK-LABEL: test_mm512_mask_cmp_ps_mask_nle_us
  // CHECK: [[CMP:%.*]] = fcmp ugt <16 x float> %{{.*}}, %{{.*}}
  // CHECK: and <16 x i1> [[CMP]], {{.*}}
  return _mm512_mask_cmp_ps_mask(m, a, b, _CMP_NLE_US);
}

__mmask16 test_mm512_mask_cmp_ps_mask_ord_q(__mmask16 m, __m512 a, __m512 b) {
  // CHECK-LABEL: test_mm512_mask_cmp_ps_mask_ord_q
  // CHECK: [[CMP:%.*]] = fcmp ord <16 x float> %{{.*}}, %{{.*}}
  // CHECK: and <16 x i1> [[CMP]], {{.*}}
  return _mm512_mask_cmp_ps_mask(m, a, b, _CMP_ORD_Q);
}

__mmask16 test_mm512_mask_cmp_ps_mask_eq_uq(__mmask16 m, __m512 a, __m512 b) {
  // CHECK-LABEL: test_mm512_mask_cmp_ps_mask_eq_uq
  // CHECK: [[CMP:%.*]] = fcmp ueq <16 x float> %{{.*}}, %{{.*}}
  // CHECK: and <16 x i1> [[CMP]], {{.*}}
  return _mm512_mask_cmp_ps_mask(m, a, b, _CMP_EQ_UQ);
}

__mmask16 test_mm512_mask_cmp_ps_mask_nge_us(__mmask16 m, __m512 a, __m512 b) {
  // CHECK-LABEL: test_mm512_mask_cmp_ps_mask_nge_us
  // CHECK: [[CMP:%.*]] = fcmp ult <16 x float> %{{.*}}, %{{.*}}
  // CHECK: and <16 x i1> [[CMP]], {{.*}}
  return _mm512_mask_cmp_ps_mask(m, a, b, _CMP_NGE_US);
}

__mmask16 test_mm512_mask_cmp_ps_mask_ngt_us(__mmask16 m, __m512 a, __m512 b) {
  // CHECK-LABEL: test_mm512_mask_cmp_ps_mask_ngt_us
  // CHECK: [[CMP:%.*]] = fcmp ule <16 x float> %{{.*}}, %{{.*}}
  // CHECK: and <16 x i1> [[CMP]], {{.*}}
  return _mm512_mask_cmp_ps_mask(m, a, b, _CMP_NGT_US);
}

__mmask16 test_mm512_mask_cmp_ps_mask_false_oq(__mmask16 m, __m512 a, __m512 b) {
  // CHECK-LABEL: test_mm512_mask_cmp_ps_mask_false_oq
  // CHECK: [[CMP:%.*]] = fcmp false <16 x float> %{{.*}}, %{{.*}}
  // CHECK: and <16 x i1> [[CMP]], {{.*}}
  return _mm512_mask_cmp_ps_mask(m, a, b, _CMP_FALSE_OQ);
}

__mmask16 test_mm512_mask_cmp_ps_mask_neq_oq(__mmask16 m, __m512 a, __m512 b) {
  // CHECK-LABEL: test_mm512_mask_cmp_ps_mask_neq_oq
  // CHECK: [[CMP:%.*]] = fcmp one <16 x float> %{{.*}}, %{{.*}}
  // CHECK: and <16 x i1> [[CMP]], {{.*}}
  return _mm512_mask_cmp_ps_mask(m, a, b, _CMP_NEQ_OQ);
}

__mmask16 test_mm512_mask_cmp_ps_mask_ge_os(__mmask16 m, __m512 a, __m512 b) {
  // CHECK-LABEL: test_mm512_mask_cmp_ps_mask_ge_os
  // CHECK: [[CMP:%.*]] = fcmp oge <16 x float> %{{.*}}, %{{.*}}
  // CHECK: and <16 x i1> [[CMP]], {{.*}}
  return _mm512_mask_cmp_ps_mask(m, a, b, _CMP_GE_OS);
}

__mmask16 test_mm512_mask_cmp_ps_mask_gt_os(__mmask16 m, __m512 a, __m512 b) {
  // CHECK-LABEL: test_mm512_mask_cmp_ps_mask_gt_os
  // CHECK: [[CMP:%.*]] = fcmp ogt <16 x float> %{{.*}}, %{{.*}}
  // CHECK: and <16 x i1> [[CMP]], {{.*}}
  return _mm512_mask_cmp_ps_mask(m, a, b, _CMP_GT_OS);
}

__mmask16 test_mm512_mask_cmp_ps_mask_true_uq(__mmask16 m, __m512 a, __m512 b) {
  // CHECK-LABEL: test_mm512_mask_cmp_ps_mask_true_uq
  // CHECK: [[CMP:%.*]] = fcmp true <16 x float> %{{.*}}, %{{.*}}
  // CHECK: and <16 x i1> [[CMP]], {{.*}}
  return _mm512_mask_cmp_ps_mask(m, a, b, _CMP_TRUE_UQ);
}

__mmask16 test_mm512_mask_cmp_ps_mask_eq_os(__mmask16 m, __m512 a, __m512 b) {
  // CHECK-LABEL: test_mm512_mask_cmp_ps_mask_eq_os
  // CHECK: [[CMP:%.*]] = fcmp oeq <16 x float> %{{.*}}, %{{.*}}
  // CHECK: and <16 x i1> [[CMP]], {{.*}}
  return _mm512_mask_cmp_ps_mask(m, a, b, _CMP_EQ_OS);
}

__mmask16 test_mm512_mask_cmp_ps_mask_lt_oq(__mmask16 m, __m512 a, __m512 b) {
  // CHECK-LABEL: test_mm512_mask_cmp_ps_mask_lt_oq
  // CHECK: [[CMP:%.*]] = fcmp olt <16 x float> %{{.*}}, %{{.*}}
  // CHECK: and <16 x i1> [[CMP]], {{.*}}
  return _mm512_mask_cmp_ps_mask(m, a, b, _CMP_LT_OQ);
}

__mmask16 test_mm512_mask_cmp_ps_mask_le_oq(__mmask16 m, __m512 a, __m512 b) {
  // CHECK-LABEL: test_mm512_mask_cmp_ps_mask_le_oq
  // CHECK: [[CMP:%.*]] = fcmp ole <16 x float> %{{.*}}, %{{.*}}
  // CHECK: and <16 x i1> [[CMP]], {{.*}}
  return _mm512_mask_cmp_ps_mask(m, a, b, _CMP_LE_OQ);
}

__mmask16 test_mm512_mask_cmp_ps_mask_unord_s(__mmask16 m, __m512 a, __m512 b) {
  // CHECK-LABEL: test_mm512_mask_cmp_ps_mask_unord_s
  // CHECK: [[CMP:%.*]] = fcmp uno <16 x float> %{{.*}}, %{{.*}}
  // CHECK: and <16 x i1> [[CMP]], {{.*}}
  return _mm512_mask_cmp_ps_mask(m, a, b, _CMP_UNORD_S);
}

__mmask16 test_mm512_mask_cmp_ps_mask_neq_us(__mmask16 m, __m512 a, __m512 b) {
  // CHECK-LABEL: test_mm512_mask_cmp_ps_mask_neq_us
  // CHECK: [[CMP:%.*]] = fcmp une <16 x float> %{{.*}}, %{{.*}}
  // CHECK: and <16 x i1> [[CMP]], {{.*}}
  return _mm512_mask_cmp_ps_mask(m, a, b, _CMP_NEQ_US);
}

__mmask16 test_mm512_mask_cmp_ps_mask_nlt_uq(__mmask16 m, __m512 a, __m512 b) {
  // CHECK-LABEL: test_mm512_mask_cmp_ps_mask_nlt_uq
  // CHECK: [[CMP:%.*]] = fcmp uge <16 x float> %{{.*}}, %{{.*}}
  // CHECK: and <16 x i1> [[CMP]], {{.*}}
  return _mm512_mask_cmp_ps_mask(m, a, b, _CMP_NLT_UQ);
}

__mmask16 test_mm512_mask_cmp_ps_mask_nle_uq(__mmask16 m, __m512 a, __m512 b) {
  // CHECK-LABEL: test_mm512_mask_cmp_ps_mask_nle_uq
  // CHECK: [[CMP:%.*]] = fcmp ugt <16 x float> %{{.*}}, %{{.*}}
  // CHECK: and <16 x i1> [[CMP]], {{.*}}
  return _mm512_mask_cmp_ps_mask(m, a, b, _CMP_NLE_UQ);
}

__mmask16 test_mm512_mask_cmp_ps_mask_ord_s(__mmask16 m, __m512 a, __m512 b) {
  // CHECK-LABEL: test_mm512_mask_cmp_ps_mask_ord_s
  // CHECK: [[CMP:%.*]] = fcmp ord <16 x float> %{{.*}}, %{{.*}}
  // CHECK: and <16 x i1> [[CMP]], {{.*}}
  return _mm512_mask_cmp_ps_mask(m, a, b, _CMP_ORD_S);
}

__mmask16 test_mm512_mask_cmp_ps_mask_eq_us(__mmask16 m, __m512 a, __m512 b) {
  // CHECK-LABEL: test_mm512_mask_cmp_ps_mask_eq_us
  // CHECK: [[CMP:%.*]] = fcmp ueq <16 x float> %{{.*}}, %{{.*}}
  // CHECK: and <16 x i1> [[CMP]], {{.*}}
  return _mm512_mask_cmp_ps_mask(m, a, b, _CMP_EQ_US);
}

__mmask16 test_mm512_mask_cmp_ps_mask_nge_uq(__mmask16 m, __m512 a, __m512 b) {
  // CHECK-LABEL: test_mm512_mask_cmp_ps_mask_nge_uq
  // CHECK: [[CMP:%.*]] = fcmp ult <16 x float> %{{.*}}, %{{.*}}
  // CHECK: and <16 x i1> [[CMP]], {{.*}}
  return _mm512_mask_cmp_ps_mask(m, a, b, _CMP_NGE_UQ);
}

__mmask16 test_mm512_mask_cmp_ps_mask_ngt_uq(__mmask16 m, __m512 a, __m512 b) {
  // CHECK-LABEL: test_mm512_mask_cmp_ps_mask_ngt_uq
  // CHECK: [[CMP:%.*]] = fcmp ule <16 x float> %{{.*}}, %{{.*}}
  // CHECK: and <16 x i1> [[CMP]], {{.*}}
  return _mm512_mask_cmp_ps_mask(m, a, b, _CMP_NGT_UQ);
}

__mmask16 test_mm512_mask_cmp_ps_mask_false_os(__mmask16 m, __m512 a, __m512 b) {
  // CHECK-LABEL: test_mm512_mask_cmp_ps_mask_false_os
  // CHECK: [[CMP:%.*]] = fcmp false <16 x float> %{{.*}}, %{{.*}}
  // CHECK: and <16 x i1> [[CMP]], {{.*}}
  return _mm512_mask_cmp_ps_mask(m, a, b, _CMP_FALSE_OS);
}

__mmask16 test_mm512_mask_cmp_ps_mask_neq_os(__mmask16 m, __m512 a, __m512 b) {
  // CHECK-LABEL: test_mm512_mask_cmp_ps_mask_neq_os
  // CHECK: [[CMP:%.*]] = fcmp one <16 x float> %{{.*}}, %{{.*}}
  // CHECK: and <16 x i1> [[CMP]], {{.*}}
  return _mm512_mask_cmp_ps_mask(m, a, b, _CMP_NEQ_OS);
}

__mmask16 test_mm512_mask_cmp_ps_mask_ge_oq(__mmask16 m, __m512 a, __m512 b) {
  // CHECK-LABEL: test_mm512_mask_cmp_ps_mask_ge_oq
  // CHECK: [[CMP:%.*]] = fcmp oge <16 x float> %{{.*}}, %{{.*}}
  // CHECK: and <16 x i1> [[CMP]], {{.*}}
  return _mm512_mask_cmp_ps_mask(m, a, b, _CMP_GE_OQ);
}

__mmask16 test_mm512_mask_cmp_ps_mask_gt_oq(__mmask16 m, __m512 a, __m512 b) {
  // CHECK-LABEL: test_mm512_mask_cmp_ps_mask_gt_oq
  // CHECK: [[CMP:%.*]] = fcmp ogt <16 x float> %{{.*}}, %{{.*}}
  // CHECK: and <16 x i1> [[CMP]], {{.*}}
  return _mm512_mask_cmp_ps_mask(m, a, b, _CMP_GT_OQ);
}

__mmask16 test_mm512_mask_cmp_ps_mask_true_us(__mmask16 m, __m512 a, __m512 b) {
  // CHECK-LABEL: test_mm512_mask_cmp_ps_mask_true_us
  // CHECK: [[CMP:%.*]] = fcmp true <16 x float> %{{.*}}, %{{.*}}
  // CHECK: and <16 x i1> [[CMP]], {{.*}}
  return _mm512_mask_cmp_ps_mask(m, a, b, _CMP_TRUE_US);
}

__mmask8 test_mm512_cmp_round_pd_mask(__m512d a, __m512d b) {
  // CHECK-LABEL: @test_mm512_cmp_round_pd_mask
  // CHECK: [[CMP:%.*]] = fcmp oeq <8 x double> %{{.*}}, %{{.*}}
  return _mm512_cmp_round_pd_mask(a, b, 0, _MM_FROUND_CUR_DIRECTION);
}

__mmask8 test_mm512_mask_cmp_round_pd_mask(__mmask8 m, __m512d a, __m512d b) {
  // CHECK-LABEL: @test_mm512_mask_cmp_round_pd_mask
  // CHECK: [[CMP:%.*]] = fcmp oeq <8 x double> %{{.*}}, %{{.*}}
  // CHECK: and <8 x i1> [[CMP]], {{.*}}
  return _mm512_mask_cmp_round_pd_mask(m, a, b, 0, _MM_FROUND_CUR_DIRECTION);
}

__mmask8 test_mm512_cmp_pd_mask_eq_oq(__m512d a, __m512d b) {
  // CHECK-LABEL: @test_mm512_cmp_pd_mask_eq_oq
  // CHECK: fcmp oeq <8 x double> %{{.*}}, %{{.*}}
  return _mm512_cmp_pd_mask(a, b, _CMP_EQ_OQ);
}

__mmask8 test_mm512_cmp_pd_mask_lt_os(__m512d a, __m512d b) {
  // CHECK-LABEL: test_mm512_cmp_pd_mask_lt_os
  // CHECK: fcmp olt <8 x double> %{{.*}}, %{{.*}}
  return _mm512_cmp_pd_mask(a, b, _CMP_LT_OS);
}

__mmask8 test_mm512_cmp_pd_mask_le_os(__m512d a, __m512d b) {
  // CHECK-LABEL: test_mm512_cmp_pd_mask_le_os
  // CHECK: fcmp ole <8 x double> %{{.*}}, %{{.*}}
  return _mm512_cmp_pd_mask(a, b, _CMP_LE_OS);
}

__mmask8 test_mm512_cmp_pd_mask_unord_q(__m512d a, __m512d b) {
  // CHECK-LABEL: test_mm512_cmp_pd_mask_unord_q
  // CHECK: fcmp uno <8 x double> %{{.*}}, %{{.*}}
  return _mm512_cmp_pd_mask(a, b, _CMP_UNORD_Q);
}

__mmask8 test_mm512_cmp_pd_mask_neq_uq(__m512d a, __m512d b) {
  // CHECK-LABEL: test_mm512_cmp_pd_mask_neq_uq
  // CHECK: fcmp une <8 x double> %{{.*}}, %{{.*}}
  return _mm512_cmp_pd_mask(a, b, _CMP_NEQ_UQ);
}

__mmask8 test_mm512_cmp_pd_mask_nlt_us(__m512d a, __m512d b) {
  // CHECK-LABEL: test_mm512_cmp_pd_mask_nlt_us
  // CHECK: fcmp uge <8 x double> %{{.*}}, %{{.*}}
  return _mm512_cmp_pd_mask(a, b, _CMP_NLT_US);
}

__mmask8 test_mm512_cmp_pd_mask_nle_us(__m512d a, __m512d b) {
  // CHECK-LABEL: test_mm512_cmp_pd_mask_nle_us
  // CHECK: fcmp ugt <8 x double> %{{.*}}, %{{.*}}
  return _mm512_cmp_pd_mask(a, b, _CMP_NLE_US);
}

__mmask8 test_mm512_cmp_pd_mask_ord_q(__m512d a, __m512d b) {
  // CHECK-LABEL: test_mm512_cmp_pd_mask_ord_q
  // CHECK: fcmp ord <8 x double> %{{.*}}, %{{.*}}
  return _mm512_cmp_pd_mask(a, b, _CMP_ORD_Q);
}

__mmask8 test_mm512_cmp_pd_mask_eq_uq(__m512d a, __m512d b) {
  // CHECK-LABEL: test_mm512_cmp_pd_mask_eq_uq
  // CHECK: fcmp ueq <8 x double> %{{.*}}, %{{.*}}
  return _mm512_cmp_pd_mask(a, b, _CMP_EQ_UQ);
}

__mmask8 test_mm512_cmp_pd_mask_nge_us(__m512d a, __m512d b) {
  // CHECK-LABEL: test_mm512_cmp_pd_mask_nge_us
  // CHECK: fcmp ult <8 x double> %{{.*}}, %{{.*}}
  return _mm512_cmp_pd_mask(a, b, _CMP_NGE_US);
}

__mmask8 test_mm512_cmp_pd_mask_ngt_us(__m512d a, __m512d b) {
  // CHECK-LABEL: test_mm512_cmp_pd_mask_ngt_us
  // CHECK: fcmp ule <8 x double> %{{.*}}, %{{.*}}
  return _mm512_cmp_pd_mask(a, b, _CMP_NGT_US);
}

__mmask8 test_mm512_cmp_pd_mask_false_oq(__m512d a, __m512d b) {
  // CHECK-LABEL: test_mm512_cmp_pd_mask_false_oq
  // CHECK: fcmp false <8 x double> %{{.*}}, %{{.*}}
  return _mm512_cmp_pd_mask(a, b, _CMP_FALSE_OQ);
}

__mmask8 test_mm512_cmp_pd_mask_neq_oq(__m512d a, __m512d b) {
  // CHECK-LABEL: test_mm512_cmp_pd_mask_neq_oq
  // CHECK: fcmp one <8 x double> %{{.*}}, %{{.*}}
  return _mm512_cmp_pd_mask(a, b, _CMP_NEQ_OQ);
}

__mmask8 test_mm512_cmp_pd_mask_ge_os(__m512d a, __m512d b) {
  // CHECK-LABEL: test_mm512_cmp_pd_mask_ge_os
  // CHECK: fcmp oge <8 x double> %{{.*}}, %{{.*}}
  return _mm512_cmp_pd_mask(a, b, _CMP_GE_OS);
}

__mmask8 test_mm512_cmp_pd_mask_gt_os(__m512d a, __m512d b) {
  // CHECK-LABEL: test_mm512_cmp_pd_mask_gt_os
  // CHECK: fcmp ogt <8 x double> %{{.*}}, %{{.*}}
  return _mm512_cmp_pd_mask(a, b, _CMP_GT_OS);
}

__mmask8 test_mm512_cmp_pd_mask_true_uq(__m512d a, __m512d b) {
  // CHECK-LABEL: test_mm512_cmp_pd_mask_true_uq
  // CHECK: fcmp true <8 x double> %{{.*}}, %{{.*}}
  return _mm512_cmp_pd_mask(a, b, _CMP_TRUE_UQ);
}

__mmask8 test_mm512_cmp_pd_mask_eq_os(__m512d a, __m512d b) {
  // CHECK-LABEL: test_mm512_cmp_pd_mask_eq_os
  // CHECK: fcmp oeq <8 x double> %{{.*}}, %{{.*}}
  return _mm512_cmp_pd_mask(a, b, _CMP_EQ_OS);
}

__mmask8 test_mm512_cmp_pd_mask_lt_oq(__m512d a, __m512d b) {
  // CHECK-LABEL: test_mm512_cmp_pd_mask_lt_oq
  // CHECK: fcmp olt <8 x double> %{{.*}}, %{{.*}}
  return _mm512_cmp_pd_mask(a, b, _CMP_LT_OQ);
}

__mmask8 test_mm512_cmp_pd_mask_le_oq(__m512d a, __m512d b) {
  // CHECK-LABEL: test_mm512_cmp_pd_mask_le_oq
  // CHECK: fcmp ole <8 x double> %{{.*}}, %{{.*}}
  return _mm512_cmp_pd_mask(a, b, _CMP_LE_OQ);
}

__mmask8 test_mm512_cmp_pd_mask_unord_s(__m512d a, __m512d b) {
  // CHECK-LABEL: test_mm512_cmp_pd_mask_unord_s
  // CHECK: fcmp uno <8 x double> %{{.*}}, %{{.*}}
  return _mm512_cmp_pd_mask(a, b, _CMP_UNORD_S);
}

__mmask8 test_mm512_cmp_pd_mask_neq_us(__m512d a, __m512d b) {
  // CHECK-LABEL: test_mm512_cmp_pd_mask_neq_us
  // CHECK: fcmp une <8 x double> %{{.*}}, %{{.*}}
  return _mm512_cmp_pd_mask(a, b, _CMP_NEQ_US);
}

__mmask8 test_mm512_cmp_pd_mask_nlt_uq(__m512d a, __m512d b) {
  // CHECK-LABEL: test_mm512_cmp_pd_mask_nlt_uq
  // CHECK: fcmp uge <8 x double> %{{.*}}, %{{.*}}
  return _mm512_cmp_pd_mask(a, b, _CMP_NLT_UQ);
}

__mmask8 test_mm512_cmp_pd_mask_nle_uq(__m512d a, __m512d b) {
  // CHECK-LABEL: test_mm512_cmp_pd_mask_nle_uq
  // CHECK: fcmp ugt <8 x double> %{{.*}}, %{{.*}}
  return _mm512_cmp_pd_mask(a, b, _CMP_NLE_UQ);
}

__mmask8 test_mm512_cmp_pd_mask_ord_s(__m512d a, __m512d b) {
  // CHECK-LABEL: test_mm512_cmp_pd_mask_ord_s
  // CHECK: fcmp ord <8 x double> %{{.*}}, %{{.*}}
  return _mm512_cmp_pd_mask(a, b, _CMP_ORD_S);
}

__mmask8 test_mm512_cmp_pd_mask_eq_us(__m512d a, __m512d b) {
  // CHECK-LABEL: test_mm512_cmp_pd_mask_eq_us
  // CHECK: fcmp ueq <8 x double> %{{.*}}, %{{.*}}
  return _mm512_cmp_pd_mask(a, b, _CMP_EQ_US);
}

__mmask8 test_mm512_cmp_pd_mask_nge_uq(__m512d a, __m512d b) {
  // CHECK-LABEL: test_mm512_cmp_pd_mask_nge_uq
  // CHECK: fcmp ult <8 x double> %{{.*}}, %{{.*}}
  return _mm512_cmp_pd_mask(a, b, _CMP_NGE_UQ);
}

__mmask8 test_mm512_cmp_pd_mask_ngt_uq(__m512d a, __m512d b) {
  // CHECK-LABEL: test_mm512_cmp_pd_mask_ngt_uq
  // CHECK: fcmp ule <8 x double> %{{.*}}, %{{.*}}
  return _mm512_cmp_pd_mask(a, b, _CMP_NGT_UQ);
}

__mmask8 test_mm512_cmp_pd_mask_false_os(__m512d a, __m512d b) {
  // CHECK-LABEL: test_mm512_cmp_pd_mask_false_os
  // CHECK: fcmp false <8 x double> %{{.*}}, %{{.*}}
  return _mm512_cmp_pd_mask(a, b, _CMP_FALSE_OS);
}

__mmask8 test_mm512_cmp_pd_mask_neq_os(__m512d a, __m512d b) {
  // CHECK-LABEL: test_mm512_cmp_pd_mask_neq_os
  // CHECK: fcmp one <8 x double> %{{.*}}, %{{.*}}
  return _mm512_cmp_pd_mask(a, b, _CMP_NEQ_OS);
}

__mmask8 test_mm512_cmp_pd_mask_ge_oq(__m512d a, __m512d b) {
  // CHECK-LABEL: test_mm512_cmp_pd_mask_ge_oq
  // CHECK: fcmp oge <8 x double> %{{.*}}, %{{.*}}
  return _mm512_cmp_pd_mask(a, b, _CMP_GE_OQ);
}

__mmask8 test_mm512_cmp_pd_mask_gt_oq(__m512d a, __m512d b) {
  // CHECK-LABEL: test_mm512_cmp_pd_mask_gt_oq
  // CHECK: fcmp ogt <8 x double> %{{.*}}, %{{.*}}
  return _mm512_cmp_pd_mask(a, b, _CMP_GT_OQ);
}

__mmask8 test_mm512_cmp_pd_mask_true_us(__m512d a, __m512d b) {
  // CHECK-LABEL: test_mm512_cmp_pd_mask_true_us
  // CHECK: fcmp true <8 x double> %{{.*}}, %{{.*}}
  return _mm512_cmp_pd_mask(a, b, _CMP_TRUE_US);
}

__mmask8 test_mm512_mask_cmp_pd_mask_eq_oq(__mmask8 m, __m512d a, __m512d b) {
  // CHECK-LABEL: @test_mm512_mask_cmp_pd_mask_eq_oq
  // CHECK: [[CMP:%.*]] = fcmp oeq <8 x double> %{{.*}}, %{{.*}}
  // CHECK: and <8 x i1> [[CMP]], {{.*}}
  return _mm512_mask_cmp_pd_mask(m, a, b, _CMP_EQ_OQ);
}

__mmask8 test_mm512_mask_cmp_pd_mask_lt_os(__mmask8 m, __m512d a, __m512d b) {
  // CHECK-LABEL: test_mm512_mask_cmp_pd_mask_lt_os
  // CHECK: [[CMP:%.*]] = fcmp olt <8 x double> %{{.*}}, %{{.*}}
  // CHECK: and <8 x i1> [[CMP]], {{.*}}
  return _mm512_mask_cmp_pd_mask(m, a, b, _CMP_LT_OS);
}

__mmask8 test_mm512_mask_cmp_pd_mask_le_os(__mmask8 m, __m512d a, __m512d b) {
  // CHECK-LABEL: test_mm512_mask_cmp_pd_mask_le_os
  // CHECK: [[CMP:%.*]] = fcmp ole <8 x double> %{{.*}}, %{{.*}}
  // CHECK: and <8 x i1> [[CMP]], {{.*}}
  return _mm512_mask_cmp_pd_mask(m, a, b, _CMP_LE_OS);
}

__mmask8 test_mm512_mask_cmp_pd_mask_unord_q(__mmask8 m, __m512d a, __m512d b) {
  // CHECK-LABEL: test_mm512_mask_cmp_pd_mask_unord_q
  // CHECK: [[CMP:%.*]] = fcmp uno <8 x double> %{{.*}}, %{{.*}}
  // CHECK: and <8 x i1> [[CMP]], {{.*}}
  return _mm512_mask_cmp_pd_mask(m, a, b, _CMP_UNORD_Q);
}

__mmask8 test_mm512_mask_cmp_pd_mask_neq_uq(__mmask8 m, __m512d a, __m512d b) {
  // CHECK-LABEL: test_mm512_mask_cmp_pd_mask_neq_uq
  // CHECK: [[CMP:%.*]] = fcmp une <8 x double> %{{.*}}, %{{.*}}
  // CHECK: and <8 x i1> [[CMP]], {{.*}}
  return _mm512_mask_cmp_pd_mask(m, a, b, _CMP_NEQ_UQ);
}

__mmask8 test_mm512_mask_cmp_pd_mask_nlt_us(__mmask8 m, __m512d a, __m512d b) {
  // CHECK-LABEL: test_mm512_mask_cmp_pd_mask_nlt_us
  // CHECK: [[CMP:%.*]] = fcmp uge <8 x double> %{{.*}}, %{{.*}}
  // CHECK: and <8 x i1> [[CMP]], {{.*}}
  return _mm512_mask_cmp_pd_mask(m, a, b, _CMP_NLT_US);
}

__mmask8 test_mm512_mask_cmp_pd_mask_nle_us(__mmask8 m, __m512d a, __m512d b) {
  // CHECK-LABEL: test_mm512_mask_cmp_pd_mask_nle_us
  // CHECK: [[CMP:%.*]] = fcmp ugt <8 x double> %{{.*}}, %{{.*}}
  // CHECK: and <8 x i1> [[CMP]], {{.*}}
  return _mm512_mask_cmp_pd_mask(m, a, b, _CMP_NLE_US);
}

__mmask8 test_mm512_mask_cmp_pd_mask_ord_q(__mmask8 m, __m512d a, __m512d b) {
  // CHECK-LABEL: test_mm512_mask_cmp_pd_mask_ord_q
  // CHECK: [[CMP:%.*]] = fcmp ord <8 x double> %{{.*}}, %{{.*}}
  // CHECK: and <8 x i1> [[CMP]], {{.*}}
  return _mm512_mask_cmp_pd_mask(m, a, b, _CMP_ORD_Q);
}

__mmask8 test_mm512_mask_cmp_pd_mask_eq_uq(__mmask8 m, __m512d a, __m512d b) {
  // CHECK-LABEL: test_mm512_mask_cmp_pd_mask_eq_uq
  // CHECK: [[CMP:%.*]] = fcmp ueq <8 x double> %{{.*}}, %{{.*}}
  // CHECK: and <8 x i1> [[CMP]], {{.*}}
  return _mm512_mask_cmp_pd_mask(m, a, b, _CMP_EQ_UQ);
}

__mmask8 test_mm512_mask_cmp_pd_mask_nge_us(__mmask8 m, __m512d a, __m512d b) {
  // CHECK-LABEL: test_mm512_mask_cmp_pd_mask_nge_us
  // CHECK: [[CMP:%.*]] = fcmp ult <8 x double> %{{.*}}, %{{.*}}
  // CHECK: and <8 x i1> [[CMP]], {{.*}}
  return _mm512_mask_cmp_pd_mask(m, a, b, _CMP_NGE_US);
}

__mmask8 test_mm512_mask_cmp_pd_mask_ngt_us(__mmask8 m, __m512d a, __m512d b) {
  // CHECK-LABEL: test_mm512_mask_cmp_pd_mask_ngt_us
  // CHECK: [[CMP:%.*]] = fcmp ule <8 x double> %{{.*}}, %{{.*}}
  // CHECK: and <8 x i1> [[CMP]], {{.*}}
  return _mm512_mask_cmp_pd_mask(m, a, b, _CMP_NGT_US);
}

__mmask8 test_mm512_mask_cmp_pd_mask_false_oq(__mmask8 m, __m512d a, __m512d b) {
  // CHECK-LABEL: test_mm512_mask_cmp_pd_mask_false_oq
  // CHECK: [[CMP:%.*]] = fcmp false <8 x double> %{{.*}}, %{{.*}}
  // CHECK: and <8 x i1> [[CMP]], {{.*}}
  return _mm512_mask_cmp_pd_mask(m, a, b, _CMP_FALSE_OQ);
}

__mmask8 test_mm512_mask_cmp_pd_mask_neq_oq(__mmask8 m, __m512d a, __m512d b) {
  // CHECK-LABEL: test_mm512_mask_cmp_pd_mask_neq_oq
  // CHECK: [[CMP:%.*]] = fcmp one <8 x double> %{{.*}}, %{{.*}}
  // CHECK: and <8 x i1> [[CMP]], {{.*}}
  return _mm512_mask_cmp_pd_mask(m, a, b, _CMP_NEQ_OQ);
}

__mmask8 test_mm512_mask_cmp_pd_mask_ge_os(__mmask8 m, __m512d a, __m512d b) {
  // CHECK-LABEL: test_mm512_mask_cmp_pd_mask_ge_os
  // CHECK: [[CMP:%.*]] = fcmp oge <8 x double> %{{.*}}, %{{.*}}
  // CHECK: and <8 x i1> [[CMP]], {{.*}}
  return _mm512_mask_cmp_pd_mask(m, a, b, _CMP_GE_OS);
}

__mmask8 test_mm512_mask_cmp_pd_mask_gt_os(__mmask8 m, __m512d a, __m512d b) {
  // CHECK-LABEL: test_mm512_mask_cmp_pd_mask_gt_os
  // CHECK: [[CMP:%.*]] = fcmp ogt <8 x double> %{{.*}}, %{{.*}}
  // CHECK: and <8 x i1> [[CMP]], {{.*}}
  return _mm512_mask_cmp_pd_mask(m, a, b, _CMP_GT_OS);
}

__mmask8 test_mm512_mask_cmp_pd_mask_true_uq(__mmask8 m, __m512d a, __m512d b) {
  // CHECK-LABEL: test_mm512_mask_cmp_pd_mask_true_uq
  // CHECK: [[CMP:%.*]] = fcmp true <8 x double> %{{.*}}, %{{.*}}
  // CHECK: and <8 x i1> [[CMP]], {{.*}}
  return _mm512_mask_cmp_pd_mask(m, a, b, _CMP_TRUE_UQ);
}

__mmask8 test_mm512_mask_cmp_pd_mask_eq_os(__mmask8 m, __m512d a, __m512d b) {
  // CHECK-LABEL: test_mm512_mask_cmp_pd_mask_eq_os
  // CHECK: [[CMP:%.*]] = fcmp oeq <8 x double> %{{.*}}, %{{.*}}
  // CHECK: and <8 x i1> [[CMP]], {{.*}}
  return _mm512_mask_cmp_pd_mask(m, a, b, _CMP_EQ_OS);
}

__mmask8 test_mm512_mask_cmp_pd_mask_lt_oq(__mmask8 m, __m512d a, __m512d b) {
  // CHECK-LABEL: test_mm512_mask_cmp_pd_mask_lt_oq
  // CHECK: [[CMP:%.*]] = fcmp olt <8 x double> %{{.*}}, %{{.*}}
  // CHECK: and <8 x i1> [[CMP]], {{.*}}
  return _mm512_mask_cmp_pd_mask(m, a, b, _CMP_LT_OQ);
}

__mmask8 test_mm512_mask_cmp_pd_mask_le_oq(__mmask8 m, __m512d a, __m512d b) {
  // CHECK-LABEL: test_mm512_mask_cmp_pd_mask_le_oq
  // CHECK: [[CMP:%.*]] = fcmp ole <8 x double> %{{.*}}, %{{.*}}
  // CHECK: and <8 x i1> [[CMP]], {{.*}}
  return _mm512_mask_cmp_pd_mask(m, a, b, _CMP_LE_OQ);
}

__mmask8 test_mm512_mask_cmp_pd_mask_unord_s(__mmask8 m, __m512d a, __m512d b) {
  // CHECK-LABEL: test_mm512_mask_cmp_pd_mask_unord_s
  // CHECK: [[CMP:%.*]] = fcmp uno <8 x double> %{{.*}}, %{{.*}}
  // CHECK: and <8 x i1> [[CMP]], {{.*}}
  return _mm512_mask_cmp_pd_mask(m, a, b, _CMP_UNORD_S);
}

__mmask8 test_mm512_mask_cmp_pd_mask_neq_us(__mmask8 m, __m512d a, __m512d b) {
  // CHECK-LABEL: test_mm512_mask_cmp_pd_mask_neq_us
  // CHECK: [[CMP:%.*]] = fcmp une <8 x double> %{{.*}}, %{{.*}}
  // CHECK: and <8 x i1> [[CMP]], {{.*}}
  return _mm512_mask_cmp_pd_mask(m, a, b, _CMP_NEQ_US);
}

__mmask8 test_mm512_mask_cmp_pd_mask_nlt_uq(__mmask8 m, __m512d a, __m512d b) {
  // CHECK-LABEL: test_mm512_mask_cmp_pd_mask_nlt_uq
  // CHECK: [[CMP:%.*]] = fcmp uge <8 x double> %{{.*}}, %{{.*}}
  // CHECK: and <8 x i1> [[CMP]], {{.*}}
  return _mm512_mask_cmp_pd_mask(m, a, b, _CMP_NLT_UQ);
}

__mmask8 test_mm512_mask_cmp_pd_mask_nle_uq(__mmask8 m, __m512d a, __m512d b) {
  // CHECK-LABEL: test_mm512_mask_cmp_pd_mask_nle_uq
  // CHECK: [[CMP:%.*]] = fcmp ugt <8 x double> %{{.*}}, %{{.*}}
  // CHECK: and <8 x i1> [[CMP]], {{.*}}
  return _mm512_mask_cmp_pd_mask(m, a, b, _CMP_NLE_UQ);
}

__mmask8 test_mm512_mask_cmp_pd_mask_ord_s(__mmask8 m, __m512d a, __m512d b) {
  // CHECK-LABEL: test_mm512_mask_cmp_pd_mask_ord_s
  // CHECK: [[CMP:%.*]] = fcmp ord <8 x double> %{{.*}}, %{{.*}}
  // CHECK: and <8 x i1> [[CMP]], {{.*}}
  return _mm512_mask_cmp_pd_mask(m, a, b, _CMP_ORD_S);
}

__mmask8 test_mm512_mask_cmp_pd_mask_eq_us(__mmask8 m, __m512d a, __m512d b) {
  // CHECK-LABEL: test_mm512_mask_cmp_pd_mask_eq_us
  // CHECK: [[CMP:%.*]] = fcmp ueq <8 x double> %{{.*}}, %{{.*}}
  // CHECK: and <8 x i1> [[CMP]], {{.*}}
  return _mm512_mask_cmp_pd_mask(m, a, b, _CMP_EQ_US);
}

__mmask8 test_mm512_mask_cmp_pd_mask_nge_uq(__mmask8 m, __m512d a, __m512d b) {
  // CHECK-LABEL: test_mm512_mask_cmp_pd_mask_nge_uq
  // CHECK: [[CMP:%.*]] = fcmp ult <8 x double> %{{.*}}, %{{.*}}
  // CHECK: and <8 x i1> [[CMP]], {{.*}}
  return _mm512_mask_cmp_pd_mask(m, a, b, _CMP_NGE_UQ);
}

__mmask8 test_mm512_mask_cmp_pd_mask_ngt_uq(__mmask8 m, __m512d a, __m512d b) {
  // CHECK-LABEL: test_mm512_mask_cmp_pd_mask_ngt_uq
  // CHECK: [[CMP:%.*]] = fcmp ule <8 x double> %{{.*}}, %{{.*}}
  // CHECK: and <8 x i1> [[CMP]], {{.*}}
  return _mm512_mask_cmp_pd_mask(m, a, b, _CMP_NGT_UQ);
}

__mmask8 test_mm512_mask_cmp_pd_mask_false_os(__mmask8 m, __m512d a, __m512d b) {
  // CHECK-LABEL: test_mm512_mask_cmp_pd_mask_false_os
  // CHECK: [[CMP:%.*]] = fcmp false <8 x double> %{{.*}}, %{{.*}}
  // CHECK: and <8 x i1> [[CMP]], {{.*}}
  return _mm512_mask_cmp_pd_mask(m, a, b, _CMP_FALSE_OS);
}

__mmask8 test_mm512_mask_cmp_pd_mask_neq_os(__mmask8 m, __m512d a, __m512d b) {
  // CHECK-LABEL: test_mm512_mask_cmp_pd_mask_neq_os
  // CHECK: [[CMP:%.*]] = fcmp one <8 x double> %{{.*}}, %{{.*}}
  // CHECK: and <8 x i1> [[CMP]], {{.*}}
  return _mm512_mask_cmp_pd_mask(m, a, b, _CMP_NEQ_OS);
}

__mmask8 test_mm512_mask_cmp_pd_mask_ge_oq(__mmask8 m, __m512d a, __m512d b) {
  // CHECK-LABEL: test_mm512_mask_cmp_pd_mask_ge_oq
  // CHECK: [[CMP:%.*]] = fcmp oge <8 x double> %{{.*}}, %{{.*}}
  // CHECK: and <8 x i1> [[CMP]], {{.*}}
  return _mm512_mask_cmp_pd_mask(m, a, b, _CMP_GE_OQ);
}

__mmask8 test_mm512_mask_cmp_pd_mask_gt_oq(__mmask8 m, __m512d a, __m512d b) {
  // CHECK-LABEL: test_mm512_mask_cmp_pd_mask_gt_oq
  // CHECK: [[CMP:%.*]] = fcmp ogt <8 x double> %{{.*}}, %{{.*}}
  // CHECK: and <8 x i1> [[CMP]], {{.*}}
  return _mm512_mask_cmp_pd_mask(m, a, b, _CMP_GT_OQ);
}

__mmask8 test_mm512_mask_cmp_pd_mask_true_us(__mmask8 m, __m512d a, __m512d b) {
  // CHECK-LABEL: test_mm512_mask_cmp_pd_mask_true_us
  // CHECK: [[CMP:%.*]] = fcmp true <8 x double> %{{.*}}, %{{.*}}
  // CHECK: and <8 x i1> [[CMP]], {{.*}}
  return _mm512_mask_cmp_pd_mask(m, a, b, _CMP_TRUE_US);
}

__mmask8 test_mm512_mask_cmp_pd_mask(__mmask8 m, __m512d a, __m512d b) {
  // CHECK-LABEL: @test_mm512_mask_cmp_pd_mask
  // CHECK: [[CMP:%.*]] = fcmp oeq <8 x double> %{{.*}}, %{{.*}}
  // CHECK: and <8 x i1> [[CMP]], {{.*}}
  return _mm512_mask_cmp_pd_mask(m, a, b, 0);
}

__mmask8 test_mm512_cmpeq_pd_mask(__m512d a, __m512d b) {
  // CHECK-LABEL: @test_mm512_cmpeq_pd_mask
  // CHECK: fcmp oeq <8 x double> %{{.*}}, %{{.*}}
  return _mm512_cmpeq_pd_mask(a, b);
}

__mmask16 test_mm512_cmpeq_ps_mask(__m512 a, __m512 b) {
  // CHECK-LABEL: @test_mm512_cmpeq_ps_mask
  // CHECK: fcmp oeq <16 x float> %{{.*}}, %{{.*}}
  return _mm512_cmpeq_ps_mask(a, b);
}

__mmask8 test_mm512_mask_cmpeq_pd_mask(__mmask8 k, __m512d a, __m512d b) {
  // CHECK-LABEL: @test_mm512_mask_cmpeq_pd_mask
  // CHECK: [[CMP:%.*]] = fcmp oeq <8 x double> %{{.*}}, %{{.*}}
  // CHECK: and <8 x i1> [[CMP]], {{.*}}
  return _mm512_mask_cmpeq_pd_mask(k, a, b);
}

__mmask16 test_mm512_mask_cmpeq_ps_mask(__mmask16 k, __m512 a, __m512 b) {
  // CHECK-LABEL: @test_mm512_mask_cmpeq_ps_mask
  // CHECK: [[CMP:%.*]] = fcmp oeq <16 x float> %{{.*}}, %{{.*}}
  // CHECK: and <16 x i1> [[CMP]], {{.*}}
  return _mm512_mask_cmpeq_ps_mask(k, a, b);
}

__mmask8 test_mm512_cmple_pd_mask(__m512d a, __m512d b) {
  // CHECK-LABEL: @test_mm512_cmple_pd_mask
  // CHECK: fcmp ole <8 x double> %{{.*}}, %{{.*}}
  return _mm512_cmple_pd_mask(a, b);
}

__mmask16 test_mm512_cmple_ps_mask(__m512 a, __m512 b) {
  // CHECK-LABEL: @test_mm512_cmple_ps_mask
  // CHECK: fcmp ole <16 x float> %{{.*}}, %{{.*}}
  return _mm512_cmple_ps_mask(a, b);
}

__mmask8 test_mm512_mask_cmple_pd_mask(__mmask8 k, __m512d a, __m512d b) {
  // CHECK-LABEL: @test_mm512_mask_cmple_pd_mask
  // CHECK: [[CMP:%.*]] = fcmp ole <8 x double> %{{.*}}, %{{.*}}
  // CHECK: and <8 x i1> [[CMP]], {{.*}}
  return _mm512_mask_cmple_pd_mask(k, a, b);
}

__mmask16 test_mm512_mask_cmple_ps_mask(__mmask16 k, __m512 a, __m512 b) {
  // CHECK-LABEL: @test_mm512_mask_cmple_ps_mask
  // CHECK: [[CMP:%.*]] = fcmp ole <16 x float> %{{.*}}, %{{.*}}
  // CHECK: and <16 x i1> [[CMP]], {{.*}}
  return _mm512_mask_cmple_ps_mask(k, a, b);
}

__mmask8 test_mm512_cmplt_pd_mask(__m512d a, __m512d b) {
  // CHECK-LABEL: @test_mm512_cmplt_pd_mask
  // CHECK: fcmp olt <8 x double> %{{.*}}, %{{.*}}
  return _mm512_cmplt_pd_mask(a, b);
}

__mmask16 test_mm512_cmplt_ps_mask(__m512 a, __m512 b) {
  // CHECK-LABEL: @test_mm512_cmplt_ps_mask
  // CHECK: fcmp olt <16 x float> %{{.*}}, %{{.*}}
  return _mm512_cmplt_ps_mask(a, b);
}

__mmask8 test_mm512_mask_cmplt_pd_mask(__mmask8 k, __m512d a, __m512d b) {
  // CHECK-LABEL: @test_mm512_mask_cmplt_pd_mask
  // CHECK: [[CMP:%.*]] = fcmp olt <8 x double> %{{.*}}, %{{.*}}
  // CHECK: and <8 x i1> [[CMP]], {{.*}}
  return _mm512_mask_cmplt_pd_mask(k, a, b);
}

__mmask16 test_mm512_mask_cmplt_ps_mask(__mmask16 k, __m512 a, __m512 b) {
  // CHECK-LABEL: @test_mm512_mask_cmplt_ps_mask
  // CHECK: [[CMP:%.*]] = fcmp olt <16 x float> %{{.*}}, %{{.*}}
  // CHECK: and <16 x i1> [[CMP]], {{.*}}
  return _mm512_mask_cmplt_ps_mask(k, a, b);
}

__mmask8 test_mm512_cmpneq_pd_mask(__m512d a, __m512d b) {
  // CHECK-LABEL: @test_mm512_cmpneq_pd_mask
  // CHECK: fcmp une <8 x double> %{{.*}}, %{{.*}}
  return _mm512_cmpneq_pd_mask(a, b);
}

__mmask16 test_mm512_cmpneq_ps_mask(__m512 a, __m512 b) {
  // CHECK-LABEL: @test_mm512_cmpneq_ps_mask
  // CHECK: fcmp une <16 x float> %{{.*}}, %{{.*}}
  return _mm512_cmpneq_ps_mask(a, b);
}

__mmask8 test_mm512_mask_cmpneq_pd_mask(__mmask8 k, __m512d a, __m512d b) {
  // CHECK-LABEL: @test_mm512_mask_cmpneq_pd_mask
  // CHECK: [[CMP:%.*]] = fcmp une <8 x double> %{{.*}}, %{{.*}}
  // CHECK: and <8 x i1> [[CMP]], {{.*}}
  return _mm512_mask_cmpneq_pd_mask(k, a, b);
}

__mmask16 test_mm512_mask_cmpneq_ps_mask(__mmask16 k, __m512 a, __m512 b) {
  // CHECK-LABEL: @test_mm512_mask_cmpneq_ps_mask
  // CHECK: [[CMP:%.*]] = fcmp une <16 x float> %{{.*}}, %{{.*}}
  // CHECK: and <16 x i1> [[CMP]], {{.*}}
  return _mm512_mask_cmpneq_ps_mask(k, a, b);
}

__mmask8 test_mm512_cmpnle_pd_mask(__m512d a, __m512d b) {
  // CHECK-LABEL: @test_mm512_cmpnle_pd_mask
  // CHECK: fcmp ugt <8 x double> %{{.*}}, %{{.*}}
  return _mm512_cmpnle_pd_mask(a, b);
}

__mmask16 test_mm512_cmpnle_ps_mask(__m512 a, __m512 b) {
  // CHECK-LABEL: @test_mm512_cmpnle_ps_mask
  // CHECK: fcmp ugt <16 x float> %{{.*}}, %{{.*}}
  return _mm512_cmpnle_ps_mask(a, b);
}

__mmask8 test_mm512_mask_cmpnle_pd_mask(__mmask8 k, __m512d a, __m512d b) {
  // CHECK-LABEL: @test_mm512_mask_cmpnle_pd_mask
  // CHECK: [[CMP:%.*]] = fcmp ugt <8 x double> %{{.*}}, %{{.*}}
  // CHECK: and <8 x i1> [[CMP]], {{.*}}
  return _mm512_mask_cmpnle_pd_mask(k, a, b);
}

__mmask16 test_mm512_mask_cmpnle_ps_mask(__mmask16 k, __m512 a, __m512 b) {
  // CHECK-LABEL: @test_mm512_mask_cmpnle_ps_mask
  // CHECK: [[CMP:%.*]] = fcmp ugt <16 x float> %{{.*}}, %{{.*}}
  // CHECK: and <16 x i1> [[CMP]], {{.*}}
  return _mm512_mask_cmpnle_ps_mask(k, a, b);
}

__mmask8 test_mm512_cmpnlt_pd_mask(__m512d a, __m512d b) {
  // CHECK-LABEL: @test_mm512_cmpnlt_pd_mask
  // CHECK: fcmp uge <8 x double> %{{.*}}, %{{.*}}
  return _mm512_cmpnlt_pd_mask(a, b);
}

__mmask16 test_mm512_cmpnlt_ps_mask(__m512 a, __m512 b) {
  // CHECK-LABEL: @test_mm512_cmpnlt_ps_mask
  // CHECK: fcmp uge <16 x float> %{{.*}}, %{{.*}}
  return _mm512_cmpnlt_ps_mask(a, b);
}

__mmask8 test_mm512_mask_cmpnlt_pd_mask(__mmask8 k, __m512d a, __m512d b) {
  // CHECK-LABEL: @test_mm512_mask_cmpnlt_pd_mask
  // CHECK: [[CMP:%.*]] = fcmp uge <8 x double> %{{.*}}, %{{.*}}
  // CHECK: and <8 x i1> [[CMP]], {{.*}}
  return _mm512_mask_cmpnlt_pd_mask(k, a, b);
}

__mmask16 test_mm512_mask_cmpnlt_ps_mask(__mmask16 k, __m512 a, __m512 b) {
  // CHECK-LABEL: @test_mm512_mask_cmpnlt_ps_mask
  // CHECK: [[CMP:%.*]] = fcmp uge <16 x float> %{{.*}}, %{{.*}}
  // CHECK: and <16 x i1> [[CMP]], {{.*}}
  return _mm512_mask_cmpnlt_ps_mask(k, a, b);
}

__mmask8 test_mm512_cmpord_pd_mask(__m512d a, __m512d b) {
  // CHECK-LABEL: @test_mm512_cmpord_pd_mask
  // CHECK: fcmp ord <8 x double> %{{.*}}, %{{.*}}
  return _mm512_cmpord_pd_mask(a, b);
}

__mmask16 test_mm512_cmpord_ps_mask(__m512 a, __m512 b) {
  // CHECK-LABEL: @test_mm512_cmpord_ps_mask
  // CHECK: fcmp ord <16 x float> %{{.*}}, %{{.*}}
  return _mm512_cmpord_ps_mask(a, b);
}

__mmask8 test_mm512_mask_cmpord_pd_mask(__mmask8 k, __m512d a, __m512d b) {
  // CHECK-LABEL: @test_mm512_mask_cmpord_pd_mask
  // CHECK: [[CMP:%.*]] = fcmp ord <8 x double> %{{.*}}, %{{.*}}
  // CHECK: and <8 x i1> [[CMP]], {{.*}}
  return _mm512_mask_cmpord_pd_mask(k, a, b);
}

__mmask16 test_mm512_mask_cmpord_ps_mask(__mmask16 k, __m512 a, __m512 b) {
  // CHECK-LABEL: @test_mm512_mask_cmpord_ps_mask
  // CHECK: [[CMP:%.*]] = fcmp ord <16 x float> %{{.*}}, %{{.*}}
  // CHECK: and <16 x i1> [[CMP]], {{.*}}
  return _mm512_mask_cmpord_ps_mask(k, a, b);
}

__mmask8 test_mm512_cmpunord_pd_mask(__m512d a, __m512d b) {
  // CHECK-LABEL: @test_mm512_cmpunord_pd_mask
  // CHECK: fcmp uno <8 x double> %{{.*}}, %{{.*}}
  return _mm512_cmpunord_pd_mask(a, b);
}

__mmask16 test_mm512_cmpunord_ps_mask(__m512 a, __m512 b) {
  // CHECK-LABEL: @test_mm512_cmpunord_ps_mask
  // CHECK: fcmp uno <16 x float> %{{.*}}, %{{.*}}
  return _mm512_cmpunord_ps_mask(a, b);
}

__mmask8 test_mm512_mask_cmpunord_pd_mask(__mmask8 k, __m512d a, __m512d b) {
  // CHECK-LABEL: @test_mm512_mask_cmpunord_pd_mask
  // CHECK: [[CMP:%.*]] = fcmp uno <8 x double> %{{.*}}, %{{.*}}
  // CHECK: and <8 x i1> [[CMP]], {{.*}}
  return _mm512_mask_cmpunord_pd_mask(k, a, b);
}

__mmask16 test_mm512_mask_cmpunord_ps_mask(__mmask16 k, __m512 a, __m512 b) {
  // CHECK-LABEL: @test_mm512_mask_cmpunord_ps_mask
  // CHECK: [[CMP:%.*]] = fcmp uno <16 x float> %{{.*}}, %{{.*}}
  // CHECK: and <16 x i1> [[CMP]], {{.*}}
  return _mm512_mask_cmpunord_ps_mask(k, a, b);
}

__m256d test_mm512_extractf64x4_pd(__m512d a)
{
  // CHECK-LABEL: @test_mm512_extractf64x4_pd
  // CHECK: shufflevector <8 x double> %{{.*}}, <8 x double> undef, <4 x i32> <i32 4, i32 5, i32 6, i32 7>
  return _mm512_extractf64x4_pd(a, 1);
}

__m256d test_mm512_mask_extractf64x4_pd(__m256d  __W,__mmask8  __U,__m512d __A){
  // CHECK-LABEL:@test_mm512_mask_extractf64x4_pd
  // CHECK: shufflevector <8 x double> %{{.*}}, <8 x double> undef, <4 x i32> <i32 4, i32 5, i32 6, i32 7>
  // CHECK: select <4 x i1> %{{.*}}, <4 x double> %{{.*}}, <4 x double> %{{.*}}
  return _mm512_mask_extractf64x4_pd( __W, __U, __A, 1);
}

__m256d test_mm512_maskz_extractf64x4_pd(__mmask8  __U,__m512d __A){
  // CHECK-LABEL:@test_mm512_maskz_extractf64x4_pd
  // CHECK: shufflevector <8 x double> %{{.*}}, <8 x double> undef, <4 x i32> <i32 4, i32 5, i32 6, i32 7>
  // CHECK: select <4 x i1> %{{.*}}, <4 x double> %{{.*}}, <4 x double> %{{.*}}
  return _mm512_maskz_extractf64x4_pd( __U, __A, 1);
}

__m128 test_mm512_extractf32x4_ps(__m512 a)
{
  // CHECK-LABEL: @test_mm512_extractf32x4_ps
  // CHECK: shufflevector <16 x float> %{{.*}}, <16 x float> undef, <4 x i32> <i32 4, i32 5, i32 6, i32 7>
  return _mm512_extractf32x4_ps(a, 1);
}

__m128 test_mm512_mask_extractf32x4_ps(__m128 __W, __mmask8  __U,__m512 __A){
  // CHECK-LABEL:@test_mm512_mask_extractf32x4_ps
  // CHECK: shufflevector <16 x float> %{{.*}}, <16 x float> undef, <4 x i32> <i32 4, i32 5, i32 6, i32 7>
  // CHECK: select <4 x i1> %{{.*}}, <4 x float> %{{.*}}, <4 x float> %{{.*}}
  return _mm512_mask_extractf32x4_ps( __W, __U, __A, 1);
}

__m128 test_mm512_maskz_extractf32x4_ps( __mmask8  __U,__m512 __A){
  // CHECK-LABEL:@test_mm512_maskz_extractf32x4_ps
  // CHECK: shufflevector <16 x float> %{{.*}}, <16 x float> undef, <4 x i32> <i32 4, i32 5, i32 6, i32 7>
  // CHECK: select <4 x i1> %{{.*}}, <4 x float> %{{.*}}, <4 x float> %{{.*}}
 return _mm512_maskz_extractf32x4_ps(  __U, __A, 1);
}

__mmask16 test_mm512_cmpeq_epu32_mask(__m512i __a, __m512i __b) {
  // CHECK-LABEL: @test_mm512_cmpeq_epu32_mask
  // CHECK: icmp eq <16 x i32> %{{.*}}, %{{.*}}
  return (__mmask16)_mm512_cmpeq_epu32_mask(__a, __b);
}

__mmask16 test_mm512_mask_cmpeq_epu32_mask(__mmask16 __u, __m512i __a, __m512i __b) {
  // CHECK-LABEL: @test_mm512_mask_cmpeq_epu32_mask
  // CHECK: icmp eq <16 x i32> %{{.*}}, %{{.*}}
  // CHECK: and <16 x i1> %{{.*}}, %{{.*}}
  return (__mmask16)_mm512_mask_cmpeq_epu32_mask(__u, __a, __b);
}

__mmask8 test_mm512_cmpeq_epu64_mask(__m512i __a, __m512i __b) {
  // CHECK-LABEL: @test_mm512_cmpeq_epu64_mask
  // CHECK: icmp eq <8 x i64> %{{.*}}, %{{.*}}
  return (__mmask8)_mm512_cmpeq_epu64_mask(__a, __b);
}

__mmask8 test_mm512_mask_cmpeq_epu64_mask(__mmask8 __u, __m512i __a, __m512i __b) {
  // CHECK-LABEL: @test_mm512_mask_cmpeq_epu64_mask
  // CHECK: icmp eq <8 x i64> %{{.*}}, %{{.*}}
  // CHECK: and <8 x i1> %{{.*}}, %{{.*}}
  return (__mmask8)_mm512_mask_cmpeq_epu64_mask(__u, __a, __b);
}

__mmask16 test_mm512_cmpge_epi32_mask(__m512i __a, __m512i __b) {
  // CHECK-LABEL: @test_mm512_cmpge_epi32_mask
  // CHECK: icmp sge <16 x i32> %{{.*}}, %{{.*}}
  return (__mmask16)_mm512_cmpge_epi32_mask(__a, __b);
}

__mmask16 test_mm512_mask_cmpge_epi32_mask(__mmask16 __u, __m512i __a, __m512i __b) {
  // CHECK-LABEL: @test_mm512_mask_cmpge_epi32_mask
  // CHECK: icmp sge <16 x i32> %{{.*}}, %{{.*}}
  // CHECK: and <16 x i1> %{{.*}}, %{{.*}}
  return (__mmask16)_mm512_mask_cmpge_epi32_mask(__u, __a, __b);
}

__mmask8 test_mm512_cmpge_epi64_mask(__m512i __a, __m512i __b) {
  // CHECK-LABEL: @test_mm512_cmpge_epi64_mask
  // CHECK: icmp sge <8 x i64> %{{.*}}, %{{.*}}
  return (__mmask8)_mm512_cmpge_epi64_mask(__a, __b);
}

__mmask8 test_mm512_mask_cmpge_epi64_mask(__mmask8 __u, __m512i __a, __m512i __b) {
  // CHECK-LABEL: @test_mm512_mask_cmpge_epi64_mask
  // CHECK: icmp sge <8 x i64> %{{.*}}, %{{.*}}
  // CHECK: and <8 x i1> %{{.*}}, %{{.*}}
  return (__mmask8)_mm512_mask_cmpge_epi64_mask(__u, __a, __b);
}

__mmask16 test_mm512_cmpge_epu32_mask(__m512i __a, __m512i __b) {
  // CHECK-LABEL: @test_mm512_cmpge_epu32_mask
  // CHECK: icmp uge <16 x i32> %{{.*}}, %{{.*}}
  return (__mmask16)_mm512_cmpge_epu32_mask(__a, __b);
}

__mmask16 test_mm512_mask_cmpge_epu32_mask(__mmask16 __u, __m512i __a, __m512i __b) {
  // CHECK-LABEL: @test_mm512_mask_cmpge_epu32_mask
  // CHECK: icmp uge <16 x i32> %{{.*}}, %{{.*}}
  // CHECK: and <16 x i1> %{{.*}}, %{{.*}}
  return (__mmask16)_mm512_mask_cmpge_epu32_mask(__u, __a, __b);
}

__mmask8 test_mm512_cmpge_epu64_mask(__m512i __a, __m512i __b) {
  // CHECK-LABEL: @test_mm512_cmpge_epu64_mask
  // CHECK: icmp uge <8 x i64> %{{.*}}, %{{.*}}
  return (__mmask8)_mm512_cmpge_epu64_mask(__a, __b);
}

__mmask8 test_mm512_mask_cmpge_epu64_mask(__mmask8 __u, __m512i __a, __m512i __b) {
  // CHECK-LABEL: @test_mm512_mask_cmpge_epu64_mask
  // CHECK: icmp uge <8 x i64> %{{.*}}, %{{.*}}
  // CHECK: and <8 x i1> %{{.*}}, %{{.*}}
  return (__mmask8)_mm512_mask_cmpge_epu64_mask(__u, __a, __b);
}

__mmask16 test_mm512_cmpgt_epu32_mask(__m512i __a, __m512i __b) {
  // CHECK-LABEL: @test_mm512_cmpgt_epu32_mask
  // CHECK: icmp ugt <16 x i32> %{{.*}}, %{{.*}}
  return (__mmask16)_mm512_cmpgt_epu32_mask(__a, __b);
}

__mmask16 test_mm512_mask_cmpgt_epu32_mask(__mmask16 __u, __m512i __a, __m512i __b) {
  // CHECK-LABEL: @test_mm512_mask_cmpgt_epu32_mask
  // CHECK: icmp ugt <16 x i32> %{{.*}}, %{{.*}}
  // CHECK: and <16 x i1> %{{.*}}, %{{.*}}
  return (__mmask16)_mm512_mask_cmpgt_epu32_mask(__u, __a, __b);
}

__mmask8 test_mm512_cmpgt_epu64_mask(__m512i __a, __m512i __b) {
  // CHECK-LABEL: @test_mm512_cmpgt_epu64_mask
  // CHECK: icmp ugt <8 x i64> %{{.*}}, %{{.*}}
  return (__mmask8)_mm512_cmpgt_epu64_mask(__a, __b);
}

__mmask8 test_mm512_mask_cmpgt_epu64_mask(__mmask8 __u, __m512i __a, __m512i __b) {
  // CHECK-LABEL: @test_mm512_mask_cmpgt_epu64_mask
  // CHECK: icmp ugt <8 x i64> %{{.*}}, %{{.*}}
  // CHECK: and <8 x i1> %{{.*}}, %{{.*}}
  return (__mmask8)_mm512_mask_cmpgt_epu64_mask(__u, __a, __b);
}

__mmask16 test_mm512_cmple_epi32_mask(__m512i __a, __m512i __b) {
  // CHECK-LABEL: @test_mm512_cmple_epi32_mask
  // CHECK: icmp sle <16 x i32> %{{.*}}, %{{.*}}
  return (__mmask16)_mm512_cmple_epi32_mask(__a, __b);
}

__mmask16 test_mm512_mask_cmple_epi32_mask(__mmask16 __u, __m512i __a, __m512i __b) {
  // CHECK-LABEL: @test_mm512_mask_cmple_epi32_mask
  // CHECK: icmp sle <16 x i32> %{{.*}}, %{{.*}}
  // CHECK: and <16 x i1> %{{.*}}, %{{.*}}
  return (__mmask16)_mm512_mask_cmple_epi32_mask(__u, __a, __b);
}

__mmask8 test_mm512_cmple_epi64_mask(__m512i __a, __m512i __b) {
  // CHECK-LABEL: @test_mm512_cmple_epi64_mask
  // CHECK: icmp sle <8 x i64> %{{.*}}, %{{.*}}
  return (__mmask8)_mm512_cmple_epi64_mask(__a, __b);
}

__mmask8 test_mm512_mask_cmple_epi64_mask(__mmask8 __u, __m512i __a, __m512i __b) {
  // CHECK-LABEL: @test_mm512_mask_cmple_epi64_mask
  // CHECK: icmp sle <8 x i64> %{{.*}}, %{{.*}}
  // CHECK: and <8 x i1> %{{.*}}, %{{.*}}
  return (__mmask8)_mm512_mask_cmple_epi64_mask(__u, __a, __b);
}

__mmask16 test_mm512_cmple_epu32_mask(__m512i __a, __m512i __b) {
  // CHECK-LABEL: @test_mm512_cmple_epu32_mask
  // CHECK: icmp ule <16 x i32> %{{.*}}, %{{.*}}
  return (__mmask16)_mm512_cmple_epu32_mask(__a, __b);
}

__mmask16 test_mm512_mask_cmple_epu32_mask(__mmask16 __u, __m512i __a, __m512i __b) {
  // CHECK-LABEL: @test_mm512_mask_cmple_epu32_mask
  // CHECK: icmp ule <16 x i32> %{{.*}}, %{{.*}}
  // CHECK: and <16 x i1> %{{.*}}, %{{.*}}
  return (__mmask16)_mm512_mask_cmple_epu32_mask(__u, __a, __b);
}

__mmask8 test_mm512_cmple_epu64_mask(__m512i __a, __m512i __b) {
  // CHECK-LABEL: @test_mm512_cmple_epu64_mask
  // CHECK: icmp ule <8 x i64> %{{.*}}, %{{.*}}
  return (__mmask8)_mm512_cmple_epu64_mask(__a, __b);
}

__mmask8 test_mm512_mask_cmple_epu64_mask(__mmask8 __u, __m512i __a, __m512i __b) {
  // CHECK-LABEL: @test_mm512_mask_cmple_epu64_mask
  // CHECK: icmp ule <8 x i64> %{{.*}}, %{{.*}}
  // CHECK: and <8 x i1> %{{.*}}, %{{.*}}
  return (__mmask8)_mm512_mask_cmple_epu64_mask(__u, __a, __b);
}

__mmask16 test_mm512_cmplt_epi32_mask(__m512i __a, __m512i __b) {
  // CHECK-LABEL: @test_mm512_cmplt_epi32_mask
  // CHECK: icmp slt <16 x i32> %{{.*}}, %{{.*}}
  return (__mmask16)_mm512_cmplt_epi32_mask(__a, __b);
}

__mmask16 test_mm512_mask_cmplt_epi32_mask(__mmask16 __u, __m512i __a, __m512i __b) {
  // CHECK-LABEL: @test_mm512_mask_cmplt_epi32_mask
  // CHECK: icmp slt <16 x i32> %{{.*}}, %{{.*}}
  // CHECK: and <16 x i1> %{{.*}}, %{{.*}}
  return (__mmask16)_mm512_mask_cmplt_epi32_mask(__u, __a, __b);
}

__mmask8 test_mm512_cmplt_epi64_mask(__m512i __a, __m512i __b) {
  // CHECK-LABEL: @test_mm512_cmplt_epi64_mask
  // CHECK: icmp slt <8 x i64> %{{.*}}, %{{.*}}
  return (__mmask8)_mm512_cmplt_epi64_mask(__a, __b);
}

__mmask8 test_mm512_mask_cmplt_epi64_mask(__mmask8 __u, __m512i __a, __m512i __b) {
  // CHECK-LABEL: @test_mm512_mask_cmplt_epi64_mask
  // CHECK: icmp slt <8 x i64> %{{.*}}, %{{.*}}
  // CHECK: and <8 x i1> %{{.*}}, %{{.*}}
  return (__mmask8)_mm512_mask_cmplt_epi64_mask(__u, __a, __b);
}

__mmask16 test_mm512_cmplt_epu32_mask(__m512i __a, __m512i __b) {
  // CHECK-LABEL: @test_mm512_cmplt_epu32_mask
  // CHECK: icmp ult <16 x i32> %{{.*}}, %{{.*}}
  return (__mmask16)_mm512_cmplt_epu32_mask(__a, __b);
}

__mmask16 test_mm512_mask_cmplt_epu32_mask(__mmask16 __u, __m512i __a, __m512i __b) {
  // CHECK-LABEL: @test_mm512_mask_cmplt_epu32_mask
  // CHECK: icmp ult <16 x i32> %{{.*}}, %{{.*}}
  // CHECK: and <16 x i1> %{{.*}}, %{{.*}}
  return (__mmask16)_mm512_mask_cmplt_epu32_mask(__u, __a, __b);
}

__mmask8 test_mm512_cmplt_epu64_mask(__m512i __a, __m512i __b) {
  // CHECK-LABEL: @test_mm512_cmplt_epu64_mask
  // CHECK: icmp ult <8 x i64> %{{.*}}, %{{.*}}
  return (__mmask8)_mm512_cmplt_epu64_mask(__a, __b);
}

__mmask8 test_mm512_mask_cmplt_epu64_mask(__mmask8 __u, __m512i __a, __m512i __b) {
  // CHECK-LABEL: @test_mm512_mask_cmplt_epu64_mask
  // CHECK: icmp ult <8 x i64> %{{.*}}, %{{.*}}
  // CHECK: and <8 x i1> %{{.*}}, %{{.*}}
  return (__mmask8)_mm512_mask_cmplt_epu64_mask(__u, __a, __b);
}

__mmask16 test_mm512_cmpneq_epi32_mask(__m512i __a, __m512i __b) {
  // CHECK-LABEL: @test_mm512_cmpneq_epi32_mask
  // CHECK: icmp ne <16 x i32> %{{.*}}, %{{.*}}
  return (__mmask16)_mm512_cmpneq_epi32_mask(__a, __b);
}

__mmask16 test_mm512_mask_cmpneq_epi32_mask(__mmask16 __u, __m512i __a, __m512i __b) {
  // CHECK-LABEL: @test_mm512_mask_cmpneq_epi32_mask
  // CHECK: icmp ne <16 x i32> %{{.*}}, %{{.*}}
  // CHECK: and <16 x i1> %{{.*}}, %{{.*}}
  return (__mmask16)_mm512_mask_cmpneq_epi32_mask(__u, __a, __b);
}

__mmask8 test_mm512_cmpneq_epi64_mask(__m512i __a, __m512i __b) {
  // CHECK-LABEL: @test_mm512_cmpneq_epi64_mask
  // CHECK: icmp ne <8 x i64> %{{.*}}, %{{.*}}
  return (__mmask8)_mm512_cmpneq_epi64_mask(__a, __b);
}

__mmask8 test_mm512_mask_cmpneq_epi64_mask(__mmask8 __u, __m512i __a, __m512i __b) {
  // CHECK-LABEL: @test_mm512_mask_cmpneq_epi64_mask
  // CHECK: icmp ne <8 x i64> %{{.*}}, %{{.*}}
  // CHECK: and <8 x i1> %{{.*}}, %{{.*}}
  return (__mmask8)_mm512_mask_cmpneq_epi64_mask(__u, __a, __b);
}

__mmask16 test_mm512_cmpneq_epu32_mask(__m512i __a, __m512i __b) {
  // CHECK-LABEL: @test_mm512_cmpneq_epu32_mask
  // CHECK: icmp ne <16 x i32> %{{.*}}, %{{.*}}
  return (__mmask16)_mm512_cmpneq_epu32_mask(__a, __b);
}

__mmask16 test_mm512_mask_cmpneq_epu32_mask(__mmask16 __u, __m512i __a, __m512i __b) {
  // CHECK-LABEL: @test_mm512_mask_cmpneq_epu32_mask
  // CHECK: icmp ne <16 x i32> %{{.*}}, %{{.*}}
  // CHECK: and <16 x i1> %{{.*}}, %{{.*}}
  return (__mmask16)_mm512_mask_cmpneq_epu32_mask(__u, __a, __b);
}

__mmask8 test_mm512_cmpneq_epu64_mask(__m512i __a, __m512i __b) {
  // CHECK-LABEL: @test_mm512_cmpneq_epu64_mask
  // CHECK: icmp ne <8 x i64> %{{.*}}, %{{.*}}
  return (__mmask8)_mm512_cmpneq_epu64_mask(__a, __b);
}

__mmask8 test_mm512_mask_cmpneq_epu64_mask(__mmask8 __u, __m512i __a, __m512i __b) {
  // CHECK-LABEL: @test_mm512_mask_cmpneq_epu64_mask
  // CHECK: icmp ne <8 x i64> %{{.*}}, %{{.*}}
  // CHECK: and <8 x i1> %{{.*}}, %{{.*}}
  return (__mmask8)_mm512_mask_cmpneq_epu64_mask(__u, __a, __b);
}

__mmask16 test_mm512_cmp_eq_epi32_mask(__m512i __a, __m512i __b) {
  // CHECK-LABEL: @test_mm512_cmp_eq_epi32_mask
  // CHECK: icmp eq <16 x i32> %{{.*}}, %{{.*}}
  return (__mmask16)_mm512_cmp_epi32_mask(__a, __b, _MM_CMPINT_EQ);
}

__mmask16 test_mm512_mask_cmp_eq_epi32_mask(__mmask16 __u, __m512i __a, __m512i __b) {
  // CHECK-LABEL: @test_mm512_mask_cmp_eq_epi32_mask
  // CHECK: icmp eq <16 x i32> %{{.*}}, %{{.*}}
  // CHECK: and <16 x i1> %{{.*}}, %{{.*}}
  return (__mmask16)_mm512_mask_cmp_epi32_mask(__u, __a, __b, _MM_CMPINT_EQ);
}

__mmask8 test_mm512_cmp_eq_epi64_mask(__m512i __a, __m512i __b) {
  // CHECK-LABEL: @test_mm512_cmp_eq_epi64_mask
  // CHECK: icmp eq <8 x i64> %{{.*}}, %{{.*}}
  return (__mmask8)_mm512_cmp_epi64_mask(__a, __b, _MM_CMPINT_EQ);
}

__mmask8 test_mm512_mask_cmp_eq_epi64_mask(__mmask8 __u, __m512i __a, __m512i __b) {
  // CHECK-LABEL: @test_mm512_mask_cmp_eq_epi64_mask
  // CHECK: icmp eq <8 x i64> %{{.*}}, %{{.*}}
  // CHECK: and <8 x i1> %{{.*}}, %{{.*}}
  return (__mmask8)_mm512_mask_cmp_epi64_mask(__u, __a, __b, _MM_CMPINT_EQ);
}

__mmask16 test_mm512_cmp_epu32_mask(__m512i __a, __m512i __b) {
  // CHECK-LABEL: @test_mm512_cmp_epu32_mask
  // CHECK: icmp eq <16 x i32> %{{.*}}, %{{.*}}
  return (__mmask16)_mm512_cmp_epu32_mask(__a, __b, 0);
}

__mmask16 test_mm512_mask_cmp_epu32_mask(__mmask16 __u, __m512i __a, __m512i __b) {
  // CHECK-LABEL: @test_mm512_mask_cmp_epu32_mask
  // CHECK: icmp eq <16 x i32> %{{.*}}, %{{.*}}
  // CHECK: and <16 x i1> %{{.*}}, %{{.*}}
  return (__mmask16)_mm512_mask_cmp_epu32_mask(__u, __a, __b, 0);
}

__mmask8 test_mm512_cmp_epu64_mask(__m512i __a, __m512i __b) {
  // CHECK-LABEL: @test_mm512_cmp_epu64_mask
  // CHECK: icmp eq <8 x i64> %{{.*}}, %{{.*}}
  return (__mmask8)_mm512_cmp_epu64_mask(__a, __b, 0);
}

__mmask8 test_mm512_mask_cmp_epu64_mask(__mmask8 __u, __m512i __a, __m512i __b) {
  // CHECK-LABEL: @test_mm512_mask_cmp_epu64_mask
  // CHECK: icmp eq <8 x i64> %{{.*}}, %{{.*}}
  // CHECK: and <8 x i1> %{{.*}}, %{{.*}}
  return (__mmask8)_mm512_mask_cmp_epu64_mask(__u, __a, __b, 0);
}

__m512i test_mm512_mask_and_epi32(__m512i __src,__mmask16 __k, __m512i __a, __m512i __b) {
  // CHECK-LABEL: @test_mm512_mask_and_epi32
  // CHECK: and <16 x i32> 
  // CHECK: %[[MASK:.*]] = bitcast i16 %{{.*}} to <16 x i1>
  // CHECK: select <16 x i1> %[[MASK]], <16 x i32> %{{.*}}, <16 x i32> %{{.*}}
  return _mm512_mask_and_epi32(__src, __k,__a, __b);
}

__m512i test_mm512_maskz_and_epi32(__mmask16 __k, __m512i __a, __m512i __b) {
  // CHECK-LABEL: @test_mm512_maskz_and_epi32
  // CHECK: and <16 x i32> 
  // CHECK: %[[MASK:.*]] = bitcast i16 %{{.*}} to <16 x i1>
  // CHECK: select <16 x i1> %[[MASK]], <16 x i32> %{{.*}}, <16 x i32> %{{.*}}
  return _mm512_maskz_and_epi32(__k,__a, __b);
}

__m512i test_mm512_mask_and_epi64(__m512i __src,__mmask8 __k, __m512i __a, __m512i __b) {
  // CHECK-LABEL: @test_mm512_mask_and_epi64
  // CHECK: %[[AND_RES:.*]] = and <8 x i64>
  // CHECK: %[[MASK:.*]] = bitcast i8 %{{.*}} to <8 x i1>
  // CHECK: select <8 x i1> %[[MASK]], <8 x i64> %[[AND_RES]], <8 x i64> %{{.*}}
  return _mm512_mask_and_epi64(__src, __k,__a, __b);
}

__m512i test_mm512_maskz_and_epi64(__mmask8 __k, __m512i __a, __m512i __b) {
  // CHECK-LABEL: @test_mm512_maskz_and_epi64
  // CHECK: %[[AND_RES:.*]] = and <8 x i64>
  // CHECK: %[[MASK:.*]] = bitcast i8 %{{.*}} to <8 x i1>
  // CHECK: select <8 x i1> %[[MASK]], <8 x i64> %[[AND_RES]], <8 x i64> %{{.*}}
  return _mm512_maskz_and_epi64(__k,__a, __b);
}

__m512i test_mm512_mask_or_epi32(__m512i __src,__mmask16 __k, __m512i __a, __m512i __b) {
  // CHECK-LABEL: @test_mm512_mask_or_epi32
  // CHECK: or <16 x i32> 
  // CHECK: %[[MASK:.*]] = bitcast i16 %{{.*}} to <16 x i1>
  // CHECK: select <16 x i1> %[[MASK]], <16 x i32> %{{.*}}, <16 x i32> %{{.*}}
  return _mm512_mask_or_epi32(__src, __k,__a, __b);
}

__m512i test_mm512_maskz_or_epi32(__mmask16 __k, __m512i __a, __m512i __b) {
  // CHECK-LABEL: @test_mm512_maskz_or_epi32
  // CHECK: or <16 x i32> 
  // CHECK: %[[MASK:.*]] = bitcast i16 %{{.*}} to <16 x i1>
  // CHECK: select <16 x i1> %[[MASK]], <16 x i32> %{{.*}}, <16 x i32> %{{.*}}
  return _mm512_maskz_or_epi32(__k,__a, __b);
}

__m512i test_mm512_mask_or_epi64(__m512i __src,__mmask8 __k, __m512i __a, __m512i __b) {
  // CHECK-LABEL: @test_mm512_mask_or_epi64
  // CHECK: %[[OR_RES:.*]] = or <8 x i64>
  // CHECK: %[[MASK:.*]] = bitcast i8 %{{.*}} to <8 x i1>
  // CHECK: select <8 x i1> %[[MASK]], <8 x i64> %[[OR_RES]], <8 x i64> %{{.*}}
  return _mm512_mask_or_epi64(__src, __k,__a, __b);
}

__m512i test_mm512_maskz_or_epi64(__mmask8 __k, __m512i __a, __m512i __b) {
  // CHECK-LABEL: @test_mm512_maskz_or_epi64
  // CHECK: %[[OR_RES:.*]] = or <8 x i64>
  // CHECK: %[[MASK:.*]] = bitcast i8 %{{.*}} to <8 x i1>
  // CHECK: select <8 x i1> %[[MASK]], <8 x i64> %[[OR_RES]], <8 x i64> %{{.*}}
  return _mm512_maskz_or_epi64(__k,__a, __b);
}

__m512i test_mm512_mask_xor_epi32(__m512i __src,__mmask16 __k, __m512i __a, __m512i __b) {
  // CHECK-LABEL: @test_mm512_mask_xor_epi32
  // CHECK: xor <16 x i32> 
  // CHECK: %[[MASK:.*]] = bitcast i16 %{{.*}} to <16 x i1>
  // CHECK: select <16 x i1> %[[MASK]], <16 x i32> %{{.*}}, <16 x i32> %{{.*}}
  return _mm512_mask_xor_epi32(__src, __k,__a, __b);
}

__m512i test_mm512_maskz_xor_epi32(__mmask16 __k, __m512i __a, __m512i __b) {
  // CHECK-LABEL: @test_mm512_maskz_xor_epi32
  // CHECK: xor <16 x i32> 
  // CHECK: %[[MASK:.*]] = bitcast i16 %{{.*}} to <16 x i1>
  // CHECK: select <16 x i1> %[[MASK]], <16 x i32> %{{.*}}, <16 x i32> %{{.*}}
  return _mm512_maskz_xor_epi32(__k,__a, __b);
}

__m512i test_mm512_mask_xor_epi64(__m512i __src,__mmask8 __k, __m512i __a, __m512i __b) {
  // CHECK-LABEL: @test_mm512_mask_xor_epi64
  // CHECK: %[[XOR_RES:.*]] = xor <8 x i64>
  // CHECK: %[[MASK:.*]] = bitcast i8 %{{.*}} to <8 x i1>
  // CHECK: select <8 x i1> %[[MASK]], <8 x i64> %[[XOR_RES]], <8 x i64> %{{.*}}
  return _mm512_mask_xor_epi64(__src, __k,__a, __b);
}

__m512i test_mm512_maskz_xor_epi64(__mmask8 __k, __m512i __a, __m512i __b) {
  // CHECK-LABEL: @test_mm512_maskz_xor_epi64
  // CHECK: %[[XOR_RES:.*]] = xor <8 x i64>
  // CHECK: %[[MASK:.*]] = bitcast i8 %{{.*}} to <8 x i1>
  // CHECK: select <8 x i1> %[[MASK]], <8 x i64> %[[XOR_RES]], <8 x i64> %{{.*}}
  return _mm512_maskz_xor_epi64(__k,__a, __b);
}

__m512i test_mm512_and_epi32(__m512i __src,__mmask16 __k, __m512i __a, __m512i __b) {
  // CHECK-LABEL: @test_mm512_and_epi32
  // CHECK: and <16 x i32>
  return _mm512_and_epi32(__a, __b);
}

__m512i test_mm512_and_epi64(__m512i __src,__mmask8 __k, __m512i __a, __m512i __b) {
  // CHECK-LABEL: @test_mm512_and_epi64
  // CHECK: and <8 x i64>
  return _mm512_and_epi64(__a, __b);
}

__m512i test_mm512_or_epi32(__m512i __src,__mmask16 __k, __m512i __a, __m512i __b) {
  // CHECK-LABEL: @test_mm512_or_epi32
  // CHECK: or <16 x i32>
  return _mm512_or_epi32(__a, __b);
}

__m512i test_mm512_or_epi64(__m512i __src,__mmask8 __k, __m512i __a, __m512i __b) {
  // CHECK-LABEL: @test_mm512_or_epi64
  // CHECK: or <8 x i64>
  return _mm512_or_epi64(__a, __b);
}

__m512i test_mm512_xor_epi32(__m512i __src,__mmask16 __k, __m512i __a, __m512i __b) {
  // CHECK-LABEL: @test_mm512_xor_epi32
  // CHECK: xor <16 x i32>
  return _mm512_xor_epi32(__a, __b);
}

__m512i test_mm512_xor_epi64(__m512i __src,__mmask8 __k, __m512i __a, __m512i __b) {
  // CHECK-LABEL: @test_mm512_xor_epi64
  // CHECK: xor <8 x i64>
  return _mm512_xor_epi64(__a, __b);
}

__m512i test_mm512_maskz_andnot_epi32 (__mmask16 __k,__m512i __A, __m512i __B){
  // CHECK-LABEL: @test_mm512_maskz_andnot_epi32
  // CHECK: xor <16 x i32> %{{.*}}, <i32 -1, i32 -1, i32 -1, i32 -1, i32 -1, i32 -1, i32 -1, i32 -1, i32 -1, i32 -1, i32 -1, i32 -1, i32 -1, i32 -1, i32 -1, i32 -1>
  // CHECK: and <16 x i32> %{{.*}}, %{{.*}}
  // CHECK: select <16 x i1> %{{.*}}, <16 x i32> %{{.*}}, <16 x i32> %{{.*}}
  return _mm512_maskz_andnot_epi32(__k,__A,__B);
}

__m512i test_mm512_mask_andnot_epi32 (__mmask16 __k,__m512i __A, __m512i __B,
                                      __m512i __src) {
  // CHECK-LABEL: @test_mm512_mask_andnot_epi32
  // CHECK: xor <16 x i32> %{{.*}}, <i32 -1, i32 -1, i32 -1, i32 -1, i32 -1, i32 -1, i32 -1, i32 -1, i32 -1, i32 -1, i32 -1, i32 -1, i32 -1, i32 -1, i32 -1, i32 -1>
  // CHECK: and <16 x i32> %{{.*}}, %{{.*}}
  // CHECK: select <16 x i1> %{{.*}}, <16 x i32> %{{.*}}, <16 x i32> %{{.*}}
  return _mm512_mask_andnot_epi32(__src,__k,__A,__B);
}

__m512i test_mm512_andnot_si512(__m512i __A, __m512i __B)
{
  //CHECK-LABEL: @test_mm512_andnot_si512
  //CHECK: load {{.*}}%__A.addr.i, align 64
  //CHECK: %neg.i = xor{{.*}}, <i64 -1, i64 -1, i64 -1, i64 -1, i64 -1, i64 -1, i64 -1, i64 -1>
  //CHECK: load {{.*}}%__B.addr.i, align 64
  //CHECK: and <8 x i64> %neg.i,{{.*}}

  return _mm512_andnot_si512(__A, __B);
}

__m512i test_mm512_andnot_epi32(__m512i __A, __m512i __B) {
  // CHECK-LABEL: @test_mm512_andnot_epi32
  // CHECK: xor <16 x i32> %{{.*}}, <i32 -1, i32 -1, i32 -1, i32 -1, i32 -1, i32 -1, i32 -1, i32 -1, i32 -1, i32 -1, i32 -1, i32 -1, i32 -1, i32 -1, i32 -1, i32 -1>
  // CHECK: and <16 x i32> %{{.*}}, %{{.*}}
  return _mm512_andnot_epi32(__A,__B);
}

__m512i test_mm512_maskz_andnot_epi64 (__mmask8 __k,__m512i __A, __m512i __B) {
  // CHECK-LABEL: @test_mm512_maskz_andnot_epi64
  // CHECK: xor <8 x i64> %{{.*}}, <i64 -1, i64 -1, i64 -1, i64 -1, i64 -1, i64 -1, i64 -1, i64 -1>
  // CHECK: and <8 x i64> %{{.*}}, %{{.*}}
  // CHECK: select <8 x i1> %{{.*}}, <8 x i64> %{{.*}}, <8 x i64> %{{.*}}
  return _mm512_maskz_andnot_epi64(__k,__A,__B);
}

__m512i test_mm512_mask_andnot_epi64 (__mmask8 __k,__m512i __A, __m512i __B, 
                                      __m512i __src) {
  //CHECK-LABEL: @test_mm512_mask_andnot_epi64
  // CHECK: xor <8 x i64> %{{.*}}, <i64 -1, i64 -1, i64 -1, i64 -1, i64 -1, i64 -1, i64 -1, i64 -1>
  // CHECK: and <8 x i64> %{{.*}}, %{{.*}}
  // CHECK: select <8 x i1> %{{.*}}, <8 x i64> %{{.*}}, <8 x i64> %{{.*}}
  return _mm512_mask_andnot_epi64(__src,__k,__A,__B);
}

__m512i test_mm512_andnot_epi64(__m512i __A, __m512i __B) {
  //CHECK-LABEL: @test_mm512_andnot_epi64
  // CHECK: xor <8 x i64> %{{.*}}, <i64 -1, i64 -1, i64 -1, i64 -1, i64 -1, i64 -1, i64 -1, i64 -1>
  // CHECK: and <8 x i64> %{{.*}}, %{{.*}}
  return _mm512_andnot_epi64(__A,__B);
}

__m512i test_mm512_maskz_sub_epi32 (__mmask16 __k,__m512i __A, __m512i __B) {
  //CHECK-LABEL: @test_mm512_maskz_sub_epi32
  //CHECK: sub <16 x i32> %{{.*}}, %{{.*}}
  //CHECK: select <16 x i1> %{{.*}}, <16 x i32> %{{.*}}, <16 x i32> %{{.*}}
  return _mm512_maskz_sub_epi32(__k,__A,__B);
}

__m512i test_mm512_mask_sub_epi32 (__mmask16 __k,__m512i __A, __m512i __B, 
                                   __m512i __src) {
  //CHECK-LABEL: @test_mm512_mask_sub_epi32
  //CHECK: sub <16 x i32> %{{.*}}, %{{.*}}
  //CHECK: select <16 x i1> %{{.*}}, <16 x i32> %{{.*}}, <16 x i32> %{{.*}}
  return _mm512_mask_sub_epi32(__src,__k,__A,__B);
}

__m512i test_mm512_sub_epi32(__m512i __A, __m512i __B) {
  //CHECK-LABEL: @test_mm512_sub_epi32
  //CHECK: sub <16 x i32>
  return _mm512_sub_epi32(__A,__B);
}

__m512i test_mm512_maskz_sub_epi64 (__mmask8 __k,__m512i __A, __m512i __B) {
  //CHECK-LABEL: @test_mm512_maskz_sub_epi64
  //CHECK: sub <8 x i64> %{{.*}}, %{{.*}}
  //CHECK: select <8 x i1> %{{.*}}, <8 x i64> %{{.*}}, <8 x i64> %{{.*}}
  return _mm512_maskz_sub_epi64(__k,__A,__B);
}

__m512i test_mm512_mask_sub_epi64 (__mmask8 __k,__m512i __A, __m512i __B, 
                                   __m512i __src) {
  //CHECK-LABEL: @test_mm512_mask_sub_epi64
  //CHECK: sub <8 x i64> %{{.*}}, %{{.*}}
  //CHECK: select <8 x i1> %{{.*}}, <8 x i64> %{{.*}}, <8 x i64> %{{.*}}
  return _mm512_mask_sub_epi64(__src,__k,__A,__B);
}

__m512i test_mm512_sub_epi64(__m512i __A, __m512i __B) {
  //CHECK-LABEL: @test_mm512_sub_epi64
  //CHECK: sub <8 x i64>
  return _mm512_sub_epi64(__A,__B);
}

__m512i test_mm512_maskz_add_epi32 (__mmask16 __k,__m512i __A, __m512i __B) {
  //CHECK-LABEL: @test_mm512_maskz_add_epi32
  //CHECK: add <16 x i32> %{{.*}}, %{{.*}}
  //CHECK: select <16 x i1> %{{.*}}, <16 x i32> %{{.*}}, <16 x i32> %{{.*}}
  return _mm512_maskz_add_epi32(__k,__A,__B);
}

__m512i test_mm512_mask_add_epi32 (__mmask16 __k,__m512i __A, __m512i __B, 
                                   __m512i __src) {
  //CHECK-LABEL: @test_mm512_mask_add_epi32
  //CHECK: add <16 x i32> %{{.*}}, %{{.*}}
  //CHECK: select <16 x i1> %{{.*}}, <16 x i32> %{{.*}}, <16 x i32> %{{.*}}
  return _mm512_mask_add_epi32(__src,__k,__A,__B);
}

__m512i test_mm512_add_epi32(__m512i __A, __m512i __B) {
  //CHECK-LABEL: @test_mm512_add_epi32
  //CHECK: add <16 x i32>
  return _mm512_add_epi32(__A,__B);
}

__m512i test_mm512_maskz_add_epi64 (__mmask8 __k,__m512i __A, __m512i __B) {
  //CHECK-LABEL: @test_mm512_maskz_add_epi64
  //CHECK: add <8 x i64> %{{.*}}, %{{.*}}
  //CHECK: select <8 x i1> %{{.*}}, <8 x i64> %{{.*}}, <8 x i64> %{{.*}}
  return _mm512_maskz_add_epi64(__k,__A,__B);
}

__m512i test_mm512_mask_add_epi64 (__mmask8 __k,__m512i __A, __m512i __B, 
                                   __m512i __src) {
  //CHECK-LABEL: @test_mm512_mask_add_epi64
  //CHECK: add <8 x i64> %{{.*}}, %{{.*}}
  //CHECK: select <8 x i1> %{{.*}}, <8 x i64> %{{.*}}, <8 x i64> %{{.*}}
  return _mm512_mask_add_epi64(__src,__k,__A,__B);
}

__m512i test_mm512_add_epi64(__m512i __A, __m512i __B) {
  //CHECK-LABEL: @test_mm512_add_epi64
  //CHECK: add <8 x i64>
  return _mm512_add_epi64(__A,__B);
}

__m512i test_mm512_mul_epi32(__m512i __A, __m512i __B) {
  //CHECK-LABEL: @test_mm512_mul_epi32
  //CHECK: shl <8 x i64> %{{.*}}, <i64 32, i64 32, i64 32, i64 32, i64 32, i64 32, i64 32, i64 32>
  //CHECK: ashr <8 x i64> %{{.*}}, <i64 32, i64 32, i64 32, i64 32, i64 32, i64 32, i64 32, i64 32>
  //CHECK: shl <8 x i64> %{{.*}}, <i64 32, i64 32, i64 32, i64 32, i64 32, i64 32, i64 32, i64 32>
  //CHECK: ashr <8 x i64> %{{.*}}, <i64 32, i64 32, i64 32, i64 32, i64 32, i64 32, i64 32, i64 32>
  //CHECK: mul <8 x i64> %{{.*}}, %{{.*}}
  return _mm512_mul_epi32(__A,__B);
}

__m512i test_mm512_maskz_mul_epi32 (__mmask8 __k,__m512i __A, __m512i __B) {
  //CHECK-LABEL: @test_mm512_maskz_mul_epi32
  //CHECK: shl <8 x i64> %{{.*}}, <i64 32, i64 32, i64 32, i64 32, i64 32, i64 32, i64 32, i64 32>
  //CHECK: ashr <8 x i64> %{{.*}}, <i64 32, i64 32, i64 32, i64 32, i64 32, i64 32, i64 32, i64 32>
  //CHECK: shl <8 x i64> %{{.*}}, <i64 32, i64 32, i64 32, i64 32, i64 32, i64 32, i64 32, i64 32>
  //CHECK: ashr <8 x i64> %{{.*}}, <i64 32, i64 32, i64 32, i64 32, i64 32, i64 32, i64 32, i64 32>
  //CHECK: mul <8 x i64> %{{.*}}, %{{.*}}
  //CHECK: select <8 x i1> %{{.*}}, <8 x i64> %{{.*}}, <8 x i64> %{{.*}}
  return _mm512_maskz_mul_epi32(__k,__A,__B);
}

__m512i test_mm512_mask_mul_epi32 (__mmask8 __k,__m512i __A, __m512i __B, __m512i __src) {
  //CHECK-LABEL: @test_mm512_mask_mul_epi32
  //CHECK: shl <8 x i64> %{{.*}}, <i64 32, i64 32, i64 32, i64 32, i64 32, i64 32, i64 32, i64 32>
  //CHECK: ashr <8 x i64> %{{.*}}, <i64 32, i64 32, i64 32, i64 32, i64 32, i64 32, i64 32, i64 32>
  //CHECK: shl <8 x i64> %{{.*}}, <i64 32, i64 32, i64 32, i64 32, i64 32, i64 32, i64 32, i64 32>
  //CHECK: ashr <8 x i64> %{{.*}}, <i64 32, i64 32, i64 32, i64 32, i64 32, i64 32, i64 32, i64 32>
  //CHECK: mul <8 x i64> %{{.*}}, %{{.*}}
  //CHECK: select <8 x i1> %{{.*}}, <8 x i64> %{{.*}}, <8 x i64> %{{.*}}
  return _mm512_mask_mul_epi32(__src,__k,__A,__B);
}

__m512i test_mm512_mul_epu32 (__m512i __A, __m512i __B) {
  //CHECK-LABEL: @test_mm512_mul_epu32
  //CHECK: and <8 x i64> %{{.*}}, <i64 4294967295, i64 4294967295, i64 4294967295, i64 4294967295, i64 4294967295, i64 4294967295, i64 4294967295, i64 4294967295>
  //CHECK: and <8 x i64> %{{.*}}, <i64 4294967295, i64 4294967295, i64 4294967295, i64 4294967295, i64 4294967295, i64 4294967295, i64 4294967295, i64 4294967295>
  //CHECK: mul <8 x i64> %{{.*}}, %{{.*}}
  return _mm512_mul_epu32(__A,__B);
}

__m512i test_mm512_maskz_mul_epu32 (__mmask8 __k,__m512i __A, __m512i __B) {
  //CHECK-LABEL: @test_mm512_maskz_mul_epu32
  //CHECK: and <8 x i64> %{{.*}}, <i64 4294967295, i64 4294967295, i64 4294967295, i64 4294967295, i64 4294967295, i64 4294967295, i64 4294967295, i64 4294967295>
  //CHECK: and <8 x i64> %{{.*}}, <i64 4294967295, i64 4294967295, i64 4294967295, i64 4294967295, i64 4294967295, i64 4294967295, i64 4294967295, i64 4294967295>
  //CHECK: mul <8 x i64> %{{.*}}, %{{.*}}
  //CHECK: select <8 x i1> %{{.*}}, <8 x i64> %{{.*}}, <8 x i64> %{{.*}}
  return _mm512_maskz_mul_epu32(__k,__A,__B);
}

__m512i test_mm512_mask_mul_epu32 (__mmask8 __k,__m512i __A, __m512i __B, __m512i __src) {
  //CHECK-LABEL: @test_mm512_mask_mul_epu32
  //CHECK: and <8 x i64> %{{.*}}, <i64 4294967295, i64 4294967295, i64 4294967295, i64 4294967295, i64 4294967295, i64 4294967295, i64 4294967295, i64 4294967295>
  //CHECK: and <8 x i64> %{{.*}}, <i64 4294967295, i64 4294967295, i64 4294967295, i64 4294967295, i64 4294967295, i64 4294967295, i64 4294967295, i64 4294967295>
  //CHECK: mul <8 x i64> %{{.*}}, %{{.*}}
  //CHECK: select <8 x i1> %{{.*}}, <8 x i64> %{{.*}}, <8 x i64> %{{.*}}
  return _mm512_mask_mul_epu32(__src,__k,__A,__B);
}

__m512i test_mm512_maskz_mullo_epi32 (__mmask16 __k,__m512i __A, __m512i __B) {
  //CHECK-LABEL: @test_mm512_maskz_mullo_epi32
  //CHECK: mul <16 x i32> %{{.*}}, %{{.*}}
  //CHECK: select <16 x i1> %{{.*}}, <16 x i32> %{{.*}}, <16 x i32> %{{.*}}
  return _mm512_maskz_mullo_epi32(__k,__A,__B);
}

__m512i test_mm512_mask_mullo_epi32 (__mmask16 __k,__m512i __A, __m512i __B, __m512i __src) {
  //CHECK-LABEL: @test_mm512_mask_mullo_epi32
  //CHECK: mul <16 x i32> %{{.*}}, %{{.*}}
  //CHECK: select <16 x i1> %{{.*}}, <16 x i32> %{{.*}}, <16 x i32> %{{.*}}
  return _mm512_mask_mullo_epi32(__src,__k,__A,__B);
}

__m512i test_mm512_mullo_epi32(__m512i __A, __m512i __B) {
  //CHECK-LABEL: @test_mm512_mullo_epi32
  //CHECK: mul <16 x i32>
  return _mm512_mullo_epi32(__A,__B);
}

__m512i test_mm512_mullox_epi64 (__m512i __A, __m512i __B) {
  // CHECK-LABEL: @test_mm512_mullox_epi64
  // CHECK: mul <8 x i64>
  return (__m512i) _mm512_mullox_epi64(__A, __B);
}

__m512i test_mm512_mask_mullox_epi64 (__m512i __W, __mmask8 __U, __m512i __A, __m512i __B) {
  // CHECK-LABEL: @test_mm512_mask_mullox_epi64
  // CHECK: mul <8 x i64> %{{.*}}, %{{.*}}
  // CHECK: select <8 x i1> %{{.*}}, <8 x i64> %{{.*}}, <8 x i64> %{{.*}}
  return (__m512i) _mm512_mask_mullox_epi64(__W, __U, __A, __B);
}

__m512d test_mm512_add_round_pd(__m512d __A, __m512d __B) {
  // CHECK-LABEL: @test_mm512_add_round_pd
  // CHECK: @llvm.x86.avx512.add.pd.512
  return _mm512_add_round_pd(__A,__B,_MM_FROUND_TO_NEAREST_INT | _MM_FROUND_NO_EXC); 
}
__m512d test_mm512_mask_add_round_pd(__m512d __W, __mmask8 __U, __m512d __A, __m512d __B) {
  // CHECK-LABEL: @test_mm512_mask_add_round_pd
  // CHECK: @llvm.x86.avx512.add.pd.512
  // CHECK: select <8 x i1> %{{.*}}, <8 x double> %{{.*}}, <8 x double> %{{.*}}
  return _mm512_mask_add_round_pd(__W,__U,__A,__B,_MM_FROUND_TO_NEAREST_INT | _MM_FROUND_NO_EXC); 
}
__m512d test_mm512_maskz_add_round_pd(__mmask8 __U, __m512d __A, __m512d __B) {
  // CHECK-LABEL: @test_mm512_maskz_add_round_pd
  // CHECK: @llvm.x86.avx512.add.pd.512
  // CHECK: select <8 x i1> %{{.*}}, <8 x double> %{{.*}}, <8 x double> %{{.*}}
  return _mm512_maskz_add_round_pd(__U,__A,__B,_MM_FROUND_TO_NEAREST_INT | _MM_FROUND_NO_EXC); 
}
__m512d test_mm512_mask_add_pd(__m512d __W, __mmask8 __U, __m512d __A, __m512d __B) {
  // CHECK-LABEL: @test_mm512_mask_add_pd
  // CHECK: fadd <8 x double> %{{.*}}, %{{.*}}
  // CHECK: select <8 x i1> %{{.*}}, <8 x double> %{{.*}}, <8 x double> %{{.*}}
  return _mm512_mask_add_pd(__W,__U,__A,__B); 
}
__m512d test_mm512_maskz_add_pd(__mmask8 __U, __m512d __A, __m512d __B) {
  // CHECK-LABEL: @test_mm512_maskz_add_pd
  // CHECK: fadd <8 x double> %{{.*}}, %{{.*}}
  // CHECK: select <8 x i1> %{{.*}}, <8 x double> %{{.*}}, <8 x double> %{{.*}}
  return _mm512_maskz_add_pd(__U,__A,__B); 
}
__m512 test_mm512_add_round_ps(__m512 __A, __m512 __B) {
  // CHECK-LABEL: @test_mm512_add_round_ps
  // CHECK: @llvm.x86.avx512.add.ps.512
  return _mm512_add_round_ps(__A,__B,_MM_FROUND_TO_NEAREST_INT | _MM_FROUND_NO_EXC); 
}
__m512 test_mm512_mask_add_round_ps(__m512 __W, __mmask16 __U, __m512 __A, __m512 __B) {
  // CHECK-LABEL: @test_mm512_mask_add_round_ps
  // CHECK: @llvm.x86.avx512.add.ps.512
  // CHECK: select <16 x i1> %{{.*}}, <16 x float> %{{.*}}, <16 x float> %{{.*}}
  return _mm512_mask_add_round_ps(__W,__U,__A,__B,_MM_FROUND_TO_NEAREST_INT | _MM_FROUND_NO_EXC); 
}
__m512 test_mm512_maskz_add_round_ps(__mmask16 __U, __m512 __A, __m512 __B) {
  // CHECK-LABEL: @test_mm512_maskz_add_round_ps
  // CHECK: @llvm.x86.avx512.add.ps.512
  // CHECK: select <16 x i1> %{{.*}}, <16 x float> %{{.*}}, <16 x float> %{{.*}}
  return _mm512_maskz_add_round_ps(__U,__A,__B,_MM_FROUND_TO_NEAREST_INT | _MM_FROUND_NO_EXC); 
}
__m512 test_mm512_mask_add_ps(__m512 __W, __mmask16 __U, __m512 __A, __m512 __B) {
  // CHECK-LABEL: @test_mm512_mask_add_ps
  // CHECK: fadd <16 x float> %{{.*}}, %{{.*}}
  // CHECK: select <16 x i1> %{{.*}}, <16 x float> %{{.*}}, <16 x float> %{{.*}}
  return _mm512_mask_add_ps(__W,__U,__A,__B); 
}
__m512 test_mm512_maskz_add_ps(__mmask16 __U, __m512 __A, __m512 __B) {
  // CHECK-LABEL: @test_mm512_maskz_add_ps
  // CHECK: fadd <16 x float> %{{.*}}, %{{.*}}
  // CHECK: select <16 x i1> %{{.*}}, <16 x float> %{{.*}}, <16 x float> %{{.*}}
  return _mm512_maskz_add_ps(__U,__A,__B); 
}
__m128 test_mm_add_round_ss(__m128 __A, __m128 __B) {
  // CHECK-LABEL: @test_mm_add_round_ss
  // CHECK: @llvm.x86.avx512.mask.add.ss.round
  return _mm_add_round_ss(__A,__B,_MM_FROUND_TO_NEAREST_INT | _MM_FROUND_NO_EXC); 
}
__m128 test_mm_mask_add_round_ss(__m128 __W, __mmask8 __U, __m128 __A, __m128 __B) {
  // CHECK-LABEL: @test_mm_mask_add_round_ss
  // CHECK: @llvm.x86.avx512.mask.add.ss.round
  return _mm_mask_add_round_ss(__W,__U,__A,__B,_MM_FROUND_TO_NEAREST_INT | _MM_FROUND_NO_EXC); 
}
__m128 test_mm_maskz_add_round_ss(__mmask8 __U, __m128 __A, __m128 __B) {
  // CHECK-LABEL: @test_mm_maskz_add_round_ss
  // CHECK: @llvm.x86.avx512.mask.add.ss.round
  return _mm_maskz_add_round_ss(__U,__A,__B,_MM_FROUND_TO_NEAREST_INT | _MM_FROUND_NO_EXC); 
}
__m128 test_mm_mask_add_ss(__m128 __W, __mmask8 __U, __m128 __A, __m128 __B) {
  // CHECK-LABEL: @test_mm_mask_add_ss
  // CHECK-NOT: @llvm.x86.avx512.mask.add.ss.round
  // CHECK: extractelement <4 x float> %{{.*}}, i32 0
  // CHECK: extractelement <4 x float> %{{.*}}, i32 0
  // CHECK: fadd float %{{.*}}, %{{.*}}
  // CHECK: insertelement <4 x float> %{{.*}}, i32 0
  // CHECK: extractelement <4 x float> %{{.*}}, i64 0
  // CHECK-NEXT: extractelement <4 x float> %{{.*}}, i64 0
  // CHECK-NEXT: bitcast i8 %{{.*}} to <8 x i1>
  // CHECK-NEXT: extractelement <8 x i1> %{{.*}}, i64 0
  // CHECK-NEXT: select i1 %{{.*}}, float %{{.*}}, float %{{.*}}
  // CHECK-NEXT: insertelement <4 x float> %{{.*}}, float %{{.*}}, i64 0
  return _mm_mask_add_ss(__W,__U,__A,__B); 
}
__m128 test_mm_maskz_add_ss(__mmask8 __U, __m128 __A, __m128 __B) {
  // CHECK-LABEL: @test_mm_maskz_add_ss
  // CHECK-NOT: @llvm.x86.avx512.mask.add.ss.round
  // CHECK: extractelement <4 x float> %{{.*}}, i32 0
  // CHECK: extractelement <4 x float> %{{.*}}, i32 0
  // CHECK: fadd float %{{.*}}, %{{.*}}
  // CHECK: insertelement <4 x float> %{{.*}}, i32 0
  // CHECK: extractelement <4 x float> %{{.*}}, i64 0
  // CHECK-NEXT: extractelement <4 x float> %{{.*}}, i64 0
  // CHECK-NEXT: bitcast i8 %{{.*}} to <8 x i1>
  // CHECK-NEXT: extractelement <8 x i1> %{{.*}}, i64 0
  // CHECK-NEXT: select i1 %{{.*}}, float %{{.*}}, float %{{.*}}
  // CHECK-NEXT: insertelement <4 x float> %{{.*}}, float %{{.*}}, i64 0
  return _mm_maskz_add_ss(__U,__A,__B); 
}
__m128d test_mm_add_round_sd(__m128d __A, __m128d __B) {
  // CHECK-LABEL: @test_mm_add_round_sd
  // CHECK: @llvm.x86.avx512.mask.add.sd.round
  return _mm_add_round_sd(__A,__B,_MM_FROUND_TO_NEAREST_INT | _MM_FROUND_NO_EXC); 
}
__m128d test_mm_mask_add_round_sd(__m128d __W, __mmask8 __U, __m128d __A, __m128d __B) {
  // CHECK-LABEL: @test_mm_mask_add_round_sd
  // CHECK: @llvm.x86.avx512.mask.add.sd.round
  return _mm_mask_add_round_sd(__W,__U,__A,__B,_MM_FROUND_TO_NEAREST_INT | _MM_FROUND_NO_EXC); 
}
__m128d test_mm_maskz_add_round_sd(__mmask8 __U, __m128d __A, __m128d __B) {
  // CHECK-LABEL: @test_mm_maskz_add_round_sd
  // CHECK: @llvm.x86.avx512.mask.add.sd.round
  return _mm_maskz_add_round_sd(__U,__A,__B,_MM_FROUND_TO_NEAREST_INT | _MM_FROUND_NO_EXC); 
}
__m128d test_mm_mask_add_sd(__m128d __W, __mmask8 __U, __m128d __A, __m128d __B) {
  // CHECK-LABEL: @test_mm_mask_add_sd
  // CHECK-NOT: @llvm.x86.avx512.mask.add.sd.round
  // CHECK: extractelement <2 x double> %{{.*}}, i32 0
  // CHECK: extractelement <2 x double> %{{.*}}, i32 0
  // CHECK: fadd double %{{.*}}, %{{.*}}
  // CHECK: insertelement <2 x double> {{.*}}, i32 0
  // CHECK: extractelement <2 x double> %{{.*}}, i64 0
  // CHECK-NEXT: extractelement <2 x double> %{{.*}}, i64 0
  // CHECK-NEXT: bitcast i8 %{{.*}} to <8 x i1>
  // CHECK-NEXT: extractelement <8 x i1> %{{.*}}, i64 0
  // CHECK-NEXT: select i1 %{{.*}}, double %{{.*}}, double %{{.*}}
  // CHECK-NEXT: insertelement <2 x double> %{{.*}}, double %{{.*}}, i64 0
  return _mm_mask_add_sd(__W,__U,__A,__B); 
}
__m128d test_mm_maskz_add_sd(__mmask8 __U, __m128d __A, __m128d __B) {
  // CHECK-LABEL: @test_mm_maskz_add_sd
  // CHECK-NOT: @llvm.x86.avx512.mask.add.sd.round
  // CHECK: extractelement <2 x double> %{{.*}}, i32 0
  // CHECK: extractelement <2 x double> %{{.*}}, i32 0
  // CHECK: fadd double %{{.*}}, %{{.*}}
  // CHECK: insertelement <2 x double> {{.*}}, i32 0
  // CHECK: extractelement <2 x double> %{{.*}}, i64 0
  // CHECK-NEXT: extractelement <2 x double> %{{.*}}, i64 0
  // CHECK-NEXT: bitcast i8 %{{.*}} to <8 x i1>
  // CHECK-NEXT: extractelement <8 x i1> %{{.*}}, i64 0
  // CHECK-NEXT: select i1 %{{.*}}, double %{{.*}}, double %{{.*}}
  // CHECK-NEXT: insertelement <2 x double> %{{.*}}, double %{{.*}}, i64 0
  return _mm_maskz_add_sd(__U,__A,__B); 
}
__m512d test_mm512_sub_round_pd(__m512d __A, __m512d __B) {
  // CHECK-LABEL: @test_mm512_sub_round_pd
  // CHECK: @llvm.x86.avx512.sub.pd.512
  return _mm512_sub_round_pd(__A,__B,_MM_FROUND_TO_NEAREST_INT | _MM_FROUND_NO_EXC); 
}
__m512d test_mm512_mask_sub_round_pd(__m512d __W, __mmask8 __U, __m512d __A, __m512d __B) {
  // CHECK-LABEL: @test_mm512_mask_sub_round_pd
  // CHECK: @llvm.x86.avx512.sub.pd.512
  // CHECK: select <8 x i1> %{{.*}}, <8 x double> %{{.*}}, <8 x double> %{{.*}}
  return _mm512_mask_sub_round_pd(__W,__U,__A,__B,_MM_FROUND_TO_NEAREST_INT | _MM_FROUND_NO_EXC); 
}
__m512d test_mm512_maskz_sub_round_pd(__mmask8 __U, __m512d __A, __m512d __B) {
  // CHECK-LABEL: @test_mm512_maskz_sub_round_pd
  // CHECK: @llvm.x86.avx512.sub.pd.512
  // CHECK: select <8 x i1> %{{.*}}, <8 x double> %{{.*}}, <8 x double> %{{.*}}
  return _mm512_maskz_sub_round_pd(__U,__A,__B,_MM_FROUND_TO_NEAREST_INT | _MM_FROUND_NO_EXC); 
}
__m512d test_mm512_mask_sub_pd(__m512d __W, __mmask8 __U, __m512d __A, __m512d __B) {
  // CHECK-LABEL: @test_mm512_mask_sub_pd
  // CHECK: fsub <8 x double> %{{.*}}, %{{.*}}
  // CHECK: select <8 x i1> %{{.*}}, <8 x double> %{{.*}}, <8 x double> %{{.*}}
  return _mm512_mask_sub_pd(__W,__U,__A,__B); 
}
__m512d test_mm512_maskz_sub_pd(__mmask8 __U, __m512d __A, __m512d __B) {
  // CHECK-LABEL: @test_mm512_maskz_sub_pd
  // CHECK: fsub <8 x double> %{{.*}}, %{{.*}}
  // CHECK: select <8 x i1> %{{.*}}, <8 x double> %{{.*}}, <8 x double> %{{.*}}
  return _mm512_maskz_sub_pd(__U,__A,__B); 
}
__m512 test_mm512_sub_round_ps(__m512 __A, __m512 __B) {
  // CHECK-LABEL: @test_mm512_sub_round_ps
  // CHECK: @llvm.x86.avx512.sub.ps.512
  return _mm512_sub_round_ps(__A,__B,_MM_FROUND_TO_NEAREST_INT | _MM_FROUND_NO_EXC); 
}
__m512 test_mm512_mask_sub_round_ps(__m512 __W, __mmask16 __U, __m512 __A, __m512 __B) {
  // CHECK-LABEL: @test_mm512_mask_sub_round_ps
  // CHECK: @llvm.x86.avx512.sub.ps.512
  // CHECK: select <16 x i1> %{{.*}}, <16 x float> %{{.*}}, <16 x float> %{{.*}}
  return _mm512_mask_sub_round_ps(__W,__U,__A,__B,_MM_FROUND_TO_NEAREST_INT | _MM_FROUND_NO_EXC); 
}
__m512 test_mm512_maskz_sub_round_ps(__mmask16 __U, __m512 __A, __m512 __B) {
  // CHECK-LABEL: @test_mm512_maskz_sub_round_ps
  // CHECK: @llvm.x86.avx512.sub.ps.512
  // CHECK: select <16 x i1> %{{.*}}, <16 x float> %{{.*}}, <16 x float> %{{.*}}
  return _mm512_maskz_sub_round_ps(__U,__A,__B,_MM_FROUND_TO_NEAREST_INT | _MM_FROUND_NO_EXC); 
}
__m512 test_mm512_mask_sub_ps(__m512 __W, __mmask16 __U, __m512 __A, __m512 __B) {
  // CHECK-LABEL: @test_mm512_mask_sub_ps
  // CHECK: fsub <16 x float> %{{.*}}, %{{.*}}
  // CHECK: select <16 x i1> %{{.*}}, <16 x float> %{{.*}}, <16 x float> %{{.*}}
  return _mm512_mask_sub_ps(__W,__U,__A,__B); 
}
__m512 test_mm512_maskz_sub_ps(__mmask16 __U, __m512 __A, __m512 __B) {
  // CHECK-LABEL: @test_mm512_maskz_sub_ps
  // CHECK: fsub <16 x float> %{{.*}}, %{{.*}}
  // CHECK: select <16 x i1> %{{.*}}, <16 x float> %{{.*}}, <16 x float> %{{.*}}
  return _mm512_maskz_sub_ps(__U,__A,__B); 
}
__m128 test_mm_sub_round_ss(__m128 __A, __m128 __B) {
  // CHECK-LABEL: @test_mm_sub_round_ss
  // CHECK: @llvm.x86.avx512.mask.sub.ss.round
  return _mm_sub_round_ss(__A,__B,_MM_FROUND_TO_NEAREST_INT | _MM_FROUND_NO_EXC); 
}
__m128 test_mm_mask_sub_round_ss(__m128 __W, __mmask8 __U, __m128 __A, __m128 __B) {
  // CHECK-LABEL: @test_mm_mask_sub_round_ss
  // CHECK: @llvm.x86.avx512.mask.sub.ss.round
  return _mm_mask_sub_round_ss(__W,__U,__A,__B,_MM_FROUND_TO_NEAREST_INT | _MM_FROUND_NO_EXC); 
}
__m128 test_mm_maskz_sub_round_ss(__mmask8 __U, __m128 __A, __m128 __B) {
  // CHECK-LABEL: @test_mm_maskz_sub_round_ss
  // CHECK: @llvm.x86.avx512.mask.sub.ss.round
  return _mm_maskz_sub_round_ss(__U,__A,__B,_MM_FROUND_TO_NEAREST_INT | _MM_FROUND_NO_EXC); 
}
__m128 test_mm_mask_sub_ss(__m128 __W, __mmask8 __U, __m128 __A, __m128 __B) {
  // CHECK-LABEL: @test_mm_mask_sub_ss
  // CHECK-NOT: @llvm.x86.avx512.mask.sub.ss.round
  // CHECK: extractelement <4 x float> %{{.*}}, i32 0
  // CHECK: extractelement <4 x float> %{{.*}}, i32 0
  // CHECK: fsub float %{{.*}}, %{{.*}}
  // CHECK: insertelement <4 x float> {{.*}}, i32 0
  // CHECK: extractelement <4 x float> %{{.*}}, i64 0
  // CHECK-NEXT: extractelement <4 x float> %{{.*}}, i64 0
  // CHECK-NEXT: bitcast i8 %{{.*}} to <8 x i1>
  // CHECK-NEXT: extractelement <8 x i1> %{{.*}}, i64 0
  // CHECK-NEXT: select i1 %{{.*}}, float %{{.*}}, float %{{.*}}
  // CHECK-NEXT: insertelement <4 x float> %{{.*}}, float %{{.*}}, i64 0
  return _mm_mask_sub_ss(__W,__U,__A,__B); 
}
__m128 test_mm_maskz_sub_ss(__mmask8 __U, __m128 __A, __m128 __B) {
  // CHECK-LABEL: @test_mm_maskz_sub_ss
  // CHECK-NOT: @llvm.x86.avx512.mask.sub.ss.round
  // CHECK: extractelement <4 x float> %{{.*}}, i32 0
  // CHECK: extractelement <4 x float> %{{.*}}, i32 0
  // CHECK: fsub float %{{.*}}, %{{.*}}
  // CHECK: insertelement <4 x float> {{.*}}, i32 0
  // CHECK: extractelement <4 x float> %{{.*}}, i64 0
  // CHECK-NEXT: extractelement <4 x float> %{{.*}}, i64 0
  // CHECK-NEXT: bitcast i8 %{{.*}} to <8 x i1>
  // CHECK-NEXT: extractelement <8 x i1> %{{.*}}, i64 0
  // CHECK-NEXT: select i1 %{{.*}}, float %{{.*}}, float %{{.*}}
  // CHECK-NEXT: insertelement <4 x float> %{{.*}}, float %{{.*}}, i64 0
  return _mm_maskz_sub_ss(__U,__A,__B); 
}
__m128d test_mm_sub_round_sd(__m128d __A, __m128d __B) {
  // CHECK-LABEL: @test_mm_sub_round_sd
  // CHECK: @llvm.x86.avx512.mask.sub.sd.round
  return _mm_sub_round_sd(__A,__B,_MM_FROUND_TO_NEAREST_INT | _MM_FROUND_NO_EXC); 
}
__m128d test_mm_mask_sub_round_sd(__m128d __W, __mmask8 __U, __m128d __A, __m128d __B) {
  // CHECK-LABEL: @test_mm_mask_sub_round_sd
  // CHECK: @llvm.x86.avx512.mask.sub.sd.round
  return _mm_mask_sub_round_sd(__W,__U,__A,__B,_MM_FROUND_TO_NEAREST_INT | _MM_FROUND_NO_EXC); 
}
__m128d test_mm_maskz_sub_round_sd(__mmask8 __U, __m128d __A, __m128d __B) {
  // CHECK-LABEL: @test_mm_maskz_sub_round_sd
  // CHECK: @llvm.x86.avx512.mask.sub.sd.round
  return _mm_maskz_sub_round_sd(__U,__A,__B,_MM_FROUND_TO_NEAREST_INT | _MM_FROUND_NO_EXC); 
}
__m128d test_mm_mask_sub_sd(__m128d __W, __mmask8 __U, __m128d __A, __m128d __B) {
  // CHECK-LABEL: @test_mm_mask_sub_sd
  // CHECK-NOT: @llvm.x86.avx512.mask.sub.sd.round
  // CHECK: extractelement <2 x double> %{{.*}}, i32 0
  // CHECK: extractelement <2 x double> %{{.*}}, i32 0
  // CHECK: fsub double %{{.*}}, %{{.*}}
  // CHECK: insertelement <2 x double> {{.*}}, i32 0
  // CHECK: extractelement <2 x double> %{{.*}}, i64 0
  // CHECK-NEXT: extractelement <2 x double> %{{.*}}, i64 0
  // CHECK-NEXT: bitcast i8 %{{.*}} to <8 x i1>
  // CHECK-NEXT: extractelement <8 x i1> %{{.*}}, i64 0
  // CHECK-NEXT: select i1 %{{.*}}, double %{{.*}}, double %{{.*}}
  // CHECK-NEXT: insertelement <2 x double> %{{.*}}, double %{{.*}}, i64 0
  return _mm_mask_sub_sd(__W,__U,__A,__B); 
}
__m128d test_mm_maskz_sub_sd(__mmask8 __U, __m128d __A, __m128d __B) {
  // CHECK-LABEL: @test_mm_maskz_sub_sd
  // CHECK-NOT: @llvm.x86.avx512.mask.sub.sd.round
  // CHECK: extractelement <2 x double> %{{.*}}, i32 0
  // CHECK: extractelement <2 x double> %{{.*}}, i32 0
  // CHECK: fsub double %{{.*}}, %{{.*}}
  // CHECK: insertelement <2 x double> {{.*}}, i32 0
  // CHECK: extractelement <2 x double> %{{.*}}, i64 0
  // CHECK-NEXT: extractelement <2 x double> %{{.*}}, i64 0
  // CHECK-NEXT: bitcast i8 %{{.*}} to <8 x i1>
  // CHECK-NEXT: extractelement <8 x i1> %{{.*}}, i64 0
  // CHECK-NEXT: select i1 %{{.*}}, double %{{.*}}, double %{{.*}}
  // CHECK-NEXT: insertelement <2 x double> %{{.*}}, double %{{.*}}, i64 0
  return _mm_maskz_sub_sd(__U,__A,__B); 
}
__m512d test_mm512_mul_round_pd(__m512d __A, __m512d __B) {
  // CHECK-LABEL: @test_mm512_mul_round_pd
  // CHECK: @llvm.x86.avx512.mul.pd.512
  return _mm512_mul_round_pd(__A,__B,_MM_FROUND_TO_NEAREST_INT | _MM_FROUND_NO_EXC); 
}
__m512d test_mm512_mask_mul_round_pd(__m512d __W, __mmask8 __U, __m512d __A, __m512d __B) {
  // CHECK-LABEL: @test_mm512_mask_mul_round_pd
  // CHECK: @llvm.x86.avx512.mul.pd.512
  // CHECK: select <8 x i1> %{{.*}}, <8 x double> %{{.*}}, <8 x double> %{{.*}}
  return _mm512_mask_mul_round_pd(__W,__U,__A,__B,_MM_FROUND_TO_NEAREST_INT | _MM_FROUND_NO_EXC); 
}
__m512d test_mm512_maskz_mul_round_pd(__mmask8 __U, __m512d __A, __m512d __B) {
  // CHECK-LABEL: @test_mm512_maskz_mul_round_pd
  // CHECK: @llvm.x86.avx512.mul.pd.512
  // CHECK: select <8 x i1> %{{.*}}, <8 x double> %{{.*}}, <8 x double> %{{.*}}
  return _mm512_maskz_mul_round_pd(__U,__A,__B,_MM_FROUND_TO_NEAREST_INT | _MM_FROUND_NO_EXC); 
}
__m512d test_mm512_mask_mul_pd(__m512d __W, __mmask8 __U, __m512d __A, __m512d __B) {
  // CHECK-LABEL: @test_mm512_mask_mul_pd
  // CHECK: fmul <8 x double> %{{.*}}, %{{.*}}
  // CHECK: select <8 x i1> %{{.*}}, <8 x double> %{{.*}}, <8 x double> %{{.*}}
  return _mm512_mask_mul_pd(__W,__U,__A,__B); 
}
__m512d test_mm512_maskz_mul_pd(__mmask8 __U, __m512d __A, __m512d __B) {
  // CHECK-LABEL: @test_mm512_maskz_mul_pd
  // CHECK: fmul <8 x double> %{{.*}}, %{{.*}}
  // CHECK: select <8 x i1> %{{.*}}, <8 x double> %{{.*}}, <8 x double> %{{.*}}
  return _mm512_maskz_mul_pd(__U,__A,__B); 
}
__m512 test_mm512_mul_round_ps(__m512 __A, __m512 __B) {
  // CHECK-LABEL: @test_mm512_mul_round_ps
  // CHECK: @llvm.x86.avx512.mul.ps.512
  return _mm512_mul_round_ps(__A,__B,_MM_FROUND_TO_NEAREST_INT | _MM_FROUND_NO_EXC); 
}
__m512 test_mm512_mask_mul_round_ps(__m512 __W, __mmask16 __U, __m512 __A, __m512 __B) {
  // CHECK-LABEL: @test_mm512_mask_mul_round_ps
  // CHECK: @llvm.x86.avx512.mul.ps.512
  // CHECK: select <16 x i1> %{{.*}}, <16 x float> %{{.*}}, <16 x float> %{{.*}}
  return _mm512_mask_mul_round_ps(__W,__U,__A,__B,_MM_FROUND_TO_NEAREST_INT | _MM_FROUND_NO_EXC); 
}
__m512 test_mm512_maskz_mul_round_ps(__mmask16 __U, __m512 __A, __m512 __B) {
  // CHECK-LABEL: @test_mm512_maskz_mul_round_ps
  // CHECK: @llvm.x86.avx512.mul.ps.512
  // CHECK: select <16 x i1> %{{.*}}, <16 x float> %{{.*}}, <16 x float> %{{.*}}
  return _mm512_maskz_mul_round_ps(__U,__A,__B,_MM_FROUND_TO_NEAREST_INT | _MM_FROUND_NO_EXC); 
}
__m512 test_mm512_mask_mul_ps(__m512 __W, __mmask16 __U, __m512 __A, __m512 __B) {
  // CHECK-LABEL: @test_mm512_mask_mul_ps
  // CHECK: fmul <16 x float> %{{.*}}, %{{.*}}
  // CHECK: select <16 x i1> %{{.*}}, <16 x float> %{{.*}}, <16 x float> %{{.*}}
  return _mm512_mask_mul_ps(__W,__U,__A,__B); 
}
__m512 test_mm512_maskz_mul_ps(__mmask16 __U, __m512 __A, __m512 __B) {
  // CHECK-LABEL: @test_mm512_maskz_mul_ps
  // CHECK: fmul <16 x float> %{{.*}}, %{{.*}}
  // CHECK: select <16 x i1> %{{.*}}, <16 x float> %{{.*}}, <16 x float> %{{.*}}
  return _mm512_maskz_mul_ps(__U,__A,__B); 
}
__m128 test_mm_mul_round_ss(__m128 __A, __m128 __B) {
  // CHECK-LABEL: @test_mm_mul_round_ss
  // CHECK: @llvm.x86.avx512.mask.mul.ss.round
  return _mm_mul_round_ss(__A,__B,_MM_FROUND_TO_NEAREST_INT | _MM_FROUND_NO_EXC); 
}
__m128 test_mm_mask_mul_round_ss(__m128 __W, __mmask8 __U, __m128 __A, __m128 __B) {
  // CHECK-LABEL: @test_mm_mask_mul_round_ss
  // CHECK: @llvm.x86.avx512.mask.mul.ss.round
  return _mm_mask_mul_round_ss(__W,__U,__A,__B,_MM_FROUND_TO_NEAREST_INT | _MM_FROUND_NO_EXC); 
}
__m128 test_mm_maskz_mul_round_ss(__mmask8 __U, __m128 __A, __m128 __B) {
  // CHECK-LABEL: @test_mm_maskz_mul_round_ss
  // CHECK: @llvm.x86.avx512.mask.mul.ss.round
  return _mm_maskz_mul_round_ss(__U,__A,__B,_MM_FROUND_TO_NEAREST_INT | _MM_FROUND_NO_EXC); 
}
__m128 test_mm_mask_mul_ss(__m128 __W, __mmask8 __U, __m128 __A, __m128 __B) {
  // CHECK-LABEL: @test_mm_mask_mul_ss
  // CHECK-NOT: @llvm.x86.avx512.mask.mul.ss.round
  // CHECK: extractelement <4 x float> %{{.*}}, i32 0
  // CHECK: extractelement <4 x float> %{{.*}}, i32 0
  // CHECK: fmul float %{{.*}}, %{{.*}}
  // CHECK: insertelement <4 x float> {{.*}}, i32 0
  // CHECK: extractelement <4 x float> %{{.*}}, i64 0
  // CHECK-NEXT: extractelement <4 x float> %{{.*}}, i64 0
  // CHECK-NEXT: bitcast i8 %{{.*}} to <8 x i1>
  // CHECK-NEXT: extractelement <8 x i1> %{{.*}}, i64 0
  // CHECK-NEXT: select i1 %{{.*}}, float %{{.*}}, float %{{.*}}
  // CHECK-NEXT: insertelement <4 x float> %{{.*}}, float %{{.*}}, i64 0
  return _mm_mask_mul_ss(__W,__U,__A,__B); 
}
__m128 test_mm_maskz_mul_ss(__mmask8 __U, __m128 __A, __m128 __B) {
  // CHECK-LABEL: @test_mm_maskz_mul_ss
  // CHECK-NOT: @llvm.x86.avx512.mask.mul.ss.round
  // CHECK: extractelement <4 x float> %{{.*}}, i32 0
  // CHECK: extractelement <4 x float> %{{.*}}, i32 0
  // CHECK: fmul float %{{.*}}, %{{.*}}
  // CHECK: insertelement <4 x float> {{.*}}, i32 0
  // CHECK: extractelement <4 x float> %{{.*}}, i64 0
  // CHECK-NEXT: extractelement <4 x float> %{{.*}}, i64 0
  // CHECK-NEXT: bitcast i8 %{{.*}} to <8 x i1>
  // CHECK-NEXT: extractelement <8 x i1> %{{.*}}, i64 0
  // CHECK-NEXT: select i1 %{{.*}}, float %{{.*}}, float %{{.*}}
  // CHECK-NEXT: insertelement <4 x float> %{{.*}}, float %{{.*}}, i64 0
  return _mm_maskz_mul_ss(__U,__A,__B); 
}
__m128d test_mm_mul_round_sd(__m128d __A, __m128d __B) {
  // CHECK-LABEL: @test_mm_mul_round_sd
  // CHECK: @llvm.x86.avx512.mask.mul.sd.round
  return _mm_mul_round_sd(__A,__B,_MM_FROUND_TO_NEAREST_INT | _MM_FROUND_NO_EXC); 
}
__m128d test_mm_mask_mul_round_sd(__m128d __W, __mmask8 __U, __m128d __A, __m128d __B) {
  // CHECK-LABEL: @test_mm_mask_mul_round_sd
  // CHECK: @llvm.x86.avx512.mask.mul.sd.round
  return _mm_mask_mul_round_sd(__W,__U,__A,__B,_MM_FROUND_TO_NEAREST_INT | _MM_FROUND_NO_EXC); 
}
__m128d test_mm_maskz_mul_round_sd(__mmask8 __U, __m128d __A, __m128d __B) {
  // CHECK-LABEL: @test_mm_maskz_mul_round_sd
  // CHECK: @llvm.x86.avx512.mask.mul.sd.round
  return _mm_maskz_mul_round_sd(__U,__A,__B,_MM_FROUND_TO_NEAREST_INT | _MM_FROUND_NO_EXC); 
}
__m128d test_mm_mask_mul_sd(__m128d __W, __mmask8 __U, __m128d __A, __m128d __B) {
  // CHECK-LABEL: @test_mm_mask_mul_sd
  // CHECK-NOT: @llvm.x86.avx512.mask.mul.sd.round
  // CHECK: extractelement <2 x double> %{{.*}}, i32 0
  // CHECK: extractelement <2 x double> %{{.*}}, i32 0
  // CHECK: fmul double %{{.*}}, %{{.*}}
  // CHECK: insertelement <2 x double> {{.*}}, i32 0
  // CHECK: extractelement <2 x double> %{{.*}}, i64 0
  // CHECK-NEXT: extractelement <2 x double> %{{.*}}, i64 0
  // CHECK-NEXT: bitcast i8 %{{.*}} to <8 x i1>
  // CHECK-NEXT: extractelement <8 x i1> %{{.*}}, i64 0
  // CHECK-NEXT: select i1 %{{.*}}, double %{{.*}}, double %{{.*}}
  // CHECK-NEXT: insertelement <2 x double> %{{.*}}, double %{{.*}}, i64 0
  return _mm_mask_mul_sd(__W,__U,__A,__B); 
}
__m128d test_mm_maskz_mul_sd(__mmask8 __U, __m128d __A, __m128d __B) {
  // CHECK-LABEL: @test_mm_maskz_mul_sd
  // CHECK-NOT: @llvm.x86.avx512.mask.mul.sd.round
  // CHECK: extractelement <2 x double> %{{.*}}, i32 0
  // CHECK: extractelement <2 x double> %{{.*}}, i32 0
  // CHECK: fmul double %{{.*}}, %{{.*}}
  // CHECK: insertelement <2 x double> {{.*}}, i32 0
  // CHECK: extractelement <2 x double> %{{.*}}, i64 0
  // CHECK-NEXT: extractelement <2 x double> %{{.*}}, i64 0
  // CHECK-NEXT: bitcast i8 %{{.*}} to <8 x i1>
  // CHECK-NEXT: extractelement <8 x i1> %{{.*}}, i64 0
  // CHECK-NEXT: select i1 %{{.*}}, double %{{.*}}, double %{{.*}}
  // CHECK-NEXT: insertelement <2 x double> %{{.*}}, double %{{.*}}, i64 0
  return _mm_maskz_mul_sd(__U,__A,__B); 
}
__m512d test_mm512_div_round_pd(__m512d __A, __m512d __B) {
  // CHECK-LABEL: @test_mm512_div_round_pd
  // CHECK: @llvm.x86.avx512.div.pd.512
  return _mm512_div_round_pd(__A,__B,_MM_FROUND_TO_NEAREST_INT | _MM_FROUND_NO_EXC); 
}
__m512d test_mm512_mask_div_round_pd(__m512d __W, __mmask8 __U, __m512d __A, __m512d __B) {
  // CHECK-LABEL: @test_mm512_mask_div_round_pd
  // CHECK: @llvm.x86.avx512.div.pd.512
  // CHECK: select <8 x i1> %{{.*}}, <8 x double> %{{.*}}, <8 x double> %{{.*}}
  return _mm512_mask_div_round_pd(__W,__U,__A,__B,_MM_FROUND_TO_NEAREST_INT | _MM_FROUND_NO_EXC); 
}
__m512d test_mm512_maskz_div_round_pd(__mmask8 __U, __m512d __A, __m512d __B) {
  // CHECK-LABEL: @test_mm512_maskz_div_round_pd
  // CHECK: @llvm.x86.avx512.div.pd.512
  // CHECK: select <8 x i1> %{{.*}}, <8 x double> %{{.*}}, <8 x double> %{{.*}}
  return _mm512_maskz_div_round_pd(__U,__A,__B,_MM_FROUND_TO_NEAREST_INT | _MM_FROUND_NO_EXC); 
}
__m512d test_mm512_div_pd(__m512d __a, __m512d __b) {
  // CHECK-LABEL: @test_mm512_div_pd
  // CHECK: fdiv <8 x double>
  return _mm512_div_pd(__a,__b); 
}
__m512d test_mm512_mask_div_pd(__m512d __w, __mmask8 __u, __m512d __a, __m512d __b) {
  // CHECK-LABEL: @test_mm512_mask_div_pd
  // CHECK: fdiv <8 x double> %{{.*}}, %{{.*}}
  // CHECK: select <8 x i1> %{{.*}}, <8 x double> %{{.*}}, <8 x double> %{{.*}}
  return _mm512_mask_div_pd(__w,__u,__a,__b); 
}
__m512d test_mm512_maskz_div_pd(__mmask8 __U, __m512d __A, __m512d __B) {
  // CHECK-LABEL: @test_mm512_maskz_div_pd
  // CHECK: fdiv <8 x double> %{{.*}}, %{{.*}}
  // CHECK: select <8 x i1> %{{.*}}, <8 x double> %{{.*}}, <8 x double> %{{.*}}
  return _mm512_maskz_div_pd(__U,__A,__B); 
}
__m512 test_mm512_div_round_ps(__m512 __A, __m512 __B) {
  // CHECK-LABEL: @test_mm512_div_round_ps
  // CHECK: @llvm.x86.avx512.div.ps.512
  return _mm512_div_round_ps(__A,__B,_MM_FROUND_TO_NEAREST_INT | _MM_FROUND_NO_EXC); 
}
__m512 test_mm512_mask_div_round_ps(__m512 __W, __mmask16 __U, __m512 __A, __m512 __B) {
  // CHECK-LABEL: @test_mm512_mask_div_round_ps
  // CHECK: @llvm.x86.avx512.div.ps.512
  // CHECK: select <16 x i1> %{{.*}}, <16 x float> %{{.*}}, <16 x float> %{{.*}}
  return _mm512_mask_div_round_ps(__W,__U,__A,__B,_MM_FROUND_TO_NEAREST_INT | _MM_FROUND_NO_EXC); 
}
__m512 test_mm512_maskz_div_round_ps(__mmask16 __U, __m512 __A, __m512 __B) {
  // CHECK-LABEL: @test_mm512_maskz_div_round_ps
  // CHECK: @llvm.x86.avx512.div.ps.512
  // CHECK: select <16 x i1> %{{.*}}, <16 x float> %{{.*}}, <16 x float> %{{.*}}
  return _mm512_maskz_div_round_ps(__U,__A,__B,_MM_FROUND_TO_NEAREST_INT | _MM_FROUND_NO_EXC); 
}
__m512 test_mm512_div_ps(__m512 __A, __m512 __B) {
  // CHECK-LABEL: @test_mm512_div_ps
  // CHECK: fdiv <16 x float>
  return _mm512_div_ps(__A,__B); 
}
__m512 test_mm512_mask_div_ps(__m512 __W, __mmask16 __U, __m512 __A, __m512 __B) {
  // CHECK-LABEL: @test_mm512_mask_div_ps
  // CHECK: fdiv <16 x float> %{{.*}}, %{{.*}}
  // CHECK: select <16 x i1> %{{.*}}, <16 x float> %{{.*}}, <16 x float> %{{.*}}
  return _mm512_mask_div_ps(__W,__U,__A,__B); 
}
__m512 test_mm512_maskz_div_ps(__mmask16 __U, __m512 __A, __m512 __B) {
  // CHECK-LABEL: @test_mm512_maskz_div_ps
  // CHECK: fdiv <16 x float> %{{.*}}, %{{.*}}
  // CHECK: select <16 x i1> %{{.*}}, <16 x float> %{{.*}}, <16 x float> %{{.*}}
  return _mm512_maskz_div_ps(__U,__A,__B); 
}
__m128 test_mm_div_round_ss(__m128 __A, __m128 __B) {
  // CHECK-LABEL: @test_mm_div_round_ss
  // CHECK: @llvm.x86.avx512.mask.div.ss.round
  return _mm_div_round_ss(__A,__B,_MM_FROUND_TO_NEAREST_INT | _MM_FROUND_NO_EXC); 
}
__m128 test_mm_mask_div_round_ss(__m128 __W, __mmask8 __U, __m128 __A, __m128 __B) {
  // CHECK-LABEL: @test_mm_mask_div_round_ss
  // CHECK: @llvm.x86.avx512.mask.div.ss.round
  return _mm_mask_div_round_ss(__W,__U,__A,__B,_MM_FROUND_TO_NEAREST_INT | _MM_FROUND_NO_EXC); 
}
__m128 test_mm_maskz_div_round_ss(__mmask8 __U, __m128 __A, __m128 __B) {
  // CHECK-LABEL: @test_mm_maskz_div_round_ss
  // CHECK: @llvm.x86.avx512.mask.div.ss.round
  return _mm_maskz_div_round_ss(__U,__A,__B,_MM_FROUND_TO_NEAREST_INT | _MM_FROUND_NO_EXC); 
}
__m128 test_mm_mask_div_ss(__m128 __W, __mmask8 __U, __m128 __A, __m128 __B) {
  // CHECK-LABEL: @test_mm_mask_div_ss
  // CHECK: extractelement <4 x float> %{{.*}}, i32 0
  // CHECK: extractelement <4 x float> %{{.*}}, i32 0
  // CHECK: fdiv float %{{.*}}, %{{.*}}
  // CHECK: insertelement <4 x float> %{{.*}}, float %{{.*}}, i32 0
  // CHECK: extractelement <4 x float> %{{.*}}, i64 0
  // CHECK-NEXT: extractelement <4 x float> %{{.*}}, i64 0
  // CHECK-NEXT: bitcast i8 %{{.*}} to <8 x i1>
  // CHECK-NEXT: extractelement <8 x i1> %{{.*}}, i64 0
  // CHECK-NEXT: select i1 %{{.*}}, float %{{.*}}, float %{{.*}}
  // CHECK-NEXT: insertelement <4 x float> %{{.*}}, float %{{.*}}, i64 0
  return _mm_mask_div_ss(__W,__U,__A,__B); 
}
__m128 test_mm_maskz_div_ss(__mmask8 __U, __m128 __A, __m128 __B) {
  // CHECK-LABEL: @test_mm_maskz_div_ss
  // CHECK: extractelement <4 x float> %{{.*}}, i32 0
  // CHECK: extractelement <4 x float> %{{.*}}, i32 0
  // CHECK: fdiv float %{{.*}}, %{{.*}}
  // CHECK: insertelement <4 x float> %{{.*}}, float %{{.*}}, i32 0
  // CHECK: extractelement <4 x float> %{{.*}}, i64 0
  // CHECK-NEXT: extractelement <4 x float> %{{.*}}, i64 0
  // CHECK-NEXT: bitcast i8 %{{.*}} to <8 x i1>
  // CHECK-NEXT: extractelement <8 x i1> %{{.*}}, i64 0
  // CHECK-NEXT: select i1 %{{.*}}, float %{{.*}}, float %{{.*}}
  // CHECK-NEXT: insertelement <4 x float> %{{.*}}, float %{{.*}}, i64 0
  return _mm_maskz_div_ss(__U,__A,__B); 
}
__m128d test_mm_div_round_sd(__m128d __A, __m128d __B) {
  // CHECK-LABEL: @test_mm_div_round_sd
  // CHECK: @llvm.x86.avx512.mask.div.sd.round
  return _mm_div_round_sd(__A,__B,_MM_FROUND_TO_NEAREST_INT | _MM_FROUND_NO_EXC); 
}
__m128d test_mm_mask_div_round_sd(__m128d __W, __mmask8 __U, __m128d __A, __m128d __B) {
  // CHECK-LABEL: @test_mm_mask_div_round_sd
  // CHECK: @llvm.x86.avx512.mask.div.sd.round
  return _mm_mask_div_round_sd(__W,__U,__A,__B,_MM_FROUND_TO_NEAREST_INT | _MM_FROUND_NO_EXC); 
}
__m128d test_mm_maskz_div_round_sd(__mmask8 __U, __m128d __A, __m128d __B) {
  // CHECK-LABEL: @test_mm_maskz_div_round_sd
  // CHECK: @llvm.x86.avx512.mask.div.sd.round
  return _mm_maskz_div_round_sd(__U,__A,__B,_MM_FROUND_TO_NEAREST_INT | _MM_FROUND_NO_EXC); 
}
__m128d test_mm_mask_div_sd(__m128d __W, __mmask8 __U, __m128d __A, __m128d __B) {
  // CHECK-LABEL: @test_mm_mask_div_sd
  // CHECK: extractelement <2 x double> %{{.*}}, i32 0
  // CHECK: extractelement <2 x double> %{{.*}}, i32 0
  // CHECK: fdiv double %{{.*}}, %{{.*}}
  // CHECK: insertelement <2 x double> %{{.*}}, double %{{.*}}, i32 0
  // CHECK: extractelement <2 x double> %{{.*}}, i64 0
  // CHECK-NEXT: extractelement <2 x double> %{{.*}}, i64 0
  // CHECK-NEXT: bitcast i8 %{{.*}} to <8 x i1>
  // CHECK-NEXT: extractelement <8 x i1> %{{.*}}, i64 0
  // CHECK-NEXT: select i1 %{{.*}}, double %{{.*}}, double %{{.*}}
  // CHECK-NEXT: insertelement <2 x double> %{{.*}}, double %{{.*}}, i64 0
  return _mm_mask_div_sd(__W,__U,__A,__B); 
}
__m128d test_mm_maskz_div_sd(__mmask8 __U, __m128d __A, __m128d __B) {
  // CHECK-LABEL: @test_mm_maskz_div_sd
  // CHECK: extractelement <2 x double> %{{.*}}, i32 0
  // CHECK: extractelement <2 x double> %{{.*}}, i32 0
  // CHECK: fdiv double %{{.*}}, %{{.*}}
  // CHECK: insertelement <2 x double> %{{.*}}, double %{{.*}}, i32 0
  // CHECK: extractelement <2 x double> %{{.*}}, i64 0
  // CHECK-NEXT: extractelement <2 x double> %{{.*}}, i64 0
  // CHECK-NEXT: bitcast i8 %{{.*}} to <8 x i1>
  // CHECK-NEXT: extractelement <8 x i1> %{{.*}}, i64 0
  // CHECK-NEXT: select i1 %{{.*}}, double %{{.*}}, double %{{.*}}
  // CHECK-NEXT: insertelement <2 x double> %{{.*}}, double %{{.*}}, i64 0
  return _mm_maskz_div_sd(__U,__A,__B); 
}
__m128 test_mm_max_round_ss(__m128 __A, __m128 __B) {
  // CHECK-LABEL: @test_mm_max_round_ss
  // CHECK: @llvm.x86.avx512.mask.max.ss.round
  return _mm_max_round_ss(__A,__B,0x08); 
}
__m128 test_mm_mask_max_round_ss(__m128 __W, __mmask8 __U, __m128 __A, __m128 __B) {
  // CHECK-LABEL: @test_mm_mask_max_round_ss
  // CHECK: @llvm.x86.avx512.mask.max.ss.round
  return _mm_mask_max_round_ss(__W,__U,__A,__B,0x08); 
}
__m128 test_mm_maskz_max_round_ss(__mmask8 __U, __m128 __A, __m128 __B) {
  // CHECK-LABEL: @test_mm_maskz_max_round_ss
  // CHECK: @llvm.x86.avx512.mask.max.ss.round
  return _mm_maskz_max_round_ss(__U,__A,__B,0x08); 
}
__m128 test_mm_mask_max_ss(__m128 __W, __mmask8 __U, __m128 __A, __m128 __B) {
  // CHECK-LABEL: @test_mm_mask_max_ss
  // CHECK: @llvm.x86.avx512.mask.max.ss.round
  return _mm_mask_max_ss(__W,__U,__A,__B); 
}
__m128 test_mm_maskz_max_ss(__mmask8 __U, __m128 __A, __m128 __B) {
  // CHECK-LABEL: @test_mm_maskz_max_ss
  // CHECK: @llvm.x86.avx512.mask.max.ss.round
  return _mm_maskz_max_ss(__U,__A,__B); 
}
__m128d test_mm_max_round_sd(__m128d __A, __m128d __B) {
  // CHECK-LABEL: @test_mm_max_round_sd
  // CHECK: @llvm.x86.avx512.mask.max.sd.round
  return _mm_max_round_sd(__A,__B,0x08); 
}
__m128d test_mm_mask_max_round_sd(__m128d __W, __mmask8 __U, __m128d __A, __m128d __B) {
  // CHECK-LABEL: @test_mm_mask_max_round_sd
  // CHECK: @llvm.x86.avx512.mask.max.sd.round
  return _mm_mask_max_round_sd(__W,__U,__A,__B,0x08); 
}
__m128d test_mm_maskz_max_round_sd(__mmask8 __U, __m128d __A, __m128d __B) {
  // CHECK-LABEL: @test_mm_maskz_max_round_sd
  // CHECK: @llvm.x86.avx512.mask.max.sd.round
  return _mm_maskz_max_round_sd(__U,__A,__B,0x08); 
}
__m128d test_mm_mask_max_sd(__m128d __W, __mmask8 __U, __m128d __A, __m128d __B) {
  // CHECK-LABEL: @test_mm_mask_max_sd
  // CHECK: @llvm.x86.avx512.mask.max.sd.round
  return _mm_mask_max_sd(__W,__U,__A,__B); 
}
__m128d test_mm_maskz_max_sd(__mmask8 __U, __m128d __A, __m128d __B) {
  // CHECK-LABEL: @test_mm_maskz_max_sd
  // CHECK: @llvm.x86.avx512.mask.max.sd.round
  return _mm_maskz_max_sd(__U,__A,__B); 
}
__m128 test_mm_min_round_ss(__m128 __A, __m128 __B) {
  // CHECK-LABEL: @test_mm_min_round_ss
  // CHECK: @llvm.x86.avx512.mask.min.ss.round
  return _mm_min_round_ss(__A,__B,0x08); 
}
__m128 test_mm_mask_min_round_ss(__m128 __W, __mmask8 __U, __m128 __A, __m128 __B) {
  // CHECK-LABEL: @test_mm_mask_min_round_ss
  // CHECK: @llvm.x86.avx512.mask.min.ss.round
  return _mm_mask_min_round_ss(__W,__U,__A,__B,0x08); 
}
__m128 test_mm_maskz_min_round_ss(__mmask8 __U, __m128 __A, __m128 __B) {
  // CHECK-LABEL: @test_mm_maskz_min_round_ss
  // CHECK: @llvm.x86.avx512.mask.min.ss.round
  return _mm_maskz_min_round_ss(__U,__A,__B,0x08); 
}
__m128 test_mm_mask_min_ss(__m128 __W, __mmask8 __U, __m128 __A, __m128 __B) {
  // CHECK-LABEL: @test_mm_mask_min_ss
  // CHECK: @llvm.x86.avx512.mask.min.ss.round
  return _mm_mask_min_ss(__W,__U,__A,__B); 
}
__m128 test_mm_maskz_min_ss(__mmask8 __U, __m128 __A, __m128 __B) {
  // CHECK-LABEL: @test_mm_maskz_min_ss
  // CHECK: @llvm.x86.avx512.mask.min.ss.round
  return _mm_maskz_min_ss(__U,__A,__B); 
}
__m128d test_mm_min_round_sd(__m128d __A, __m128d __B) {
  // CHECK-LABEL: @test_mm_min_round_sd
  // CHECK: @llvm.x86.avx512.mask.min.sd.round
  return _mm_min_round_sd(__A,__B,0x08); 
}
__m128d test_mm_mask_min_round_sd(__m128d __W, __mmask8 __U, __m128d __A, __m128d __B) {
  // CHECK-LABEL: @test_mm_mask_min_round_sd
  // CHECK: @llvm.x86.avx512.mask.min.sd.round
  return _mm_mask_min_round_sd(__W,__U,__A,__B,0x08); 
}
__m128d test_mm_maskz_min_round_sd(__mmask8 __U, __m128d __A, __m128d __B) {
  // CHECK-LABEL: @test_mm_maskz_min_round_sd
  // CHECK: @llvm.x86.avx512.mask.min.sd.round
  return _mm_maskz_min_round_sd(__U,__A,__B,0x08); 
}
__m128d test_mm_mask_min_sd(__m128d __W, __mmask8 __U, __m128d __A, __m128d __B) {
  // CHECK-LABEL: @test_mm_mask_min_sd
  // CHECK: @llvm.x86.avx512.mask.min.sd.round
  return _mm_mask_min_sd(__W,__U,__A,__B); 
}
__m128d test_mm_maskz_min_sd(__mmask8 __U, __m128d __A, __m128d __B) {
  // CHECK-LABEL: @test_mm_maskz_min_sd
  // CHECK: @llvm.x86.avx512.mask.min.sd.round
  return _mm_maskz_min_sd(__U,__A,__B); 
}

__m512 test_mm512_undefined() {
  // CHECK-LABEL: @test_mm512_undefined
  // CHECK: ret <16 x float> zeroinitializer
  return _mm512_undefined();
}

__m512 test_mm512_undefined_ps() {
  // CHECK-LABEL: @test_mm512_undefined_ps
  // CHECK: ret <16 x float> zeroinitializer
  return _mm512_undefined_ps();
}

__m512d test_mm512_undefined_pd() {
  // CHECK-LABEL: @test_mm512_undefined_pd
  // CHECK: ret <8 x double> zeroinitializer
  return _mm512_undefined_pd();
}

__m512i test_mm512_undefined_epi32() {
  // CHECK-LABEL: @test_mm512_undefined_epi32
  // CHECK: ret <8 x i64> zeroinitializer
  return _mm512_undefined_epi32();
}

__m512i test_mm512_cvtepi8_epi32(__m128i __A) {
  // CHECK-LABEL: @test_mm512_cvtepi8_epi32
  // CHECK: sext <16 x i8> %{{.*}} to <16 x i32>
  return _mm512_cvtepi8_epi32(__A); 
}

__m512i test_mm512_mask_cvtepi8_epi32(__m512i __W, __mmask16 __U, __m128i __A) {
  // CHECK-LABEL: @test_mm512_mask_cvtepi8_epi32
  // CHECK: sext <16 x i8> %{{.*}} to <16 x i32>
  // CHECK: select <16 x i1> %{{.*}}, <16 x i32> %{{.*}}, <16 x i32> %{{.*}}
  return _mm512_mask_cvtepi8_epi32(__W, __U, __A); 
}

__m512i test_mm512_maskz_cvtepi8_epi32(__mmask16 __U, __m128i __A) {
  // CHECK-LABEL: @test_mm512_maskz_cvtepi8_epi32
  // CHECK: sext <16 x i8> %{{.*}} to <16 x i32>
  // CHECK: select <16 x i1> %{{.*}}, <16 x i32> %{{.*}}, <16 x i32> %{{.*}}
  return _mm512_maskz_cvtepi8_epi32(__U, __A); 
}

__m512i test_mm512_cvtepi8_epi64(__m128i __A) {
  // CHECK-LABEL: @test_mm512_cvtepi8_epi64
  // CHECK: sext <8 x i8> %{{.*}} to <8 x i64>
  return _mm512_cvtepi8_epi64(__A); 
}

__m512i test_mm512_mask_cvtepi8_epi64(__m512i __W, __mmask8 __U, __m128i __A) {
  // CHECK-LABEL: @test_mm512_mask_cvtepi8_epi64
  // CHECK: sext <8 x i8> %{{.*}} to <8 x i64>
  // CHECK: select <8 x i1> %{{.*}}, <8 x i64> %{{.*}}, <8 x i64> %{{.*}}
  return _mm512_mask_cvtepi8_epi64(__W, __U, __A); 
}

__m512i test_mm512_maskz_cvtepi8_epi64(__mmask8 __U, __m128i __A) {
  // CHECK-LABEL: @test_mm512_maskz_cvtepi8_epi64
  // CHECK: sext <8 x i8> %{{.*}} to <8 x i64>
  // CHECK: select <8 x i1> %{{.*}}, <8 x i64> %{{.*}}, <8 x i64> %{{.*}}
  return _mm512_maskz_cvtepi8_epi64(__U, __A); 
}

__m512i test_mm512_cvtepi32_epi64(__m256i __X) {
  // CHECK-LABEL: @test_mm512_cvtepi32_epi64
  // CHECK: sext <8 x i32> %{{.*}} to <8 x i64>
  return _mm512_cvtepi32_epi64(__X); 
}

__m512i test_mm512_mask_cvtepi32_epi64(__m512i __W, __mmask8 __U, __m256i __X) {
  // CHECK-LABEL: @test_mm512_mask_cvtepi32_epi64
  // CHECK: sext <8 x i32> %{{.*}} to <8 x i64>
  // CHECK: select <8 x i1> %{{.*}}, <8 x i64> %{{.*}}, <8 x i64> %{{.*}}
  return _mm512_mask_cvtepi32_epi64(__W, __U, __X); 
}

__m512i test_mm512_maskz_cvtepi32_epi64(__mmask8 __U, __m256i __X) {
  // CHECK-LABEL: @test_mm512_maskz_cvtepi32_epi64
  // CHECK: sext <8 x i32> %{{.*}} to <8 x i64>
  // CHECK: select <8 x i1> %{{.*}}, <8 x i64> %{{.*}}, <8 x i64> %{{.*}}
  return _mm512_maskz_cvtepi32_epi64(__U, __X); 
}

__m512i test_mm512_cvtepi16_epi32(__m256i __A) {
  // CHECK-LABEL: @test_mm512_cvtepi16_epi32
  // CHECK: sext <16 x i16> %{{.*}} to <16 x i32>
  return _mm512_cvtepi16_epi32(__A); 
}

__m512i test_mm512_mask_cvtepi16_epi32(__m512i __W, __mmask16 __U, __m256i __A) {
  // CHECK-LABEL: @test_mm512_mask_cvtepi16_epi32
  // CHECK: sext <16 x i16> %{{.*}} to <16 x i32>
  // CHECK: select <16 x i1> %{{.*}}, <16 x i32> %{{.*}}, <16 x i32> %{{.*}}
  return _mm512_mask_cvtepi16_epi32(__W, __U, __A); 
}

__m512i test_mm512_maskz_cvtepi16_epi32(__mmask16 __U, __m256i __A) {
  // CHECK-LABEL: @test_mm512_maskz_cvtepi16_epi32
  // CHECK: sext <16 x i16> %{{.*}} to <16 x i32>
  // CHECK: select <16 x i1> %{{.*}}, <16 x i32> %{{.*}}, <16 x i32> %{{.*}}
  return _mm512_maskz_cvtepi16_epi32(__U, __A); 
}

__m512i test_mm512_cvtepi16_epi64(__m128i __A) {
  // CHECK-LABEL: @test_mm512_cvtepi16_epi64
  // CHECK: sext <8 x i16> %{{.*}} to <8 x i64>
  return _mm512_cvtepi16_epi64(__A); 
}

__m512i test_mm512_mask_cvtepi16_epi64(__m512i __W, __mmask8 __U, __m128i __A) {
  // CHECK-LABEL: @test_mm512_mask_cvtepi16_epi64
  // CHECK: sext <8 x i16> %{{.*}} to <8 x i64>
  // CHECK: select <8 x i1> %{{.*}}, <8 x i64> %{{.*}}, <8 x i64> %{{.*}}
  return _mm512_mask_cvtepi16_epi64(__W, __U, __A); 
}

__m512i test_mm512_maskz_cvtepi16_epi64(__mmask8 __U, __m128i __A) {
  // CHECK-LABEL: @test_mm512_maskz_cvtepi16_epi64
  // CHECK: sext <8 x i16> %{{.*}} to <8 x i64>
  // CHECK: select <8 x i1> %{{.*}}, <8 x i64> %{{.*}}, <8 x i64> %{{.*}}
  return _mm512_maskz_cvtepi16_epi64(__U, __A); 
}

__m512i test_mm512_cvtepu8_epi32(__m128i __A) {
  // CHECK-LABEL: @test_mm512_cvtepu8_epi32
  // CHECK: zext <16 x i8> %{{.*}} to <16 x i32>
  return _mm512_cvtepu8_epi32(__A); 
}

__m512i test_mm512_mask_cvtepu8_epi32(__m512i __W, __mmask16 __U, __m128i __A) {
  // CHECK-LABEL: @test_mm512_mask_cvtepu8_epi32
  // CHECK: zext <16 x i8> %{{.*}} to <16 x i32>
  // CHECK: select <16 x i1> %{{.*}}, <16 x i32> %{{.*}}, <16 x i32> %{{.*}}
  return _mm512_mask_cvtepu8_epi32(__W, __U, __A); 
}

__m512i test_mm512_maskz_cvtepu8_epi32(__mmask16 __U, __m128i __A) {
  // CHECK-LABEL: @test_mm512_maskz_cvtepu8_epi32
  // CHECK: zext <16 x i8> %{{.*}} to <16 x i32>
  // CHECK: select <16 x i1> %{{.*}}, <16 x i32> %{{.*}}, <16 x i32> %{{.*}}
  return _mm512_maskz_cvtepu8_epi32(__U, __A); 
}

__m512i test_mm512_cvtepu8_epi64(__m128i __A) {
  // CHECK-LABEL: @test_mm512_cvtepu8_epi64
  // CHECK: zext <8 x i8> %{{.*}} to <8 x i64>
  return _mm512_cvtepu8_epi64(__A); 
}

__m512i test_mm512_mask_cvtepu8_epi64(__m512i __W, __mmask8 __U, __m128i __A) {
  // CHECK-LABEL: @test_mm512_mask_cvtepu8_epi64
  // CHECK: zext <8 x i8> %{{.*}} to <8 x i64>
  // CHECK: select <8 x i1> %{{.*}}, <8 x i64> %{{.*}}, <8 x i64> %{{.*}}
  return _mm512_mask_cvtepu8_epi64(__W, __U, __A); 
}

__m512i test_mm512_maskz_cvtepu8_epi64(__mmask8 __U, __m128i __A) {
  // CHECK-LABEL: @test_mm512_maskz_cvtepu8_epi64
  // CHECK: zext <8 x i8> %{{.*}} to <8 x i64>
  // CHECK: select <8 x i1> %{{.*}}, <8 x i64> %{{.*}}, <8 x i64> %{{.*}}
  return _mm512_maskz_cvtepu8_epi64(__U, __A); 
}

__m512i test_mm512_cvtepu32_epi64(__m256i __X) {
  // CHECK-LABEL: @test_mm512_cvtepu32_epi64
  // CHECK: zext <8 x i32> %{{.*}} to <8 x i64>
  return _mm512_cvtepu32_epi64(__X); 
}

__m512i test_mm512_mask_cvtepu32_epi64(__m512i __W, __mmask8 __U, __m256i __X) {
  // CHECK-LABEL: @test_mm512_mask_cvtepu32_epi64
  // CHECK: zext <8 x i32> %{{.*}} to <8 x i64>
  // CHECK: select <8 x i1> %{{.*}}, <8 x i64> %{{.*}}, <8 x i64> %{{.*}}
  return _mm512_mask_cvtepu32_epi64(__W, __U, __X); 
}

__m512i test_mm512_maskz_cvtepu32_epi64(__mmask8 __U, __m256i __X) {
  // CHECK-LABEL: @test_mm512_maskz_cvtepu32_epi64
  // CHECK: zext <8 x i32> %{{.*}} to <8 x i64>
  // CHECK: select <8 x i1> %{{.*}}, <8 x i64> %{{.*}}, <8 x i64> %{{.*}}
  return _mm512_maskz_cvtepu32_epi64(__U, __X); 
}

__m512i test_mm512_cvtepu16_epi32(__m256i __A) {
  // CHECK-LABEL: @test_mm512_cvtepu16_epi32
  // CHECK: zext <16 x i16> %{{.*}} to <16 x i32>
  return _mm512_cvtepu16_epi32(__A); 
}

__m512i test_mm512_mask_cvtepu16_epi32(__m512i __W, __mmask16 __U, __m256i __A) {
  // CHECK-LABEL: @test_mm512_mask_cvtepu16_epi32
  // CHECK: zext <16 x i16> %{{.*}} to <16 x i32>
  // CHECK: select <16 x i1> %{{.*}}, <16 x i32> %{{.*}}, <16 x i32> %{{.*}}
  return _mm512_mask_cvtepu16_epi32(__W, __U, __A); 
}

__m512i test_mm512_maskz_cvtepu16_epi32(__mmask16 __U, __m256i __A) {
  // CHECK-LABEL: @test_mm512_maskz_cvtepu16_epi32
  // CHECK: zext <16 x i16> %{{.*}} to <16 x i32>
  // CHECK: select <16 x i1> %{{.*}}, <16 x i32> %{{.*}}, <16 x i32> %{{.*}}
  return _mm512_maskz_cvtepu16_epi32(__U, __A); 
}

__m512i test_mm512_cvtepu16_epi64(__m128i __A) {
  // CHECK-LABEL: @test_mm512_cvtepu16_epi64
  // CHECK: zext <8 x i16> %{{.*}} to <8 x i64>
  return _mm512_cvtepu16_epi64(__A); 
}

__m512i test_mm512_mask_cvtepu16_epi64(__m512i __W, __mmask8 __U, __m128i __A) {
  // CHECK-LABEL: @test_mm512_mask_cvtepu16_epi64
  // CHECK: zext <8 x i16> %{{.*}} to <8 x i64>
  // CHECK: select <8 x i1> %{{.*}}, <8 x i64> %{{.*}}, <8 x i64> %{{.*}}
  return _mm512_mask_cvtepu16_epi64(__W, __U, __A); 
}

__m512i test_mm512_maskz_cvtepu16_epi64(__mmask8 __U, __m128i __A) {
  // CHECK-LABEL: @test_mm512_maskz_cvtepu16_epi64
  // CHECK: zext <8 x i16> %{{.*}} to <8 x i64>
  // CHECK: select <8 x i1> %{{.*}}, <8 x i64> %{{.*}}, <8 x i64> %{{.*}}
  return _mm512_maskz_cvtepu16_epi64(__U, __A); 
}


__m512i test_mm512_rol_epi32(__m512i __A) {
  // CHECK-LABEL: @test_mm512_rol_epi32
  // CHECK: @llvm.x86.avx512.prol.d.512
  return _mm512_rol_epi32(__A, 5); 
}

__m512i test_mm512_mask_rol_epi32(__m512i __W, __mmask16 __U, __m512i __A) {
  // CHECK-LABEL: @test_mm512_mask_rol_epi32
  // CHECK: @llvm.x86.avx512.prol.d.512
  // CHECK: select <16 x i1> %{{.*}}, <16 x i32> %{{.*}}, <16 x i32> %{{.*}}
  return _mm512_mask_rol_epi32(__W, __U, __A, 5); 
}

__m512i test_mm512_maskz_rol_epi32(__mmask16 __U, __m512i __A) {
  // CHECK-LABEL: @test_mm512_maskz_rol_epi32
  // CHECK: @llvm.x86.avx512.prol.d.512
  // CHECK: select <16 x i1> %{{.*}}, <16 x i32> %{{.*}}, <16 x i32> %{{.*}}
  return _mm512_maskz_rol_epi32(__U, __A, 5); 
}

__m512i test_mm512_rol_epi64(__m512i __A) {
  // CHECK-LABEL: @test_mm512_rol_epi64
  // CHECK: @llvm.x86.avx512.prol.q.512
  return _mm512_rol_epi64(__A, 5); 
}

__m512i test_mm512_mask_rol_epi64(__m512i __W, __mmask8 __U, __m512i __A) {
  // CHECK-LABEL: @test_mm512_mask_rol_epi64
  // CHECK: @llvm.x86.avx512.prol.q.512
  // CHECK: select <8 x i1> %{{.*}}, <8 x i64> %{{.*}}, <8 x i64> %{{.*}}
  return _mm512_mask_rol_epi64(__W, __U, __A, 5); 
}

__m512i test_mm512_maskz_rol_epi64(__mmask8 __U, __m512i __A) {
  // CHECK-LABEL: @test_mm512_maskz_rol_epi64
  // CHECK: @llvm.x86.avx512.prol.q.512
  // CHECK: select <8 x i1> %{{.*}}, <8 x i64> %{{.*}}, <8 x i64> %{{.*}}
  return _mm512_maskz_rol_epi64(__U, __A, 5); 
}

__m512i test_mm512_rolv_epi32(__m512i __A, __m512i __B) {
  // CHECK-LABEL: @test_mm512_rolv_epi32
  // CHECK: @llvm.x86.avx512.prolv.d.512
  return _mm512_rolv_epi32(__A, __B); 
}

__m512i test_mm512_mask_rolv_epi32(__m512i __W, __mmask16 __U, __m512i __A, __m512i __B) {
  // CHECK-LABEL: @test_mm512_mask_rolv_epi32
  // CHECK: @llvm.x86.avx512.prolv.d.512
  // CHECK: select <16 x i1> %{{.*}}, <16 x i32> %{{.*}}, <16 x i32> %{{.*}}
  return _mm512_mask_rolv_epi32(__W, __U, __A, __B); 
}

__m512i test_mm512_maskz_rolv_epi32(__mmask16 __U, __m512i __A, __m512i __B) {
  // CHECK-LABEL: @test_mm512_maskz_rolv_epi32
  // CHECK: @llvm.x86.avx512.prolv.d.512
  // CHECK: select <16 x i1> %{{.*}}, <16 x i32> %{{.*}}, <16 x i32> %{{.*}}
  return _mm512_maskz_rolv_epi32(__U, __A, __B); 
}

__m512i test_mm512_rolv_epi64(__m512i __A, __m512i __B) {
  // CHECK-LABEL: @test_mm512_rolv_epi64
  // CHECK: @llvm.x86.avx512.prolv.q.512
  return _mm512_rolv_epi64(__A, __B); 
}

__m512i test_mm512_mask_rolv_epi64(__m512i __W, __mmask8 __U, __m512i __A, __m512i __B) {
  // CHECK-LABEL: @test_mm512_mask_rolv_epi64
  // CHECK: @llvm.x86.avx512.prolv.q.512
  // CHECK: select <8 x i1> %{{.*}}, <8 x i64> %{{.*}}, <8 x i64> %{{.*}}
  return _mm512_mask_rolv_epi64(__W, __U, __A, __B); 
}

__m512i test_mm512_maskz_rolv_epi64(__mmask8 __U, __m512i __A, __m512i __B) {
  // CHECK-LABEL: @test_mm512_maskz_rolv_epi64
  // CHECK: @llvm.x86.avx512.prolv.q.512
  // CHECK: select <8 x i1> %{{.*}}, <8 x i64> %{{.*}}, <8 x i64> %{{.*}}
  return _mm512_maskz_rolv_epi64(__U, __A, __B); 
}

__m512i test_mm512_ror_epi32(__m512i __A) {
  // CHECK-LABEL: @test_mm512_ror_epi32
  // CHECK: @llvm.x86.avx512.pror.d.512
  return _mm512_ror_epi32(__A, 5); 
}

__m512i test_mm512_mask_ror_epi32(__m512i __W, __mmask16 __U, __m512i __A) {
  // CHECK-LABEL: @test_mm512_mask_ror_epi32
  // CHECK: @llvm.x86.avx512.pror.d.512
  // CHECK: select <16 x i1> %{{.*}}, <16 x i32> %{{.*}}, <16 x i32> %{{.*}}
  return _mm512_mask_ror_epi32(__W, __U, __A, 5); 
}

__m512i test_mm512_maskz_ror_epi32(__mmask16 __U, __m512i __A) {
  // CHECK-LABEL: @test_mm512_maskz_ror_epi32
  // CHECK: @llvm.x86.avx512.pror.d.512
  // CHECK: select <16 x i1> %{{.*}}, <16 x i32> %{{.*}}, <16 x i32> %{{.*}}
  return _mm512_maskz_ror_epi32(__U, __A, 5); 
}

__m512i test_mm512_ror_epi64(__m512i __A) {
  // CHECK-LABEL: @test_mm512_ror_epi64
  // CHECK: @llvm.x86.avx512.pror.q.512
  return _mm512_ror_epi64(__A, 5); 
}

__m512i test_mm512_mask_ror_epi64(__m512i __W, __mmask8 __U, __m512i __A) {
  // CHECK-LABEL: @test_mm512_mask_ror_epi64
  // CHECK: @llvm.x86.avx512.pror.q.512
  // CHECK: select <8 x i1> %{{.*}}, <8 x i64> %{{.*}}, <8 x i64> %{{.*}}
  return _mm512_mask_ror_epi64(__W, __U, __A, 5); 
}

__m512i test_mm512_maskz_ror_epi64(__mmask8 __U, __m512i __A) {
  // CHECK-LABEL: @test_mm512_maskz_ror_epi64
  // CHECK: @llvm.x86.avx512.pror.q.512
  // CHECK: select <8 x i1> %{{.*}}, <8 x i64> %{{.*}}, <8 x i64> %{{.*}}
  return _mm512_maskz_ror_epi64(__U, __A, 5); 
}


__m512i test_mm512_rorv_epi32(__m512i __A, __m512i __B) {
  // CHECK-LABEL: @test_mm512_rorv_epi32
  // CHECK: @llvm.x86.avx512.prorv.d.512
  return _mm512_rorv_epi32(__A, __B); 
}

__m512i test_mm512_mask_rorv_epi32(__m512i __W, __mmask16 __U, __m512i __A, __m512i __B) {
  // CHECK-LABEL: @test_mm512_mask_rorv_epi32
  // CHECK: @llvm.x86.avx512.prorv.d.512
  // CHECK: select <16 x i1> %{{.*}}, <16 x i32> %{{.*}}, <16 x i32> %{{.*}}
  return _mm512_mask_rorv_epi32(__W, __U, __A, __B); 
}

__m512i test_mm512_maskz_rorv_epi32(__mmask16 __U, __m512i __A, __m512i __B) {
  // CHECK-LABEL: @test_mm512_maskz_rorv_epi32
  // CHECK: @llvm.x86.avx512.prorv.d.512
  // CHECK: select <16 x i1> %{{.*}}, <16 x i32> %{{.*}}, <16 x i32> %{{.*}}
  return _mm512_maskz_rorv_epi32(__U, __A, __B); 
}

__m512i test_mm512_rorv_epi64(__m512i __A, __m512i __B) {
  // CHECK-LABEL: @test_mm512_rorv_epi64
  // CHECK: @llvm.x86.avx512.prorv.q.512
  return _mm512_rorv_epi64(__A, __B); 
}

__m512i test_mm512_mask_rorv_epi64(__m512i __W, __mmask8 __U, __m512i __A, __m512i __B) {
  // CHECK-LABEL: @test_mm512_mask_rorv_epi64
  // CHECK: @llvm.x86.avx512.prorv.q.512
  // CHECK: select <8 x i1> %{{.*}}, <8 x i64> %{{.*}}, <8 x i64> %{{.*}}
  return _mm512_mask_rorv_epi64(__W, __U, __A, __B); 
}

__m512i test_mm512_maskz_rorv_epi64(__mmask8 __U, __m512i __A, __m512i __B) {
  // CHECK-LABEL: @test_mm512_maskz_rorv_epi64
  // CHECK: @llvm.x86.avx512.prorv.q.512
  // CHECK: select <8 x i1> %{{.*}}, <8 x i64> %{{.*}}, <8 x i64> %{{.*}}
  return _mm512_maskz_rorv_epi64(__U, __A, __B); 
}

__m512i test_mm512_slli_epi32(__m512i __A) {
  // CHECK-LABEL: @test_mm512_slli_epi32
  // CHECK: @llvm.x86.avx512.pslli.d.512
  return _mm512_slli_epi32(__A, 5); 
}

__m512i test_mm512_mask_slli_epi32(__m512i __W, __mmask16 __U, __m512i __A) {
  // CHECK-LABEL: @test_mm512_mask_slli_epi32
  // CHECK: @llvm.x86.avx512.pslli.d.512
  // CHECK: select <16 x i1> %{{.*}}, <16 x i32> %{{.*}}, <16 x i32> %{{.*}}
  return _mm512_mask_slli_epi32(__W, __U, __A, 5); 
}

__m512i test_mm512_maskz_slli_epi32(__mmask16 __U, __m512i __A) {
  // CHECK-LABEL: @test_mm512_maskz_slli_epi32
  // CHECK: @llvm.x86.avx512.pslli.d.512
  // CHECK: select <16 x i1> %{{.*}}, <16 x i32> %{{.*}}, <16 x i32> %{{.*}}
  return _mm512_maskz_slli_epi32(__U, __A, 5); 
}

__m512i test_mm512_slli_epi64(__m512i __A) {
  // CHECK-LABEL: @test_mm512_slli_epi64
  // CHECK: @llvm.x86.avx512.pslli.q.512
  return _mm512_slli_epi64(__A, 5); 
}

__m512i test_mm512_mask_slli_epi64(__m512i __W, __mmask8 __U, __m512i __A) {
  // CHECK-LABEL: @test_mm512_mask_slli_epi64
  // CHECK: @llvm.x86.avx512.pslli.q.512
  // CHECK: select <8 x i1> %{{.*}}, <8 x i64> %{{.*}}, <8 x i64> %{{.*}}
  return _mm512_mask_slli_epi64(__W, __U, __A, 5); 
}

__m512i test_mm512_maskz_slli_epi64(__mmask8 __U, __m512i __A) {
  // CHECK-LABEL: @test_mm512_maskz_slli_epi64
  // CHECK: select <8 x i1> %{{.*}}, <8 x i64> %{{.*}}, <8 x i64> %{{.*}}
  return _mm512_maskz_slli_epi64(__U, __A, 5); 
}

__m512i test_mm512_srli_epi32(__m512i __A) {
  // CHECK-LABEL: @test_mm512_srli_epi32
  // CHECK: @llvm.x86.avx512.psrli.d.512
  return _mm512_srli_epi32(__A, 5); 
}

__m512i test_mm512_mask_srli_epi32(__m512i __W, __mmask16 __U, __m512i __A) {
  // CHECK-LABEL: @test_mm512_mask_srli_epi32
  // CHECK: @llvm.x86.avx512.psrli.d.512
  // CHECK: select <16 x i1> %{{.*}}, <16 x i32> %{{.*}}, <16 x i32> %{{.*}}
  return _mm512_mask_srli_epi32(__W, __U, __A, 5); 
}

__m512i test_mm512_maskz_srli_epi32(__mmask16 __U, __m512i __A) {
  // CHECK-LABEL: @test_mm512_maskz_srli_epi32
  // CHECK: @llvm.x86.avx512.psrli.d.512
  // CHECK: select <16 x i1> %{{.*}}, <16 x i32> %{{.*}}, <16 x i32> %{{.*}}
  return _mm512_maskz_srli_epi32(__U, __A, 5); 
}

__m512i test_mm512_srli_epi64(__m512i __A) {
  // CHECK-LABEL: @test_mm512_srli_epi64
  // CHECK: @llvm.x86.avx512.psrli.q.512
  return _mm512_srli_epi64(__A, 5); 
}

__m512i test_mm512_mask_srli_epi64(__m512i __W, __mmask8 __U, __m512i __A) {
  // CHECK-LABEL: @test_mm512_mask_srli_epi64
  // CHECK: @llvm.x86.avx512.psrli.q.512
  // CHECK: select <8 x i1> %{{.*}}, <8 x i64> %{{.*}}, <8 x i64> %{{.*}}
  return _mm512_mask_srli_epi64(__W, __U, __A, 5); 
}

__m512i test_mm512_maskz_srli_epi64(__mmask8 __U, __m512i __A) {
  // CHECK-LABEL: @test_mm512_maskz_srli_epi64
  // CHECK: @llvm.x86.avx512.psrli.q.512
  // CHECK: select <8 x i1> %{{.*}}, <8 x i64> %{{.*}}, <8 x i64> %{{.*}}
  return _mm512_maskz_srli_epi64(__U, __A, 5); 
}

__m512i test_mm512_mask_load_epi32(__m512i __W, __mmask16 __U, void const *__P) {
  // CHECK-LABEL: @test_mm512_mask_load_epi32
  // CHECK: @llvm.masked.load.v16i32.p0v16i32(<16 x i32>* %{{.*}}, i32 64, <16 x i1> %{{.*}}, <16 x i32> %{{.*}})
  return _mm512_mask_load_epi32(__W, __U, __P); 
}

__m512i test_mm512_maskz_load_epi32(__mmask16 __U, void const *__P) {
  // CHECK-LABEL: @test_mm512_maskz_load_epi32
  // CHECK: @llvm.masked.load.v16i32.p0v16i32(<16 x i32>* %{{.*}}, i32 64, <16 x i1> %{{.*}}, <16 x i32> %{{.*}})
  return _mm512_maskz_load_epi32(__U, __P); 
}

__m512i test_mm512_mask_mov_epi32(__m512i __W, __mmask16 __U, __m512i __A) {
  // CHECK-LABEL: @test_mm512_mask_mov_epi32
  // CHECK: select <16 x i1> %{{.*}}, <16 x i32> %{{.*}}, <16 x i32> %{{.*}}
  return _mm512_mask_mov_epi32(__W, __U, __A); 
}

__m512i test_mm512_maskz_mov_epi32(__mmask16 __U, __m512i __A) {
  // CHECK-LABEL: @test_mm512_maskz_mov_epi32
  // CHECK: select <16 x i1> %{{.*}}, <16 x i32> %{{.*}}, <16 x i32> %{{.*}}
  return _mm512_maskz_mov_epi32(__U, __A); 
}

__m512i test_mm512_mask_mov_epi64(__m512i __W, __mmask8 __U, __m512i __A) {
  // CHECK-LABEL: @test_mm512_mask_mov_epi64
  // CHECK: select <8 x i1> %{{.*}}, <8 x i64> %{{.*}}, <8 x i64> %{{.*}}
  return _mm512_mask_mov_epi64(__W, __U, __A); 
}

__m512i test_mm512_maskz_mov_epi64(__mmask8 __U, __m512i __A) {
  // CHECK-LABEL: @test_mm512_maskz_mov_epi64
  // CHECK: select <8 x i1> %{{.*}}, <8 x i64> %{{.*}}, <8 x i64> %{{.*}}
  return _mm512_maskz_mov_epi64(__U, __A); 
}

__m512i test_mm512_mask_load_epi64(__m512i __W, __mmask8 __U, void const *__P) {
  // CHECK-LABEL: @test_mm512_mask_load_epi64
  // CHECK: @llvm.masked.load.v8i64.p0v8i64(<8 x i64>* %{{.*}}, i32 64, <8 x i1> %{{.*}}, <8 x i64> %{{.*}})
  return _mm512_mask_load_epi64(__W, __U, __P); 
}

__m512i test_mm512_maskz_load_epi64(__mmask8 __U, void const *__P) {
  // CHECK-LABEL: @test_mm512_maskz_load_epi64
  // CHECK: @llvm.masked.load.v8i64.p0v8i64(<8 x i64>* %{{.*}}, i32 64, <8 x i1> %{{.*}}, <8 x i64> %{{.*}})
  return _mm512_maskz_load_epi64(__U, __P); 
}

void test_mm512_mask_store_epi32(void *__P, __mmask16 __U, __m512i __A) {
  // CHECK-LABEL: @test_mm512_mask_store_epi32
  // CHECK: @llvm.masked.store.v16i32.p0v16i32(<16 x i32> %{{.*}}, <16 x i32>* %{{.*}}, i32 64, <16 x i1> %{{.*}})
  return _mm512_mask_store_epi32(__P, __U, __A); 
}

void test_mm512_mask_store_epi64(void *__P, __mmask8 __U, __m512i __A) {
  // CHECK-LABEL: @test_mm512_mask_store_epi64
  // CHECK: @llvm.masked.store.v8i64.p0v8i64(<8 x i64> %{{.*}}, <8 x i64>* %{{.*}}, i32 64, <8 x i1> %{{.*}})
  return _mm512_mask_store_epi64(__P, __U, __A); 
}

__m512d test_mm512_movedup_pd(__m512d __A) {
  // CHECK-LABEL: @test_mm512_movedup_pd
  // CHECK: shufflevector <8 x double> %{{.*}}, <8 x double> %{{.*}}, <8 x i32> <i32 0, i32 0, i32 2, i32 2, i32 4, i32 4, i32 6, i32 6>
  return _mm512_movedup_pd(__A);
}

__m512d test_mm512_mask_movedup_pd(__m512d __W, __mmask8 __U, __m512d __A) {
  // CHECK-LABEL: @test_mm512_mask_movedup_pd
  // CHECK: shufflevector <8 x double> %{{.*}}, <8 x double> %{{.*}}, <8 x i32> <i32 0, i32 0, i32 2, i32 2, i32 4, i32 4, i32 6, i32 6>
  // CHECK: select <8 x i1> %{{.*}}, <8 x double> %{{.*}}, <8 x double> %{{.*}}
  return _mm512_mask_movedup_pd(__W, __U, __A);
}

__m512d test_mm512_maskz_movedup_pd(__mmask8 __U, __m512d __A) {
  // CHECK-LABEL: @test_mm512_maskz_movedup_pd
  // CHECK: shufflevector <8 x double> %{{.*}}, <8 x double> %{{.*}}, <8 x i32> <i32 0, i32 0, i32 2, i32 2, i32 4, i32 4, i32 6, i32 6>
  // CHECK: select <8 x i1> %{{.*}}, <8 x double> %{{.*}}, <8 x double> %{{.*}}
  return _mm512_maskz_movedup_pd(__U, __A);
}

int test_mm_comi_round_sd(__m128d __A, __m128d __B) {
  // CHECK-LABEL: @test_mm_comi_round_sd
  // CHECK: @llvm.x86.avx512.vcomi.sd
  return _mm_comi_round_sd(__A, __B, 5, _MM_FROUND_NO_EXC); 
}

int test_mm_comi_round_ss(__m128 __A, __m128 __B) {
  // CHECK-LABEL: @test_mm_comi_round_ss
  // CHECK: @llvm.x86.avx512.vcomi.ss
  return _mm_comi_round_ss(__A, __B, 5, _MM_FROUND_NO_EXC); 
}

__m512d test_mm512_fixupimm_round_pd(__m512d __A, __m512d __B, __m512i __C) {
  // CHECK-LABEL: @test_mm512_fixupimm_round_pd
  // CHECK: @llvm.x86.avx512.mask.fixupimm.pd.512
  return _mm512_fixupimm_round_pd(__A, __B, __C, 5, 8); 
}

__m512d test_mm512_mask_fixupimm_round_pd(__m512d __A, __mmask8 __U, __m512d __B, __m512i __C) {
  // CHECK-LABEL: @test_mm512_mask_fixupimm_round_pd
  // CHECK: @llvm.x86.avx512.mask.fixupimm.pd.512
  return _mm512_mask_fixupimm_round_pd(__A, __U, __B, __C, 5, 8); 
}

__m512d test_mm512_fixupimm_pd(__m512d __A, __m512d __B, __m512i __C) {
  // CHECK-LABEL: @test_mm512_fixupimm_pd
  // CHECK: @llvm.x86.avx512.mask.fixupimm.pd.512
  return _mm512_fixupimm_pd(__A, __B, __C, 5); 
}

__m512d test_mm512_mask_fixupimm_pd(__m512d __A, __mmask8 __U, __m512d __B, __m512i __C) {
  // CHECK-LABEL: @test_mm512_mask_fixupimm_pd
  // CHECK: @llvm.x86.avx512.mask.fixupimm.pd.512
  return _mm512_mask_fixupimm_pd(__A, __U, __B, __C, 5); 
}

__m512d test_mm512_maskz_fixupimm_round_pd(__mmask8 __U, __m512d __A, __m512d __B, __m512i __C) {
  // CHECK-LABEL: @test_mm512_maskz_fixupimm_round_pd
  // CHECK: @llvm.x86.avx512.maskz.fixupimm.pd.512
  return _mm512_maskz_fixupimm_round_pd(__U, __A, __B, __C, 5, 8); 
}

__m512d test_mm512_maskz_fixupimm_pd(__mmask8 __U, __m512d __A, __m512d __B, __m512i __C) {
  // CHECK-LABEL: @test_mm512_maskz_fixupimm_pd
  // CHECK: @llvm.x86.avx512.maskz.fixupimm.pd.512
  return _mm512_maskz_fixupimm_pd(__U, __A, __B, __C, 5); 
}

__m512 test_mm512_fixupimm_round_ps(__m512 __A, __m512 __B, __m512i __C) {
  // CHECK-LABEL: @test_mm512_fixupimm_round_ps
  // CHECK: @llvm.x86.avx512.mask.fixupimm.ps.512
  return _mm512_fixupimm_round_ps(__A, __B, __C, 5, 8); 
}

__m512 test_mm512_mask_fixupimm_round_ps(__m512 __A, __mmask16 __U, __m512 __B, __m512i __C) {
  // CHECK-LABEL: @test_mm512_mask_fixupimm_round_ps
  // CHECK: @llvm.x86.avx512.mask.fixupimm.ps.512
  return _mm512_mask_fixupimm_round_ps(__A, __U, __B, __C, 5, 8); 
}

__m512 test_mm512_fixupimm_ps(__m512 __A, __m512 __B, __m512i __C) {
  // CHECK-LABEL: @test_mm512_fixupimm_ps
  // CHECK: @llvm.x86.avx512.mask.fixupimm.ps.512
  return _mm512_fixupimm_ps(__A, __B, __C, 5); 
}

__m512 test_mm512_mask_fixupimm_ps(__m512 __A, __mmask16 __U, __m512 __B, __m512i __C) {
  // CHECK-LABEL: @test_mm512_mask_fixupimm_ps
  // CHECK: @llvm.x86.avx512.mask.fixupimm.ps.512
  return _mm512_mask_fixupimm_ps(__A, __U, __B, __C, 5); 
}

__m512 test_mm512_maskz_fixupimm_round_ps(__mmask16 __U, __m512 __A, __m512 __B, __m512i __C) {
  // CHECK-LABEL: @test_mm512_maskz_fixupimm_round_ps
  // CHECK: @llvm.x86.avx512.maskz.fixupimm.ps.512
  return _mm512_maskz_fixupimm_round_ps(__U, __A, __B, __C, 5, 8); 
}

__m512 test_mm512_maskz_fixupimm_ps(__mmask16 __U, __m512 __A, __m512 __B, __m512i __C) {
  // CHECK-LABEL: @test_mm512_maskz_fixupimm_ps
  // CHECK: @llvm.x86.avx512.maskz.fixupimm.ps.512
  return _mm512_maskz_fixupimm_ps(__U, __A, __B, __C, 5); 
}

__m128d test_mm_fixupimm_round_sd(__m128d __A, __m128d __B, __m128i __C) {
  // CHECK-LABEL: @test_mm_fixupimm_round_sd
  // CHECK: @llvm.x86.avx512.mask.fixupimm
  return _mm_fixupimm_round_sd(__A, __B, __C, 5, 8); 
}

__m128d test_mm_mask_fixupimm_round_sd(__m128d __A, __mmask8 __U, __m128d __B, __m128i __C) {
  // CHECK-LABEL: @test_mm_mask_fixupimm_round_sd
  // CHECK: @llvm.x86.avx512.mask.fixupimm
  return _mm_mask_fixupimm_round_sd(__A, __U, __B, __C, 5, 8); 
}

__m128d test_mm_fixupimm_sd(__m128d __A, __m128d __B, __m128i __C) {
  // CHECK-LABEL: @test_mm_fixupimm_sd
  // CHECK: @llvm.x86.avx512.mask.fixupimm
  return _mm_fixupimm_sd(__A, __B, __C, 5); 
}

__m128d test_mm_mask_fixupimm_sd(__m128d __A, __mmask8 __U, __m128d __B, __m128i __C) {
  // CHECK-LABEL: @test_mm_mask_fixupimm_sd
  // CHECK: @llvm.x86.avx512.mask.fixupimm
  return _mm_mask_fixupimm_sd(__A, __U, __B, __C, 5); 
}

__m128d test_mm_maskz_fixupimm_round_sd(__mmask8 __U, __m128d __A, __m128d __B, __m128i __C) {
  // CHECK-LABEL: @test_mm_maskz_fixupimm_round_sd
  // CHECK: @llvm.x86.avx512.maskz.fixupimm
  return _mm_maskz_fixupimm_round_sd(__U, __A, __B, __C, 5, 8); 
}

__m128d test_mm_maskz_fixupimm_sd(__mmask8 __U, __m128d __A, __m128d __B, __m128i __C) {
  // CHECK-LABEL: @test_mm_maskz_fixupimm_sd
  // CHECK: @llvm.x86.avx512.maskz.fixupimm
  return _mm_maskz_fixupimm_sd(__U, __A, __B, __C, 5); 
}

__m128 test_mm_fixupimm_round_ss(__m128 __A, __m128 __B, __m128i __C) {
  // CHECK-LABEL: @test_mm_fixupimm_round_ss
  // CHECK: @llvm.x86.avx512.mask.fixupimm
  return _mm_fixupimm_round_ss(__A, __B, __C, 5, 8); 
}

__m128 test_mm_mask_fixupimm_round_ss(__m128 __A, __mmask8 __U, __m128 __B, __m128i __C) {
  // CHECK-LABEL: @test_mm_mask_fixupimm_round_ss
  // CHECK: @llvm.x86.avx512.mask.fixupimm
  return _mm_mask_fixupimm_round_ss(__A, __U, __B, __C, 5, 8); 
}

__m128 test_mm_fixupimm_ss(__m128 __A, __m128 __B, __m128i __C) {
  // CHECK-LABEL: @test_mm_fixupimm_ss
  // CHECK: @llvm.x86.avx512.mask.fixupimm
  return _mm_fixupimm_ss(__A, __B, __C, 5); 
}

__m128 test_mm_mask_fixupimm_ss(__m128 __A, __mmask8 __U, __m128 __B, __m128i __C) {
  // CHECK-LABEL: @test_mm_mask_fixupimm_ss
  // CHECK: @llvm.x86.avx512.mask.fixupimm
  return _mm_mask_fixupimm_ss(__A, __U, __B, __C, 5); 
}

__m128 test_mm_maskz_fixupimm_round_ss(__mmask8 __U, __m128 __A, __m128 __B, __m128i __C) {
  // CHECK-LABEL: @test_mm_maskz_fixupimm_round_ss
  // CHECK: @llvm.x86.avx512.maskz.fixupimm
  return _mm_maskz_fixupimm_round_ss(__U, __A, __B, __C, 5, 8); 
}

__m128 test_mm_maskz_fixupimm_ss(__mmask8 __U, __m128 __A, __m128 __B, __m128i __C) {
  // CHECK-LABEL: @test_mm_maskz_fixupimm_ss
  // CHECK: @llvm.x86.avx512.maskz.fixupimm
  return _mm_maskz_fixupimm_ss(__U, __A, __B, __C, 5); 
}

__m128d test_mm_getexp_round_sd(__m128d __A, __m128d __B) {
  // CHECK-LABEL: @test_mm_getexp_round_sd
  // CHECK: @llvm.x86.avx512.mask.getexp.sd
  return _mm_getexp_round_sd(__A, __B, 8); 
}

__m128d test_mm_getexp_sd(__m128d __A, __m128d __B) {
  // CHECK-LABEL: @test_mm_getexp_sd
  // CHECK: @llvm.x86.avx512.mask.getexp.sd
  return _mm_getexp_sd(__A, __B); 
}

__m128 test_mm_getexp_round_ss(__m128 __A, __m128 __B) {
  // CHECK-LABEL: @test_mm_getexp_round_ss
  // CHECK: @llvm.x86.avx512.mask.getexp.ss
  return _mm_getexp_round_ss(__A, __B, 8); 
}

__m128 test_mm_getexp_ss(__m128 __A, __m128 __B) {
  // CHECK-LABEL: @test_mm_getexp_ss
  // CHECK: @llvm.x86.avx512.mask.getexp.ss
  return _mm_getexp_ss(__A, __B); 
}

__m128d test_mm_getmant_round_sd(__m128d __A, __m128d __B) {
  // CHECK-LABEL: @test_mm_getmant_round_sd
  // CHECK: @llvm.x86.avx512.mask.getmant.sd
  return _mm_getmant_round_sd(__A, __B, _MM_MANT_NORM_1_2, _MM_MANT_SIGN_src, 8); 
}

__m128d test_mm_getmant_sd(__m128d __A, __m128d __B) {
  // CHECK-LABEL: @test_mm_getmant_sd
  // CHECK: @llvm.x86.avx512.mask.getmant.sd
  return _mm_getmant_sd(__A, __B, _MM_MANT_NORM_1_2, _MM_MANT_SIGN_src); 
}

__m128 test_mm_getmant_round_ss(__m128 __A, __m128 __B) {
  // CHECK-LABEL: @test_mm_getmant_round_ss
  // CHECK: @llvm.x86.avx512.mask.getmant.ss
  return _mm_getmant_round_ss(__A, __B, _MM_MANT_NORM_1_2, _MM_MANT_SIGN_src, 8); 
}

__m128 test_mm_getmant_ss(__m128 __A, __m128 __B) {
  // CHECK-LABEL: @test_mm_getmant_ss
  // CHECK: @llvm.x86.avx512.mask.getmant.ss
  return _mm_getmant_ss(__A, __B, _MM_MANT_NORM_1_2, _MM_MANT_SIGN_src); 
}

__mmask16 test_mm512_kmov(__mmask16 __A) {
  // CHECK-LABEL: @test_mm512_kmov
  // CHECK: load i16, i16* %__A.addr.i, align 2
  return _mm512_kmov(__A); 
}

__m512d test_mm512_mask_unpackhi_pd(__m512d __W, __mmask8 __U, __m512d __A, __m512d __B) {
  // CHECK-LABEL: @test_mm512_mask_unpackhi_pd
  // CHECK: shufflevector <8 x double> %{{.*}}, <8 x double> %{{.*}}, <8 x i32> <i32 1, i32 9, i32 3, i32 11, i32 5, i32 13, i32 7, i32 15>
  // CHECK: select <8 x i1> %{{.*}}, <8 x double> %{{.*}}, <8 x double> %{{.*}}
  return _mm512_mask_unpackhi_pd(__W, __U, __A, __B); 
}
#if __x86_64__
unsigned long long test_mm_cvt_roundsd_si64(__m128d __A) {
  // CHECK-LABEL: @test_mm_cvt_roundsd_si64
  // CHECK: @llvm.x86.avx512.vcvtsd2si64
  return _mm_cvt_roundsd_si64(__A, _MM_FROUND_CUR_DIRECTION); 
}
#endif
__m512i test_mm512_mask2_permutex2var_epi32(__m512i __A, __m512i __I, __mmask16 __U, __m512i __B) {
  // CHECK-LABEL: @test_mm512_mask2_permutex2var_epi32
  // CHECK: @llvm.x86.avx512.vpermi2var.d.512
  // CHECK: select <16 x i1> %{{.*}}, <16 x i32> %{{.*}}, <16 x i32> %{{.*}}
  return _mm512_mask2_permutex2var_epi32(__A, __I, __U, __B); 
}
__m512i test_mm512_unpackhi_epi32(__m512i __A, __m512i __B) {
  // CHECK-LABEL: @test_mm512_unpackhi_epi32
  // CHECK: shufflevector <16 x i32> %{{.*}}, <16 x i32> %{{.*}}, <16 x i32> <i32 2, i32 18, i32 3, i32 19, i32 6, i32 22, i32 7, i32 23, i32 10, i32 26, i32 11, i32 27, i32 14, i32 30, i32 15, i32 31>
  return _mm512_unpackhi_epi32(__A, __B); 
}

__m512d test_mm512_maskz_unpackhi_pd(__mmask8 __U, __m512d __A, __m512d __B) {
  // CHECK-LABEL: @test_mm512_maskz_unpackhi_pd
  // CHECK: shufflevector <8 x double> %{{.*}}, <8 x double> %{{.*}}, <8 x i32> <i32 1, i32 9, i32 3, i32 11, i32 5, i32 13, i32 7, i32 15>
  // CHECK: select <8 x i1> %{{.*}}, <8 x double> %{{.*}}, <8 x double> %{{.*}}
  return _mm512_maskz_unpackhi_pd(__U, __A, __B); 
}
#if __x86_64__
long long test_mm_cvt_roundsd_i64(__m128d __A) {
  // CHECK-LABEL: @test_mm_cvt_roundsd_i64
  // CHECK: @llvm.x86.avx512.vcvtsd2si64
  return _mm_cvt_roundsd_i64(__A, _MM_FROUND_CUR_DIRECTION); 
}
#endif
__m512d test_mm512_mask2_permutex2var_pd(__m512d __A, __m512i __I, __mmask8 __U, __m512d __B) {
  // CHECK-LABEL: @test_mm512_mask2_permutex2var_pd
  // CHECK: @llvm.x86.avx512.vpermi2var.pd.512
  // CHECK: select <8 x i1> %{{.*}}, <8 x double> %{{.*}}, <8 x double> %{{.*}}
  return _mm512_mask2_permutex2var_pd(__A, __I, __U, __B); 
}
__m512i test_mm512_mask_unpackhi_epi32(__m512i __W, __mmask16 __U, __m512i __A, __m512i __B) {
  // CHECK-LABEL: @test_mm512_mask_unpackhi_epi32
  // CHECK: shufflevector <16 x i32> %{{.*}}, <16 x i32> %{{.*}}, <16 x i32> <i32 2, i32 18, i32 3, i32 19, i32 6, i32 22, i32 7, i32 23, i32 10, i32 26, i32 11, i32 27, i32 14, i32 30, i32 15, i32 31>
  // CHECK: select <16 x i1> %{{.*}}, <16 x i32> %{{.*}}, <16 x i32> %{{.*}}
  return _mm512_mask_unpackhi_epi32(__W, __U, __A, __B); 
}

__m512 test_mm512_mask_unpackhi_ps(__m512 __W, __mmask16 __U, __m512 __A, __m512 __B) {
  // CHECK-LABEL: @test_mm512_mask_unpackhi_ps
  // CHECK: shufflevector <16 x float> %{{.*}}, <16 x float> %{{.*}}, <16 x i32> <i32 2, i32 18, i32 3, i32 19, i32 6, i32 22, i32 7, i32 23, i32 10, i32 26, i32 11, i32 27, i32 14, i32 30, i32 15, i32 31>
  // CHECK: select <16 x i1> %{{.*}}, <16 x float> %{{.*}}, <16 x float> %{{.*}}
  return _mm512_mask_unpackhi_ps(__W, __U, __A, __B); 
}

__m512 test_mm512_maskz_unpackhi_ps(__mmask16 __U, __m512 __A, __m512 __B) {
  // CHECK-LABEL: @test_mm512_maskz_unpackhi_ps
  // CHECK: shufflevector <16 x float> %{{.*}}, <16 x float> %{{.*}}, <16 x i32> <i32 2, i32 18, i32 3, i32 19, i32 6, i32 22, i32 7, i32 23, i32 10, i32 26, i32 11, i32 27, i32 14, i32 30, i32 15, i32 31>
  // CHECK: select <16 x i1> %{{.*}}, <16 x float> %{{.*}}, <16 x float> %{{.*}}
  return _mm512_maskz_unpackhi_ps(__U, __A, __B); 
}

__m512d test_mm512_mask_unpacklo_pd(__m512d __W, __mmask8 __U, __m512d __A, __m512d __B) {
  // CHECK-LABEL: @test_mm512_mask_unpacklo_pd
  // CHECK: shufflevector <8 x double> %{{.*}}, <8 x double> %{{.*}}, <8 x i32> <i32 0, i32 8, i32 2, i32 10, i32 4, i32 12, i32 6, i32 14>
  // CHECK: select <8 x i1> %{{.*}}, <8 x double> %{{.*}}, <8 x double> %{{.*}}
  return _mm512_mask_unpacklo_pd(__W, __U, __A, __B); 
}

__m512d test_mm512_maskz_unpacklo_pd(__mmask8 __U, __m512d __A, __m512d __B) {
  // CHECK-LABEL: @test_mm512_maskz_unpacklo_pd
  // CHECK: shufflevector <8 x double> %{{.*}}, <8 x double> %{{.*}}, <8 x i32> <i32 0, i32 8, i32 2, i32 10, i32 4, i32 12, i32 6, i32 14>
  // CHECK: select <8 x i1> %{{.*}}, <8 x double> %{{.*}}, <8 x double> %{{.*}}
  return _mm512_maskz_unpacklo_pd(__U, __A, __B); 
}

__m512 test_mm512_mask_unpacklo_ps(__m512 __W, __mmask16 __U, __m512 __A, __m512 __B) {
  // CHECK-LABEL: @test_mm512_mask_unpacklo_ps
  // CHECK: shufflevector <16 x float> %{{.*}}, <16 x float> %{{.*}}, <16 x i32> <i32 0, i32 16, i32 1, i32 17, i32 4, i32 20, i32 5, i32 21, i32 8, i32 24, i32 9, i32 25, i32 12, i32 28, i32 13, i32 29>
  // CHECK: select <16 x i1> %{{.*}}, <16 x float> %{{.*}}, <16 x float> %{{.*}}
  return _mm512_mask_unpacklo_ps(__W, __U, __A, __B); 
}

__m512 test_mm512_maskz_unpacklo_ps(__mmask16 __U, __m512 __A, __m512 __B) {
  // CHECK-LABEL: @test_mm512_maskz_unpacklo_ps
  // CHECK: shufflevector <16 x float> %{{.*}}, <16 x float> %{{.*}}, <16 x i32> <i32 0, i32 16, i32 1, i32 17, i32 4, i32 20, i32 5, i32 21, i32 8, i32 24, i32 9, i32 25, i32 12, i32 28, i32 13, i32 29>
  // CHECK: select <16 x i1> %{{.*}}, <16 x float> %{{.*}}, <16 x float> %{{.*}}
  return _mm512_maskz_unpacklo_ps(__U, __A, __B); 
}
int test_mm_cvt_roundsd_si32(__m128d __A) {
  // CHECK-LABEL: @test_mm_cvt_roundsd_si32
  // CHECK: @llvm.x86.avx512.vcvtsd2si32
  return _mm_cvt_roundsd_si32(__A, _MM_FROUND_CUR_DIRECTION);
}

int test_mm_cvt_roundsd_i32(__m128d __A) {
  // CHECK-LABEL: @test_mm_cvt_roundsd_i32
  // CHECK: @llvm.x86.avx512.vcvtsd2si32
  return _mm_cvt_roundsd_i32(__A, _MM_FROUND_CUR_DIRECTION);
}

unsigned test_mm_cvt_roundsd_u32(__m128d __A) {
  // CHECK-LABEL: @test_mm_cvt_roundsd_u32
  // CHECK: @llvm.x86.avx512.vcvtsd2usi32
  return _mm_cvt_roundsd_u32(__A, _MM_FROUND_CUR_DIRECTION);
}

unsigned test_mm_cvtsd_u32(__m128d __A) {
  // CHECK-LABEL: @test_mm_cvtsd_u32
  // CHECK: @llvm.x86.avx512.vcvtsd2usi32
  return _mm_cvtsd_u32(__A); 
}

#ifdef __x86_64__
unsigned long long test_mm_cvt_roundsd_u64(__m128d __A) {
  // CHECK-LABEL: @test_mm_cvt_roundsd_u64
  // CHECK: @llvm.x86.avx512.vcvtsd2usi64
  return _mm_cvt_roundsd_u64(__A, _MM_FROUND_CUR_DIRECTION);
}

unsigned long long test_mm_cvtsd_u64(__m128d __A) {
  // CHECK-LABEL: @test_mm_cvtsd_u64
  // CHECK: @llvm.x86.avx512.vcvtsd2usi64
  return _mm_cvtsd_u64(__A); 
}
#endif

int test_mm_cvt_roundss_si32(__m128 __A) {
  // CHECK-LABEL: @test_mm_cvt_roundss_si32
  // CHECK: @llvm.x86.avx512.vcvtss2si32
  return _mm_cvt_roundss_si32(__A, _MM_FROUND_CUR_DIRECTION);
}

int test_mm_cvt_roundss_i32(__m128 __A) {
  // CHECK-LABEL: @test_mm_cvt_roundss_i32
  // CHECK: @llvm.x86.avx512.vcvtss2si32
  return _mm_cvt_roundss_i32(__A, _MM_FROUND_CUR_DIRECTION);
}

#ifdef __x86_64__
long long test_mm_cvt_roundss_si64(__m128 __A) {
  // CHECK-LABEL: @test_mm_cvt_roundss_si64
  // CHECK: @llvm.x86.avx512.vcvtss2si64
  return _mm_cvt_roundss_si64(__A, _MM_FROUND_CUR_DIRECTION);
}

long long test_mm_cvt_roundss_i64(__m128 __A) {
  // CHECK-LABEL: @test_mm_cvt_roundss_i64
  // CHECK: @llvm.x86.avx512.vcvtss2si64
  return _mm_cvt_roundss_i64(__A, _MM_FROUND_CUR_DIRECTION);
}
#endif

unsigned test_mm_cvt_roundss_u32(__m128 __A) {
  // CHECK-LABEL: @test_mm_cvt_roundss_u32
  // CHECK: @llvm.x86.avx512.vcvtss2usi32
  return _mm_cvt_roundss_u32(__A, _MM_FROUND_CUR_DIRECTION);
}

unsigned test_mm_cvtss_u32(__m128 __A) {
  // CHECK-LABEL: @test_mm_cvtss_u32
  // CHECK: @llvm.x86.avx512.vcvtss2usi32
  return _mm_cvtss_u32(__A); 
}

#ifdef __x86_64__
unsigned long long test_mm_cvt_roundss_u64(__m128 __A) {
  // CHECK-LABEL: @test_mm_cvt_roundss_u64
  // CHECK: @llvm.x86.avx512.vcvtss2usi64
  return _mm_cvt_roundss_u64(__A, _MM_FROUND_CUR_DIRECTION);
}

unsigned long long test_mm_cvtss_u64(__m128 __A) {
  // CHECK-LABEL: @test_mm_cvtss_u64
  // CHECK: @llvm.x86.avx512.vcvtss2usi64
  return _mm_cvtss_u64(__A); 
}
#endif

int test_mm_cvtt_roundsd_i32(__m128d __A) {
  // CHECK-LABEL: @test_mm_cvtt_roundsd_i32
  // CHECK: @llvm.x86.avx512.cvttsd2si
  return _mm_cvtt_roundsd_i32(__A, _MM_FROUND_CUR_DIRECTION);
}

int test_mm_cvtt_roundsd_si32(__m128d __A) {
  // CHECK-LABEL: @test_mm_cvtt_roundsd_si32
  // CHECK: @llvm.x86.avx512.cvttsd2si
  return _mm_cvtt_roundsd_si32(__A, _MM_FROUND_CUR_DIRECTION);
}

int test_mm_cvttsd_i32(__m128d __A) {
  // CHECK-LABEL: @test_mm_cvttsd_i32
  // CHECK: @llvm.x86.avx512.cvttsd2si
  return _mm_cvttsd_i32(__A); 
}

#ifdef __x86_64__
unsigned long long test_mm_cvtt_roundsd_si64(__m128d __A) {
  // CHECK-LABEL: @test_mm_cvtt_roundsd_si64
  // CHECK: @llvm.x86.avx512.cvttsd2si64
  return _mm_cvtt_roundsd_si64(__A, _MM_FROUND_CUR_DIRECTION);
}

long long test_mm_cvtt_roundsd_i64(__m128d __A) {
  // CHECK-LABEL: @test_mm_cvtt_roundsd_i64
  // CHECK: @llvm.x86.avx512.cvttsd2si64
  return _mm_cvtt_roundsd_i64(__A, _MM_FROUND_CUR_DIRECTION);
}

long long test_mm_cvttsd_i64(__m128d __A) {
  // CHECK-LABEL: @test_mm_cvttsd_i64
  // CHECK: @llvm.x86.avx512.cvttsd2si64
  return _mm_cvttsd_i64(__A); 
}
#endif

unsigned test_mm_cvtt_roundsd_u32(__m128d __A) {
  // CHECK-LABEL: @test_mm_cvtt_roundsd_u32
  // CHECK: @llvm.x86.avx512.cvttsd2usi
  return _mm_cvtt_roundsd_u32(__A, _MM_FROUND_CUR_DIRECTION);
}

unsigned test_mm_cvttsd_u32(__m128d __A) {
  // CHECK-LABEL: @test_mm_cvttsd_u32
  // CHECK: @llvm.x86.avx512.cvttsd2usi
  return _mm_cvttsd_u32(__A); 
}

#ifdef __x86_64__
unsigned long long test_mm_cvtt_roundsd_u64(__m128d __A) {
  // CHECK-LABEL: @test_mm_cvtt_roundsd_u64
  // CHECK: @llvm.x86.avx512.cvttsd2usi64
  return _mm_cvtt_roundsd_u64(__A, _MM_FROUND_CUR_DIRECTION);
}

unsigned long long test_mm_cvttsd_u64(__m128d __A) {
  // CHECK-LABEL: @test_mm_cvttsd_u64
  // CHECK: @llvm.x86.avx512.cvttsd2usi64
  return _mm_cvttsd_u64(__A); 
}
#endif

int test_mm_cvtt_roundss_i32(__m128 __A) {
  // CHECK-LABEL: @test_mm_cvtt_roundss_i32
  // CHECK: @llvm.x86.avx512.cvttss2si
  return _mm_cvtt_roundss_i32(__A, _MM_FROUND_CUR_DIRECTION);
}

int test_mm_cvtt_roundss_si32(__m128 __A) {
  // CHECK-LABEL: @test_mm_cvtt_roundss_si32
  // CHECK: @llvm.x86.avx512.cvttss2si
  return _mm_cvtt_roundss_si32(__A, _MM_FROUND_CUR_DIRECTION);
}

int test_mm_cvttss_i32(__m128 __A) {
  // CHECK-LABEL: @test_mm_cvttss_i32
  // CHECK: @llvm.x86.avx512.cvttss2si
  return _mm_cvttss_i32(__A); 
}

#ifdef __x86_64__
float test_mm_cvtt_roundss_i64(__m128 __A) {
  // CHECK-LABEL: @test_mm_cvtt_roundss_i64
  // CHECK: @llvm.x86.avx512.cvttss2si64
  return _mm_cvtt_roundss_i64(__A, _MM_FROUND_CUR_DIRECTION);
}

long long test_mm_cvtt_roundss_si64(__m128 __A) {
  // CHECK-LABEL: @test_mm_cvtt_roundss_si64
  // CHECK: @llvm.x86.avx512.cvttss2si64
  return _mm_cvtt_roundss_si64(__A, _MM_FROUND_CUR_DIRECTION);
}

long long test_mm_cvttss_i64(__m128 __A) {
  // CHECK-LABEL: @test_mm_cvttss_i64
  // CHECK: @llvm.x86.avx512.cvttss2si64
  return _mm_cvttss_i64(__A); 
}
#endif

unsigned test_mm_cvtt_roundss_u32(__m128 __A) {
  // CHECK-LABEL: @test_mm_cvtt_roundss_u32
  // CHECK: @llvm.x86.avx512.cvttss2usi
  return _mm_cvtt_roundss_u32(__A, _MM_FROUND_CUR_DIRECTION);
}

unsigned test_mm_cvttss_u32(__m128 __A) {
  // CHECK-LABEL: @test_mm_cvttss_u32
  // CHECK: @llvm.x86.avx512.cvttss2usi
  return _mm_cvttss_u32(__A); 
}

#ifdef __x86_64__
unsigned long long test_mm_cvtt_roundss_u64(__m128 __A) {
  // CHECK-LABEL: @test_mm_cvtt_roundss_u64
  // CHECK: @llvm.x86.avx512.cvttss2usi64
  return _mm_cvtt_roundss_u64(__A, _MM_FROUND_CUR_DIRECTION);
}

unsigned long long test_mm_cvttss_u64(__m128 __A) {
  // CHECK-LABEL: @test_mm_cvttss_u64
  // CHECK: @llvm.x86.avx512.cvttss2usi64
  return _mm_cvttss_u64(__A); 
}
#endif

__m512i test_mm512_cvtt_roundps_epu32(__m512 __A) 
{
    // CHECK-LABEL: @test_mm512_cvtt_roundps_epu32
    // CHECK: @llvm.x86.avx512.mask.cvttps2udq.512
    return _mm512_cvtt_roundps_epu32(__A, _MM_FROUND_CUR_DIRECTION);
}

__m512i test_mm512_mask_cvtt_roundps_epu32(__m512i __W, __mmask16 __U, __m512 __A)
{
    // CHECK-LABEL: @test_mm512_mask_cvtt_roundps_epu32
    // CHECK: @llvm.x86.avx512.mask.cvttps2udq.512
    return _mm512_mask_cvtt_roundps_epu32(__W, __U, __A, _MM_FROUND_CUR_DIRECTION);
}

__m512i test_mm512_maskz_cvtt_roundps_epu32( __mmask16 __U, __m512 __A)
{
    // CHECK-LABEL: @test_mm512_maskz_cvtt_roundps_epu32
    // CHECK: @llvm.x86.avx512.mask.cvttps2udq.512

    return _mm512_maskz_cvtt_roundps_epu32(__U, __A, _MM_FROUND_CUR_DIRECTION);
}

__m256i test_mm512_cvt_roundps_ph(__m512  __A)
{
    // CHECK-LABEL: @test_mm512_cvt_roundps_ph
    // CHECK: @llvm.x86.avx512.mask.vcvtps2ph.512
    return _mm512_cvt_roundps_ph(__A, _MM_FROUND_CUR_DIRECTION);
}

__m256i test_mm512_mask_cvt_roundps_ph(__m256i __W , __mmask16 __U, __m512  __A)
{
    // CHECK-LABEL: @test_mm512_mask_cvt_roundps_ph
    // CHECK: @llvm.x86.avx512.mask.vcvtps2ph.512
    return _mm512_mask_cvt_roundps_ph(__W, __U, __A, _MM_FROUND_CUR_DIRECTION);
}

__m256i test_mm512_maskz_cvt_roundps_ph(__mmask16 __U, __m512  __A)
{
    // CHECK-LABEL: @test_mm512_maskz_cvt_roundps_ph
    // CHECK: @llvm.x86.avx512.mask.vcvtps2ph.512
    return _mm512_maskz_cvt_roundps_ph(__U, __A, _MM_FROUND_CUR_DIRECTION);
}

__m512 test_mm512_cvt_roundph_ps(__m256i __A)
{
    // CHECK-LABEL: @test_mm512_cvt_roundph_ps
    // CHECK: @llvm.x86.avx512.mask.vcvtph2ps.512
    return _mm512_cvt_roundph_ps(__A, _MM_FROUND_CUR_DIRECTION);
}

__m512 test_mm512_mask_cvt_roundph_ps(__m512 __W, __mmask16 __U, __m256i __A)
{
    // CHECK-LABEL: @test_mm512_mask_cvt_roundph_ps
    // CHECK: @llvm.x86.avx512.mask.vcvtph2ps.512
    return _mm512_mask_cvt_roundph_ps(__W, __U, __A, _MM_FROUND_CUR_DIRECTION);
}

__m512 test_mm512_maskz_cvt_roundph_ps(__mmask16 __U, __m256i __A)
{
    // CHECK-LABEL: @test_mm512_maskz_cvt_roundph_ps
    // CHECK: @llvm.x86.avx512.mask.vcvtph2ps.512
    return _mm512_maskz_cvt_roundph_ps(__U, __A, _MM_FROUND_CUR_DIRECTION);
}

__m512 test_mm512_mask_cvt_roundepi32_ps(__m512 __W, __mmask16 __U, __m512i __A)
{
  // CHECK-LABEL: @test_mm512_mask_cvt_roundepi32_ps
  // CHECK: @llvm.x86.avx512.mask.cvtdq2ps.512
  return _mm512_mask_cvt_roundepi32_ps(__W,__U,__A,4);
}

__m512 test_mm512_maskz_cvt_roundepi32_ps(__mmask16 __U, __m512i __A)
{
  // CHECK-LABEL: @test_mm512_maskz_cvt_roundepi32_ps
  // CHECK: @llvm.x86.avx512.mask.cvtdq2ps.512
  return _mm512_maskz_cvt_roundepi32_ps(__U,__A,4);
}

__m512 test_mm512_mask_cvt_roundepu32_ps(__m512 __W, __mmask16 __U,__m512i __A)
{
  // CHECK-LABEL: @test_mm512_mask_cvt_roundepu32_ps
  // CHECK: @llvm.x86.avx512.mask.cvtudq2ps.512
  return _mm512_mask_cvt_roundepu32_ps(__W,__U,__A,4);
}

__m512 test_mm512_maskz_cvt_roundepu32_ps(__mmask16 __U,__m512i __A)
{
  // CHECK-LABEL: @test_mm512_maskz_cvt_roundepu32_ps
  // CHECK: @llvm.x86.avx512.mask.cvtudq2ps.512
  return _mm512_maskz_cvt_roundepu32_ps(__U,__A,4);
}

__m256 test_mm512_mask_cvt_roundpd_ps(__m256 W, __mmask8 U,__m512d A)
{
  // CHECK-LABEL: @test_mm512_mask_cvt_roundpd_ps
  // CHECK: @llvm.x86.avx512.mask.cvtpd2ps.512
  return _mm512_mask_cvt_roundpd_ps(W,U,A,4);
}

__m256 test_mm512_maskz_cvt_roundpd_ps(__mmask8 U, __m512d A)
{
  // CHECK-LABEL: @test_mm512_maskz_cvt_roundpd_ps
  // CHECK: @llvm.x86.avx512.mask.cvtpd2ps.512
  return _mm512_maskz_cvt_roundpd_ps(U,A,4);
}

__m256i test_mm512_cvtt_roundpd_epi32(__m512d A)
{
  // CHECK-LABEL: @test_mm512_cvtt_roundpd_epi32
  // CHECK: @llvm.x86.avx512.mask.cvttpd2dq.512
  return _mm512_cvtt_roundpd_epi32(A,4);
}

__m256i test_mm512_mask_cvtt_roundpd_epi32(__m256i W, __mmask8 U, __m512d A)
{
  // CHECK-LABEL: @test_mm512_mask_cvtt_roundpd_epi32
  // CHECK: @llvm.x86.avx512.mask.cvttpd2dq.512
  return _mm512_mask_cvtt_roundpd_epi32(W,U,A,4);
}

__m256i test_mm512_maskz_cvtt_roundpd_epi32(__mmask8 U, __m512d A)
{
  // CHECK-LABEL: @test_mm512_maskz_cvtt_roundpd_epi32
  // CHECK: @llvm.x86.avx512.mask.cvttpd2dq.512
  return _mm512_maskz_cvtt_roundpd_epi32(U,A,4);
}

__m512i test_mm512_mask_cvtt_roundps_epi32(__m512i W,__mmask16 U, __m512 A)
{
  // CHECK-LABEL: @test_mm512_mask_cvtt_roundps_epi32
  // CHECK: @llvm.x86.avx512.mask.cvttps2dq.512
  return _mm512_mask_cvtt_roundps_epi32(W,U,A,4);
}

__m512i test_mm512_maskz_cvtt_roundps_epi32(__mmask16 U, __m512 A)
{
  // CHECK-LABEL: @test_mm512_maskz_cvtt_roundps_epi32
  // CHECK: @llvm.x86.avx512.mask.cvttps2dq.512
  return _mm512_maskz_cvtt_roundps_epi32(U,A,4);
}

__m512i test_mm512_mask_cvt_roundps_epi32(__m512i __W,__mmask16 __U,__m512 __A)
{
  // CHECK-LABEL: @test_mm512_mask_cvt_roundps_epi32
  // CHECK: @llvm.x86.avx512.mask.cvtps2dq.512
  return _mm512_mask_cvt_roundps_epi32(__W,__U,__A,4);
}

__m512i test_mm512_maskz_cvt_roundps_epi32(__mmask16 __U, __m512 __A)
{
  // CHECK-LABEL: @test_mm512_maskz_cvt_roundps_epi32
  // CHECK: @llvm.x86.avx512.mask.cvtps2dq.512
  return _mm512_maskz_cvt_roundps_epi32(__U,__A,4);
}

__m256i test_mm512_mask_cvt_roundpd_epi32(__m256i W,__mmask8 U,__m512d A)
{
  // CHECK-LABEL: @test_mm512_mask_cvt_roundpd_epi32
  // CHECK: @llvm.x86.avx512.mask.cvtpd2dq.512
  return _mm512_mask_cvt_roundpd_epi32(W,U,A,4);
}

__m256i test_mm512_maskz_cvt_roundpd_epi32(__mmask8 U, __m512d A)
{
  // CHECK-LABEL: @test_mm512_maskz_cvt_roundpd_epi32
  // CHECK: @llvm.x86.avx512.mask.cvtpd2dq.512
  return _mm512_maskz_cvt_roundpd_epi32(U,A,4);
}

__m512i test_mm512_mask_cvt_roundps_epu32(__m512i __W,__mmask16 __U,__m512 __A)
{
  // CHECK-LABEL: @test_mm512_mask_cvt_roundps_epu32
  // CHECK: @llvm.x86.avx512.mask.cvtps2udq.512
  return _mm512_mask_cvt_roundps_epu32(__W,__U,__A,4);
}

__m512i test_mm512_maskz_cvt_roundps_epu32(__mmask16 __U,__m512 __A)
{
  // CHECK-LABEL: @test_mm512_maskz_cvt_roundps_epu32
  // CHECK: @llvm.x86.avx512.mask.cvtps2udq.512
  return _mm512_maskz_cvt_roundps_epu32(__U,__A, 4);
}

__m256i test_mm512_mask_cvt_roundpd_epu32(__m256i W, __mmask8 U, __m512d A)
{
  // CHECK-LABEL: @test_mm512_mask_cvt_roundpd_epu32
  // CHECK: @llvm.x86.avx512.mask.cvtpd2udq.512
  return _mm512_mask_cvt_roundpd_epu32(W,U,A,4);
}

__m256i test_mm512_maskz_cvt_roundpd_epu32(__mmask8 U, __m512d A) 
{
  // CHECK-LABEL: @test_mm512_maskz_cvt_roundpd_epu32
  // CHECK: @llvm.x86.avx512.mask.cvtpd2udq.512
  return _mm512_maskz_cvt_roundpd_epu32(U, A, 4);
}

__m512 test_mm512_mask2_permutex2var_ps(__m512 __A, __m512i __I, __mmask16 __U, __m512 __B) {
  // CHECK-LABEL: @test_mm512_mask2_permutex2var_ps
  // CHECK: @llvm.x86.avx512.vpermi2var.ps.512
  // CHECK: select <16 x i1> %{{.*}}, <16 x float> %{{.*}}, <16 x float> %{{.*}}
  return _mm512_mask2_permutex2var_ps(__A, __I, __U, __B); 
}

__m512i test_mm512_mask2_permutex2var_epi64(__m512i __A, __m512i __I, __mmask8 __U, __m512i __B) {
  // CHECK-LABEL: @test_mm512_mask2_permutex2var_epi64
  // CHECK: @llvm.x86.avx512.vpermi2var.q.512
  // CHECK: select <8 x i1> %{{.*}}, <8 x i64> %{{.*}}, <8 x i64> %{{.*}}
  return _mm512_mask2_permutex2var_epi64(__A, __I, __U, __B); 
}

__m512d test_mm512_permute_pd(__m512d __X) {
  // CHECK-LABEL: @test_mm512_permute_pd
  // CHECK: shufflevector <8 x double> %{{.*}}, <8 x double> undef, <8 x i32> <i32 0, i32 1, i32 2, i32 2, i32 4, i32 4, i32 6, i32 6>
  return _mm512_permute_pd(__X, 2);
}

__m512d test_mm512_mask_permute_pd(__m512d __W, __mmask8 __U, __m512d __X) {
  // CHECK-LABEL: @test_mm512_mask_permute_pd
  // CHECK: shufflevector <8 x double> %{{.*}}, <8 x double> undef, <8 x i32> <i32 0, i32 1, i32 2, i32 2, i32 4, i32 4, i32 6, i32 6>
  // CHECK: select <8 x i1> %{{.*}}, <8 x double> %{{.*}}, <8 x double> %{{.*}}
  return _mm512_mask_permute_pd(__W, __U, __X, 2);
}

__m512d test_mm512_maskz_permute_pd(__mmask8 __U, __m512d __X) {
  // CHECK-LABEL: @test_mm512_maskz_permute_pd
  // CHECK: shufflevector <8 x double> %{{.*}}, <8 x double> undef, <8 x i32> <i32 0, i32 1, i32 2, i32 2, i32 4, i32 4, i32 6, i32 6>
  // CHECK: select <8 x i1> %{{.*}}, <8 x double> %{{.*}}, <8 x double> %{{.*}}
  return _mm512_maskz_permute_pd(__U, __X, 2);
}

__m512 test_mm512_permute_ps(__m512 __X) {
  // CHECK-LABEL: @test_mm512_permute_ps
  // CHECK: shufflevector <16 x float> %{{.*}}, <16 x float> undef, <16 x i32> <i32 2, i32 0, i32 0, i32 0, i32 6, i32 4, i32 4, i32 4, i32 10, i32 8, i32 8, i32 8, i32 14, i32 12, i32 12, i32 12>
  return _mm512_permute_ps(__X, 2);
}

__m512 test_mm512_mask_permute_ps(__m512 __W, __mmask16 __U, __m512 __X) {
  // CHECK-LABEL: @test_mm512_mask_permute_ps
  // CHECK: shufflevector <16 x float> %{{.*}}, <16 x float> undef, <16 x i32> <i32 2, i32 0, i32 0, i32 0, i32 6, i32 4, i32 4, i32 4, i32 10, i32 8, i32 8, i32 8, i32 14, i32 12, i32 12, i32 12>
  // CHECK: select <16 x i1> %{{.*}}, <16 x float> %{{.*}}, <16 x float> %{{.*}}
  return _mm512_mask_permute_ps(__W, __U, __X, 2);
}

__m512 test_mm512_maskz_permute_ps(__mmask16 __U, __m512 __X) {
  // CHECK-LABEL: @test_mm512_maskz_permute_ps
  // CHECK: shufflevector <16 x float> %{{.*}}, <16 x float> undef, <16 x i32> <i32 2, i32 0, i32 0, i32 0, i32 6, i32 4, i32 4, i32 4, i32 10, i32 8, i32 8, i32 8, i32 14, i32 12, i32 12, i32 12>
  // CHECK: select <16 x i1> %{{.*}}, <16 x float> %{{.*}}, <16 x float> %{{.*}}
  return _mm512_maskz_permute_ps(__U, __X, 2);
}

__m512d test_mm512_permutevar_pd(__m512d __A, __m512i __C) {
  // CHECK-LABEL: @test_mm512_permutevar_pd
  // CHECK: @llvm.x86.avx512.vpermilvar.pd.512
  return _mm512_permutevar_pd(__A, __C); 
}

__m512d test_mm512_mask_permutevar_pd(__m512d __W, __mmask8 __U, __m512d __A, __m512i __C) {
  // CHECK-LABEL: @test_mm512_mask_permutevar_pd
  // CHECK: @llvm.x86.avx512.vpermilvar.pd.512
  // CHECK: select <8 x i1> %{{.*}}, <8 x double> %{{.*}}, <8 x double> %{{.*}}
  return _mm512_mask_permutevar_pd(__W, __U, __A, __C); 
}

__m512d test_mm512_maskz_permutevar_pd(__mmask8 __U, __m512d __A, __m512i __C) {
  // CHECK-LABEL: @test_mm512_maskz_permutevar_pd
  // CHECK: @llvm.x86.avx512.vpermilvar.pd.512
  // CHECK: select <8 x i1> %{{.*}}, <8 x double> %{{.*}}, <8 x double> %{{.*}}
  return _mm512_maskz_permutevar_pd(__U, __A, __C); 
}

__m512 test_mm512_permutevar_ps(__m512 __A, __m512i __C) {
  // CHECK-LABEL: @test_mm512_permutevar_ps
  // CHECK: @llvm.x86.avx512.vpermilvar.ps.512
  return _mm512_permutevar_ps(__A, __C); 
}

__m512 test_mm512_mask_permutevar_ps(__m512 __W, __mmask16 __U, __m512 __A, __m512i __C) {
  // CHECK-LABEL: @test_mm512_mask_permutevar_ps
  // CHECK: @llvm.x86.avx512.vpermilvar.ps.512
  // CHECK: select <16 x i1> %{{.*}}, <16 x float> %{{.*}}, <16 x float> %{{.*}}
  return _mm512_mask_permutevar_ps(__W, __U, __A, __C); 
}

__m512 test_mm512_maskz_permutevar_ps(__mmask16 __U, __m512 __A, __m512i __C) {
  // CHECK-LABEL: @test_mm512_maskz_permutevar_ps
  // CHECK: @llvm.x86.avx512.vpermilvar.ps.512
  // CHECK: select <16 x i1> %{{.*}}, <16 x float> %{{.*}}, <16 x float> %{{.*}}
  return _mm512_maskz_permutevar_ps(__U, __A, __C); 
}

__m512i test_mm512_permutex2var_epi32(__m512i __A, __m512i __I, __m512i __B) {
  // CHECK-LABEL: @test_mm512_permutex2var_epi32
  // CHECK: @llvm.x86.avx512.vpermi2var.d.512
  return _mm512_permutex2var_epi32(__A, __I, __B); 
}

__m512i test_mm512_maskz_permutex2var_epi32(__mmask16 __U, __m512i __A, __m512i __I, __m512i __B) {
  // CHECK-LABEL: @test_mm512_maskz_permutex2var_epi32
  // CHECK: @llvm.x86.avx512.vpermi2var.d.512
  // CHECK: select <16 x i1> %{{.*}}, <16 x i32> %{{.*}}, <16 x i32> %{{.*}}
  return _mm512_maskz_permutex2var_epi32(__U, __A, __I, __B); 
}

__m512i test_mm512_mask_permutex2var_epi32 (__m512i __A, __mmask16 __U, __m512i __I, __m512i __B)
{
  // CHECK-LABEL: @test_mm512_mask_permutex2var_epi32 
  // CHECK: @llvm.x86.avx512.vpermi2var.d.512
  // CHECK: select <16 x i1> %{{.*}}, <16 x i32> %{{.*}}, <16 x i32> %{{.*}}
  return _mm512_mask_permutex2var_epi32 (__A,__U,__I,__B);
}

__m512d test_mm512_permutex2var_pd (__m512d __A, __m512i __I, __m512d __B)
{
  // CHECK-LABEL: @test_mm512_permutex2var_pd 
  // CHECK: @llvm.x86.avx512.vpermi2var.pd.512
  return _mm512_permutex2var_pd (__A, __I,__B);
}

__m512d test_mm512_mask_permutex2var_pd (__m512d __A, __mmask8 __U, __m512i __I, __m512d __B)
{
  // CHECK-LABEL: @test_mm512_mask_permutex2var_pd 
  // CHECK: @llvm.x86.avx512.vpermi2var.pd.512
  // CHECK: select <8 x i1> %{{.*}}, <8 x double> %{{.*}}, <8 x double> %{{.*}}
  return _mm512_mask_permutex2var_pd (__A,__U,__I,__B);
}

__m512d test_mm512_maskz_permutex2var_pd(__mmask8 __U, __m512d __A, __m512i __I, __m512d __B) {
  // CHECK-LABEL: @test_mm512_maskz_permutex2var_pd
  // CHECK: @llvm.x86.avx512.vpermi2var.pd.512
  // CHECK: select <8 x i1> %{{.*}}, <8 x double> %{{.*}}, <8 x double> %{{.*}}
  return _mm512_maskz_permutex2var_pd(__U, __A, __I, __B); 
}

__m512 test_mm512_permutex2var_ps (__m512 __A, __m512i __I, __m512 __B)
{
  // CHECK-LABEL: @test_mm512_permutex2var_ps 
  // CHECK: @llvm.x86.avx512.vpermi2var.ps.512
  return _mm512_permutex2var_ps (__A, __I, __B);
}

__m512 test_mm512_mask_permutex2var_ps (__m512 __A, __mmask16 __U, __m512i __I, __m512 __B)
{
  // CHECK-LABEL: @test_mm512_mask_permutex2var_ps 
  // CHECK: @llvm.x86.avx512.vpermi2var.ps.512
  // CHECK: select <16 x i1> %{{.*}}, <16 x float> %{{.*}}, <16 x float> %{{.*}}
  return _mm512_mask_permutex2var_ps (__A,__U,__I,__B);
}

__m512 test_mm512_maskz_permutex2var_ps(__mmask16 __U, __m512 __A, __m512i __I, __m512 __B) {
  // CHECK-LABEL: @test_mm512_maskz_permutex2var_ps
  // CHECK: @llvm.x86.avx512.vpermi2var.ps.512
  // CHECK: select <16 x i1> %{{.*}}, <16 x float> %{{.*}}, <16 x float> %{{.*}}
  return _mm512_maskz_permutex2var_ps(__U, __A, __I, __B); 
}

__m512i test_mm512_permutex2var_epi64 (__m512i __A, __m512i __I, __m512i __B){
  // CHECK-LABEL: @test_mm512_permutex2var_epi64
  // CHECK: @llvm.x86.avx512.vpermi2var.q.512
  return _mm512_permutex2var_epi64(__A, __I, __B);
}

__m512i test_mm512_mask_permutex2var_epi64 (__m512i __A, __mmask8 __U, __m512i __I, __m512i __B){
  // CHECK-LABEL: @test_mm512_mask_permutex2var_epi64
  // CHECK: @llvm.x86.avx512.vpermi2var.q.512
  // CHECK: select <8 x i1> %{{.*}}, <8 x i64> %{{.*}}, <8 x i64> %{{.*}}
  return _mm512_mask_permutex2var_epi64(__A, __U, __I, __B);
}

__m512i test_mm512_maskz_permutex2var_epi64(__mmask8 __U, __m512i __A, __m512i __I, __m512i __B) {
  // CHECK-LABEL: @test_mm512_maskz_permutex2var_epi64
  // CHECK: @llvm.x86.avx512.vpermi2var.q.512
  // CHECK: select <8 x i1> %{{.*}}, <8 x i64> %{{.*}}, <8 x i64> %{{.*}}
  return _mm512_maskz_permutex2var_epi64(__U, __A, __I, __B);
}
__mmask16 test_mm512_testn_epi32_mask(__m512i __A, __m512i __B) {
  // CHECK-LABEL: @test_mm512_testn_epi32_mask
  // CHECK: and <16 x i32> %{{.*}}, %{{.*}}
  // CHECK: icmp eq <16 x i32> %{{.*}}, %{{.*}}
  return _mm512_testn_epi32_mask(__A, __B); 
}

__mmask16 test_mm512_mask_testn_epi32_mask(__mmask16 __U, __m512i __A, __m512i __B) {
  // CHECK-LABEL: @test_mm512_mask_testn_epi32_mask
  // CHECK: and <16 x i32> %{{.*}}, %{{.*}}
  // CHECK: icmp eq <16 x i32> %{{.*}}, %{{.*}}
  // CHECK: and <16 x i1> %{{.*}}, %{{.*}}
  return _mm512_mask_testn_epi32_mask(__U, __A, __B); 
}

__mmask8 test_mm512_testn_epi64_mask(__m512i __A, __m512i __B) {
  // CHECK-LABEL: @test_mm512_testn_epi64_mask
  // CHECK: and <16 x i32> %{{.*}}, %{{.*}}
  // CHECK: icmp eq <8 x i64> %{{.*}}, %{{.*}}
  return _mm512_testn_epi64_mask(__A, __B); 
}

__mmask8 test_mm512_mask_testn_epi64_mask(__mmask8 __U, __m512i __A, __m512i __B) {
  // CHECK-LABEL: @test_mm512_mask_testn_epi64_mask
  // CHECK: and <16 x i32> %{{.*}}, %{{.*}}
  // CHECK: icmp eq <8 x i64> %{{.*}}, %{{.*}}
  // CHECK: and <8 x i1> %{{.*}}, %{{.*}}
  return _mm512_mask_testn_epi64_mask(__U, __A, __B); 
}

__mmask16 test_mm512_mask_test_epi32_mask (__mmask16 __U, __m512i __A, __m512i __B)
{
  // CHECK-LABEL: @test_mm512_mask_test_epi32_mask 
  // CHECK: and <16 x i32> %{{.*}}, %{{.*}}
  // CHECK: icmp ne <16 x i32> %{{.*}}, %{{.*}}
  return _mm512_mask_test_epi32_mask (__U,__A,__B);
}

__mmask8 test_mm512_mask_test_epi64_mask (__mmask8 __U, __m512i __A, __m512i __B)
{
  // CHECK-LABEL: @test_mm512_mask_test_epi64_mask 
  // CHECK: and <16 x i32> %{{.*}}, %{{.*}}
  // CHECK: icmp ne <8 x i64> %{{.*}}, %{{.*}}
  // CHECK: and <8 x i1> %{{.*}}, %{{.*}}
  return _mm512_mask_test_epi64_mask (__U,__A,__B);
}

__m512i test_mm512_maskz_unpackhi_epi32(__mmask16 __U, __m512i __A, __m512i __B) {
  // CHECK-LABEL: @test_mm512_maskz_unpackhi_epi32
  // CHECK: shufflevector <16 x i32> %{{.*}}, <16 x i32> %{{.*}}, <16 x i32> <i32 2, i32 18, i32 3, i32 19, i32 6, i32 22, i32 7, i32 23, i32 10, i32 26, i32 11, i32 27, i32 14, i32 30, i32 15, i32 31>
  // CHECK: select <16 x i1> %{{.*}}, <16 x i32> %{{.*}}, <16 x i32> %{{.*}}
  return _mm512_maskz_unpackhi_epi32(__U, __A, __B); 
}

__m512i test_mm512_unpackhi_epi64(__m512i __A, __m512i __B) {
  // CHECK-LABEL: @test_mm512_unpackhi_epi64
  // CHECK: shufflevector <8 x i64> %{{.*}}, <8 x i64> %{{.*}}, <8 x i32> <i32 1, i32 9, i32 3, i32 11, i32 5, i32 13, i32 7, i32 15>
  return _mm512_unpackhi_epi64(__A, __B); 
}

__m512i test_mm512_mask_unpackhi_epi64(__m512i __W, __mmask8 __U, __m512i __A, __m512i __B) {
  // CHECK-LABEL: @test_mm512_mask_unpackhi_epi64
  // CHECK: shufflevector <8 x i64> %{{.*}}, <8 x i64> %{{.*}}, <8 x i32> <i32 1, i32 9, i32 3, i32 11, i32 5, i32 13, i32 7, i32 15>
  // CHECK: select <8 x i1> %{{.*}}, <8 x i64> %{{.*}}, <8 x i64> %{{.*}}
  return _mm512_mask_unpackhi_epi64(__W, __U, __A, __B); 
}

__m512i test_mm512_maskz_unpackhi_epi64(__mmask8 __U, __m512i __A, __m512i __B) {
  // CHECK-LABEL: @test_mm512_maskz_unpackhi_epi64
  // CHECK: shufflevector <8 x i64> %{{.*}}, <8 x i64> %{{.*}}, <8 x i32> <i32 1, i32 9, i32 3, i32 11, i32 5, i32 13, i32 7, i32 15>
  // CHECK: select <8 x i1> %{{.*}}, <8 x i64> %{{.*}}, <8 x i64> %{{.*}}
  return _mm512_maskz_unpackhi_epi64(__U, __A, __B); 
}

__m512i test_mm512_unpacklo_epi32(__m512i __A, __m512i __B) {
  // CHECK-LABEL: @test_mm512_unpacklo_epi32
  // CHECK: shufflevector <16 x i32> %{{.*}}, <16 x i32> %{{.*}}, <16 x i32> <i32 0, i32 16, i32 1, i32 17, i32 4, i32 20, i32 5, i32 21, i32 8, i32 24, i32 9, i32 25, i32 12, i32 28, i32 13, i32 29>
  return _mm512_unpacklo_epi32(__A, __B); 
}

__m512i test_mm512_mask_unpacklo_epi32(__m512i __W, __mmask16 __U, __m512i __A, __m512i __B) {
  // CHECK-LABEL: @test_mm512_mask_unpacklo_epi32
  // CHECK: shufflevector <16 x i32> %{{.*}}, <16 x i32> %{{.*}}, <16 x i32> <i32 0, i32 16, i32 1, i32 17, i32 4, i32 20, i32 5, i32 21, i32 8, i32 24, i32 9, i32 25, i32 12, i32 28, i32 13, i32 29>
  // CHECK: select <16 x i1> %{{.*}}, <16 x i32> %{{.*}}, <16 x i32> %{{.*}}
  return _mm512_mask_unpacklo_epi32(__W, __U, __A, __B); 
}

__m512i test_mm512_maskz_unpacklo_epi32(__mmask16 __U, __m512i __A, __m512i __B) {
  // CHECK-LABEL: @test_mm512_maskz_unpacklo_epi32
  // CHECK: shufflevector <16 x i32> %{{.*}}, <16 x i32> %{{.*}}, <16 x i32> <i32 0, i32 16, i32 1, i32 17, i32 4, i32 20, i32 5, i32 21, i32 8, i32 24, i32 9, i32 25, i32 12, i32 28, i32 13, i32 29>
  // CHECK: select <16 x i1> %{{.*}}, <16 x i32> %{{.*}}, <16 x i32> %{{.*}}
  return _mm512_maskz_unpacklo_epi32(__U, __A, __B); 
}

__m512i test_mm512_unpacklo_epi64(__m512i __A, __m512i __B) {
  // CHECK-LABEL: @test_mm512_unpacklo_epi64
  // CHECK: shufflevector <8 x i64> %{{.*}}, <8 x i64> %{{.*}}, <8 x i32> <i32 0, i32 8, i32 2, i32 10, i32 4, i32 12, i32 6, i32 14>
  return _mm512_unpacklo_epi64(__A, __B); 
}

__m512i test_mm512_mask_unpacklo_epi64(__m512i __W, __mmask8 __U, __m512i __A, __m512i __B) {
  // CHECK-LABEL: @test_mm512_mask_unpacklo_epi64
  // CHECK: shufflevector <8 x i64> %{{.*}}, <8 x i64> %{{.*}}, <8 x i32> <i32 0, i32 8, i32 2, i32 10, i32 4, i32 12, i32 6, i32 14>
  // CHECK: select <8 x i1> %{{.*}}, <8 x i64> %{{.*}}, <8 x i64> %{{.*}}
  return _mm512_mask_unpacklo_epi64(__W, __U, __A, __B); 
}

__m512i test_mm512_maskz_unpacklo_epi64(__mmask8 __U, __m512i __A, __m512i __B) {
  // CHECK-LABEL: @test_mm512_maskz_unpacklo_epi64
  // CHECK: shufflevector <8 x i64> %{{.*}}, <8 x i64> %{{.*}}, <8 x i32> <i32 0, i32 8, i32 2, i32 10, i32 4, i32 12, i32 6, i32 14>
  // CHECK: select <8 x i1> %{{.*}}, <8 x i64> %{{.*}}, <8 x i64> %{{.*}}
  return _mm512_maskz_unpacklo_epi64(__U, __A, __B); 
}

__m128d test_mm_roundscale_round_sd(__m128d __A, __m128d __B) {
  // CHECK-LABEL: @test_mm_roundscale_round_sd
  // CHECK: @llvm.x86.avx512.mask.rndscale.sd
  return _mm_roundscale_round_sd(__A, __B, 3, _MM_FROUND_CUR_DIRECTION); 
}

__m128d test_mm_roundscale_sd(__m128d __A, __m128d __B) {
  // CHECK-LABEL: @test_mm_roundscale_sd
  // CHECK: @llvm.x86.avx512.mask.rndscale.sd
  return _mm_roundscale_sd(__A, __B, 3); 
}

__m128d test_mm_mask_roundscale_sd(__m128d __W, __mmask8 __U, __m128d __A, __m128d __B){
  // CHECK: @llvm.x86.avx512.mask.rndscale.sd
    return _mm_mask_roundscale_sd(__W,__U,__A,__B,3);
}

__m128d test_mm_mask_roundscale_round_sd(__m128d __W, __mmask8 __U, __m128d __A, __m128d __B){
  // CHECK: @llvm.x86.avx512.mask.rndscale.sd
    return _mm_mask_roundscale_round_sd(__W,__U,__A,__B,3,_MM_FROUND_CUR_DIRECTION);
}

__m128d test_mm_maskz_roundscale_sd(__mmask8 __U, __m128d __A, __m128d __B){
  // CHECK: @llvm.x86.avx512.mask.rndscale.sd
    return _mm_maskz_roundscale_sd(__U,__A,__B,3);
}

__m128d test_mm_maskz_roundscale_round_sd(__mmask8 __U, __m128d __A, __m128d __B){
  // CHECK: @llvm.x86.avx512.mask.rndscale.sd
    return _mm_maskz_roundscale_round_sd(__U,__A,__B,3,_MM_FROUND_CUR_DIRECTION );
}

__m128 test_mm_roundscale_round_ss(__m128 __A, __m128 __B) {
  // CHECK-LABEL: @test_mm_roundscale_round_ss
  // CHECK: @llvm.x86.avx512.mask.rndscale.ss
  return _mm_roundscale_round_ss(__A, __B, 3, _MM_FROUND_CUR_DIRECTION); 
}

__m128 test_mm_roundscale_ss(__m128 __A, __m128 __B) {
  // CHECK-LABEL: @test_mm_roundscale_ss
  // CHECK: @llvm.x86.avx512.mask.rndscale.ss
  return _mm_roundscale_ss(__A, __B, 3); 
}

__m128 test_mm_mask_roundscale_ss(__m128 __W, __mmask8 __U, __m128 __A, __m128 __B){
  // CHECK-LABEL: @test_mm_mask_roundscale_ss
  // CHECK: @llvm.x86.avx512.mask.rndscale.ss
    return _mm_mask_roundscale_ss(__W,__U,__A,__B,3);
}

__m128 test_mm_maskz_roundscale_round_ss( __mmask8 __U, __m128 __A, __m128 __B){
  // CHECK-LABEL: @test_mm_maskz_roundscale_round_ss
  // CHECK: @llvm.x86.avx512.mask.rndscale.ss
    return _mm_maskz_roundscale_round_ss(__U,__A,__B,3,_MM_FROUND_CUR_DIRECTION);
}

__m128 test_mm_maskz_roundscale_ss(__mmask8 __U, __m128 __A, __m128 __B){
  // CHECK-LABEL: @test_mm_maskz_roundscale_ss
  // CHECK: @llvm.x86.avx512.mask.rndscale.ss
    return _mm_maskz_roundscale_ss(__U,__A,__B,3);
}

__m512d test_mm512_scalef_round_pd(__m512d __A, __m512d __B) {
  // CHECK-LABEL: @test_mm512_scalef_round_pd
  // CHECK: @llvm.x86.avx512.mask.scalef.pd.512
  return _mm512_scalef_round_pd(__A, __B, _MM_FROUND_CUR_DIRECTION); 
}

__m512d test_mm512_mask_scalef_round_pd(__m512d __W, __mmask8 __U, __m512d __A, __m512d __B) {
  // CHECK-LABEL: @test_mm512_mask_scalef_round_pd
  // CHECK: @llvm.x86.avx512.mask.scalef.pd.512
  return _mm512_mask_scalef_round_pd(__W, __U, __A, __B, _MM_FROUND_CUR_DIRECTION); 
}

__m512d test_mm512_maskz_scalef_round_pd(__mmask8 __U, __m512d __A, __m512d __B) {
  // CHECK-LABEL: @test_mm512_maskz_scalef_round_pd
  // CHECK: @llvm.x86.avx512.mask.scalef.pd.512
  return _mm512_maskz_scalef_round_pd(__U, __A, __B, _MM_FROUND_CUR_DIRECTION); 
}

__m512d test_mm512_scalef_pd(__m512d __A, __m512d __B) {
  // CHECK-LABEL: @test_mm512_scalef_pd
  // CHECK: @llvm.x86.avx512.mask.scalef.pd.512
  return _mm512_scalef_pd(__A, __B); 
}

__m512d test_mm512_mask_scalef_pd(__m512d __W, __mmask8 __U, __m512d __A, __m512d __B) {
  // CHECK-LABEL: @test_mm512_mask_scalef_pd
  // CHECK: @llvm.x86.avx512.mask.scalef.pd.512
  return _mm512_mask_scalef_pd(__W, __U, __A, __B); 
}

__m512d test_mm512_maskz_scalef_pd(__mmask8 __U, __m512d __A, __m512d __B) {
  // CHECK-LABEL: @test_mm512_maskz_scalef_pd
  // CHECK: @llvm.x86.avx512.mask.scalef.pd.512
  return _mm512_maskz_scalef_pd(__U, __A, __B); 
}

__m512 test_mm512_scalef_round_ps(__m512 __A, __m512 __B) {
  // CHECK-LABEL: @test_mm512_scalef_round_ps
  // CHECK: @llvm.x86.avx512.mask.scalef.ps.512
  return _mm512_scalef_round_ps(__A, __B, _MM_FROUND_CUR_DIRECTION); 
}

__m512 test_mm512_mask_scalef_round_ps(__m512 __W, __mmask16 __U, __m512 __A, __m512 __B) {
  // CHECK-LABEL: @test_mm512_mask_scalef_round_ps
  // CHECK: @llvm.x86.avx512.mask.scalef.ps.512
  return _mm512_mask_scalef_round_ps(__W, __U, __A, __B, _MM_FROUND_CUR_DIRECTION); 
}

__m512 test_mm512_maskz_scalef_round_ps(__mmask16 __U, __m512 __A, __m512 __B) {
  // CHECK-LABEL: @test_mm512_maskz_scalef_round_ps
  // CHECK: @llvm.x86.avx512.mask.scalef.ps.512
  return _mm512_maskz_scalef_round_ps(__U, __A, __B, _MM_FROUND_CUR_DIRECTION); 
}

__m512 test_mm512_scalef_ps(__m512 __A, __m512 __B) {
  // CHECK-LABEL: @test_mm512_scalef_ps
  // CHECK: @llvm.x86.avx512.mask.scalef.ps.512
  return _mm512_scalef_ps(__A, __B); 
}

__m512 test_mm512_mask_scalef_ps(__m512 __W, __mmask16 __U, __m512 __A, __m512 __B) {
  // CHECK-LABEL: @test_mm512_mask_scalef_ps
  // CHECK: @llvm.x86.avx512.mask.scalef.ps.512
  return _mm512_mask_scalef_ps(__W, __U, __A, __B); 
}

__m512 test_mm512_maskz_scalef_ps(__mmask16 __U, __m512 __A, __m512 __B) {
  // CHECK-LABEL: @test_mm512_maskz_scalef_ps
  // CHECK: @llvm.x86.avx512.mask.scalef.ps.512
  return _mm512_maskz_scalef_ps(__U, __A, __B); 
}

__m128d test_mm_scalef_round_sd(__m128d __A, __m128d __B) {
  // CHECK-LABEL: @test_mm_scalef_round_sd
  // CHECK: @llvm.x86.avx512.mask.scalef.sd(<2 x double> %{{.*}}, <2 x double> %{{.*}}, <2 x double> %2, i8 -1, i32 8)
  return _mm_scalef_round_sd(__A, __B, _MM_FROUND_TO_NEAREST_INT | _MM_FROUND_NO_EXC);
}

__m128d test_mm_scalef_sd(__m128d __A, __m128d __B) {
  // CHECK-LABEL: @test_mm_scalef_sd
  // CHECK: @llvm.x86.avx512.mask.scalef
  return _mm_scalef_sd(__A, __B); 
}

__m128d test_mm_mask_scalef_sd(__m128d __W, __mmask8 __U, __m128d __A, __m128d __B){
  // CHECK-LABEL: @test_mm_mask_scalef_sd
  // CHECK: @llvm.x86.avx512.mask.scalef.sd
  return _mm_mask_scalef_sd(__W, __U, __A, __B);
}

__m128d test_mm_mask_scalef_round_sd(__m128d __W, __mmask8 __U, __m128d __A, __m128d __B){
  // CHECK-LABEL: @test_mm_mask_scalef_round_sd
  // CHECK: @llvm.x86.avx512.mask.scalef.sd(<2 x double> %{{.*}}, <2 x double> %{{.*}}, <2 x double> %{{.*}}, i8 %{{.*}}, i32 8)
    return _mm_mask_scalef_round_sd(__W, __U, __A, __B, _MM_FROUND_TO_NEAREST_INT | _MM_FROUND_NO_EXC);
}

__m128d test_mm_maskz_scalef_sd(__mmask8 __U, __m128d __A, __m128d __B){
  // CHECK-LABEL: @test_mm_maskz_scalef_sd
  // CHECK: @llvm.x86.avx512.mask.scalef.sd
    return _mm_maskz_scalef_sd(__U, __A, __B);
}

__m128d test_mm_maskz_scalef_round_sd(__mmask8 __U, __m128d __A, __m128d __B){
  // CHECK-LABEL: @test_mm_maskz_scalef_round_sd
  // CHECK: @llvm.x86.avx512.mask.scalef.sd(<2 x double> %{{.*}}, <2 x double> %{{.*}}, <2 x double> %{{.*}}, i8 %{{.*}}, i32 8)
    return _mm_maskz_scalef_round_sd(__U, __A, __B, _MM_FROUND_TO_NEAREST_INT | _MM_FROUND_NO_EXC);
}

__m128 test_mm_scalef_round_ss(__m128 __A, __m128 __B) {
  // CHECK-LABEL: @test_mm_scalef_round_ss
  // CHECK: @llvm.x86.avx512.mask.scalef.ss(<4 x float> %{{.*}}, <4 x float> %{{.*}}, <4 x float> %{{.*}}, i8 -1, i32 8)
  return _mm_scalef_round_ss(__A, __B, _MM_FROUND_TO_NEAREST_INT | _MM_FROUND_NO_EXC);
}

__m128 test_mm_scalef_ss(__m128 __A, __m128 __B) {
  // CHECK-LABEL: @test_mm_scalef_ss
  // CHECK: @llvm.x86.avx512.mask.scalef.ss
  return _mm_scalef_ss(__A, __B); 
}

__m128 test_mm_mask_scalef_ss(__m128 __W, __mmask8 __U, __m128 __A, __m128 __B){
  // CHECK-LABEL: @test_mm_mask_scalef_ss
  // CHECK: @llvm.x86.avx512.mask.scalef.ss
    return _mm_mask_scalef_ss(__W, __U, __A, __B);
}

__m128 test_mm_mask_scalef_round_ss(__m128 __W, __mmask8 __U, __m128 __A, __m128 __B){
  // CHECK-LABEL: @test_mm_mask_scalef_round_ss
  // CHECK: @llvm.x86.avx512.mask.scalef.ss(<4 x float> %{{.*}}, <4 x float> %{{.*}}, <4 x float> %{{.*}}, i8 %{{.*}}, i32 8)
    return _mm_mask_scalef_round_ss(__W, __U, __A, __B, _MM_FROUND_TO_NEAREST_INT | _MM_FROUND_NO_EXC);
}

__m128 test_mm_maskz_scalef_ss(__mmask8 __U, __m128 __A, __m128 __B){
  // CHECK-LABEL: @test_mm_maskz_scalef_ss
  // CHECK: @llvm.x86.avx512.mask.scalef.ss
    return _mm_maskz_scalef_ss(__U, __A, __B);
}

__m128 test_mm_maskz_scalef_round_ss(__mmask8 __U, __m128 __A, __m128 __B){
  // CHECK-LABEL: @test_mm_maskz_scalef_round_ss
  // CHECK: @llvm.x86.avx512.mask.scalef.ss(<4 x float> %{{.*}}, <4 x float> %{{.*}}, <4 x float> %{{.*}}, i8 %{{.*}}, i32 8)
    return _mm_maskz_scalef_round_ss(__U, __A, __B, _MM_FROUND_TO_NEAREST_INT | _MM_FROUND_NO_EXC);
}

__m512i test_mm512_srai_epi32(__m512i __A) {
  // CHECK-LABEL: @test_mm512_srai_epi32
  // CHECK: @llvm.x86.avx512.psrai.d.512
  return _mm512_srai_epi32(__A, 5); 
}

__m512i test_mm512_mask_srai_epi32(__m512i __W, __mmask16 __U, __m512i __A) {
  // CHECK-LABEL: @test_mm512_mask_srai_epi32
  // CHECK: @llvm.x86.avx512.psrai.d.512
  // CHECK: select <16 x i1> %{{.*}}, <16 x i32> %{{.*}}, <16 x i32> %{{.*}}
  return _mm512_mask_srai_epi32(__W, __U, __A, 5); 
}

__m512i test_mm512_maskz_srai_epi32(__mmask16 __U, __m512i __A) {
  // CHECK-LABEL: @test_mm512_maskz_srai_epi32
  // CHECK: @llvm.x86.avx512.psrai.d.512
  // CHECK: select <16 x i1> %{{.*}}, <16 x i32> %{{.*}}, <16 x i32> %{{.*}}
  return _mm512_maskz_srai_epi32(__U, __A, 5); 
}

__m512i test_mm512_srai_epi64(__m512i __A) {
  // CHECK-LABEL: @test_mm512_srai_epi64
  // CHECK: @llvm.x86.avx512.psrai.q.512
  return _mm512_srai_epi64(__A, 5); 
}

__m512i test_mm512_mask_srai_epi64(__m512i __W, __mmask8 __U, __m512i __A) {
  // CHECK-LABEL: @test_mm512_mask_srai_epi64
  // CHECK: @llvm.x86.avx512.psrai.q.512
  // CHECK: select <8 x i1> %{{.*}}, <8 x i64> %{{.*}}, <8 x i64> %{{.*}}
  return _mm512_mask_srai_epi64(__W, __U, __A, 5); 
}

__m512i test_mm512_maskz_srai_epi64(__mmask8 __U, __m512i __A) {
  // CHECK-LABEL: @test_mm512_maskz_srai_epi64
  // CHECK: @llvm.x86.avx512.psrai.q.512
  // CHECK: select <8 x i1> %{{.*}}, <8 x i64> %{{.*}}, <8 x i64> %{{.*}}
  return _mm512_maskz_srai_epi64(__U, __A, 5); 
}

__m512i test_mm512_sll_epi32(__m512i __A, __m128i __B) {
  // CHECK-LABEL: @test_mm512_sll_epi32
  // CHECK: @llvm.x86.avx512.psll.d.512
  return _mm512_sll_epi32(__A, __B); 
}

__m512i test_mm512_mask_sll_epi32(__m512i __W, __mmask16 __U, __m512i __A, __m128i __B) {
  // CHECK-LABEL: @test_mm512_mask_sll_epi32
  // CHECK: @llvm.x86.avx512.psll.d.512
  // CHECK: select <16 x i1> %{{.*}}, <16 x i32> %{{.*}}, <16 x i32> %{{.*}}
  return _mm512_mask_sll_epi32(__W, __U, __A, __B); 
}

__m512i test_mm512_maskz_sll_epi32(__mmask16 __U, __m512i __A, __m128i __B) {
  // CHECK-LABEL: @test_mm512_maskz_sll_epi32
  // CHECK: @llvm.x86.avx512.psll.d.512
  // CHECK: select <16 x i1> %{{.*}}, <16 x i32> %{{.*}}, <16 x i32> %{{.*}}
  return _mm512_maskz_sll_epi32(__U, __A, __B); 
}

__m512i test_mm512_sll_epi64(__m512i __A, __m128i __B) {
  // CHECK-LABEL: @test_mm512_sll_epi64
  // CHECK: @llvm.x86.avx512.psll.q.512
  return _mm512_sll_epi64(__A, __B); 
}

__m512i test_mm512_mask_sll_epi64(__m512i __W, __mmask8 __U, __m512i __A, __m128i __B) {
  // CHECK-LABEL: @test_mm512_mask_sll_epi64
  // CHECK: @llvm.x86.avx512.psll.q.512
  // CHECK: select <8 x i1> %{{.*}}, <8 x i64> %{{.*}}, <8 x i64> %{{.*}}
  return _mm512_mask_sll_epi64(__W, __U, __A, __B); 
}

__m512i test_mm512_maskz_sll_epi64(__mmask8 __U, __m512i __A, __m128i __B) {
  // CHECK-LABEL: @test_mm512_maskz_sll_epi64
  // CHECK: @llvm.x86.avx512.psll.q.512
  // CHECK: select <8 x i1> %{{.*}}, <8 x i64> %{{.*}}, <8 x i64> %{{.*}}
  return _mm512_maskz_sll_epi64(__U, __A, __B); 
}

__m512i test_mm512_sllv_epi32(__m512i __X, __m512i __Y) {
  // CHECK-LABEL: @test_mm512_sllv_epi32
  // CHECK: @llvm.x86.avx512.psllv.d.512
  return _mm512_sllv_epi32(__X, __Y); 
}

__m512i test_mm512_mask_sllv_epi32(__m512i __W, __mmask16 __U, __m512i __X, __m512i __Y) {
  // CHECK-LABEL: @test_mm512_mask_sllv_epi32
  // CHECK: @llvm.x86.avx512.psllv.d.512
  // CHECK: select <16 x i1> %{{.*}}, <16 x i32> %{{.*}}, <16 x i32> %{{.*}}
  return _mm512_mask_sllv_epi32(__W, __U, __X, __Y); 
}

__m512i test_mm512_maskz_sllv_epi32(__mmask16 __U, __m512i __X, __m512i __Y) {
  // CHECK-LABEL: @test_mm512_maskz_sllv_epi32
  // CHECK: @llvm.x86.avx512.psllv.d.512
  // CHECK: select <16 x i1> %{{.*}}, <16 x i32> %{{.*}}, <16 x i32> %{{.*}}
  return _mm512_maskz_sllv_epi32(__U, __X, __Y); 
}

__m512i test_mm512_sllv_epi64(__m512i __X, __m512i __Y) {
  // CHECK-LABEL: @test_mm512_sllv_epi64
  // CHECK: @llvm.x86.avx512.psllv.q.512
  return _mm512_sllv_epi64(__X, __Y); 
}

__m512i test_mm512_mask_sllv_epi64(__m512i __W, __mmask8 __U, __m512i __X, __m512i __Y) {
  // CHECK-LABEL: @test_mm512_mask_sllv_epi64
  // CHECK: @llvm.x86.avx512.psllv.q.512
  // CHECK: select <8 x i1> %{{.*}}, <8 x i64> %{{.*}}, <8 x i64> %{{.*}}
  return _mm512_mask_sllv_epi64(__W, __U, __X, __Y); 
}

__m512i test_mm512_maskz_sllv_epi64(__mmask8 __U, __m512i __X, __m512i __Y) {
  // CHECK-LABEL: @test_mm512_maskz_sllv_epi64
  // CHECK: @llvm.x86.avx512.psllv.q.512
  // CHECK: select <8 x i1> %{{.*}}, <8 x i64> %{{.*}}, <8 x i64> %{{.*}}
  return _mm512_maskz_sllv_epi64(__U, __X, __Y); 
}

__m512i test_mm512_sra_epi32(__m512i __A, __m128i __B) {
  // CHECK-LABEL: @test_mm512_sra_epi32
  // CHECK: @llvm.x86.avx512.psra.d.512
  return _mm512_sra_epi32(__A, __B); 
}

__m512i test_mm512_mask_sra_epi32(__m512i __W, __mmask16 __U, __m512i __A, __m128i __B) {
  // CHECK-LABEL: @test_mm512_mask_sra_epi32
  // CHECK: @llvm.x86.avx512.psra.d.512
  // CHECK: select <16 x i1> %{{.*}}, <16 x i32> %{{.*}}, <16 x i32> %{{.*}}
  return _mm512_mask_sra_epi32(__W, __U, __A, __B); 
}

__m512i test_mm512_maskz_sra_epi32(__mmask16 __U, __m512i __A, __m128i __B) {
  // CHECK-LABEL: @test_mm512_maskz_sra_epi32
  // CHECK: @llvm.x86.avx512.psra.d.512
  // CHECK: select <16 x i1> %{{.*}}, <16 x i32> %{{.*}}, <16 x i32> %{{.*}}
  return _mm512_maskz_sra_epi32(__U, __A, __B); 
}

__m512i test_mm512_sra_epi64(__m512i __A, __m128i __B) {
  // CHECK-LABEL: @test_mm512_sra_epi64
  // CHECK: @llvm.x86.avx512.psra.q.512
  return _mm512_sra_epi64(__A, __B); 
}

__m512i test_mm512_mask_sra_epi64(__m512i __W, __mmask8 __U, __m512i __A, __m128i __B) {
  // CHECK-LABEL: @test_mm512_mask_sra_epi64
  // CHECK: @llvm.x86.avx512.psra.q.512
  // CHECK: select <8 x i1> %{{.*}}, <8 x i64> %{{.*}}, <8 x i64> %{{.*}}
  return _mm512_mask_sra_epi64(__W, __U, __A, __B); 
}

__m512i test_mm512_maskz_sra_epi64(__mmask8 __U, __m512i __A, __m128i __B) {
  // CHECK-LABEL: @test_mm512_maskz_sra_epi64
  // CHECK: @llvm.x86.avx512.psra.q.512
  // CHECK: select <8 x i1> %{{.*}}, <8 x i64> %{{.*}}, <8 x i64> %{{.*}}
  return _mm512_maskz_sra_epi64(__U, __A, __B); 
}

__m512i test_mm512_srav_epi32(__m512i __X, __m512i __Y) {
  // CHECK-LABEL: @test_mm512_srav_epi32
  // CHECK: @llvm.x86.avx512.psrav.d.512
  return _mm512_srav_epi32(__X, __Y); 
}

__m512i test_mm512_mask_srav_epi32(__m512i __W, __mmask16 __U, __m512i __X, __m512i __Y) {
  // CHECK-LABEL: @test_mm512_mask_srav_epi32
  // CHECK: @llvm.x86.avx512.psrav.d.512
  // CHECK: select <16 x i1> %{{.*}}, <16 x i32> %{{.*}}, <16 x i32> %{{.*}}
  return _mm512_mask_srav_epi32(__W, __U, __X, __Y); 
}

__m512i test_mm512_maskz_srav_epi32(__mmask16 __U, __m512i __X, __m512i __Y) {
  // CHECK-LABEL: @test_mm512_maskz_srav_epi32
  // CHECK: @llvm.x86.avx512.psrav.d.512
  // CHECK: select <16 x i1> %{{.*}}, <16 x i32> %{{.*}}, <16 x i32> %{{.*}}
  return _mm512_maskz_srav_epi32(__U, __X, __Y); 
}

__m512i test_mm512_srav_epi64(__m512i __X, __m512i __Y) {
  // CHECK-LABEL: @test_mm512_srav_epi64
  // CHECK: @llvm.x86.avx512.psrav.q.512
  return _mm512_srav_epi64(__X, __Y); 
}

__m512i test_mm512_mask_srav_epi64(__m512i __W, __mmask8 __U, __m512i __X, __m512i __Y) {
  // CHECK-LABEL: @test_mm512_mask_srav_epi64
  // CHECK: @llvm.x86.avx512.psrav.q.512
  // CHECK: select <8 x i1> %{{.*}}, <8 x i64> %{{.*}}, <8 x i64> %{{.*}}
  return _mm512_mask_srav_epi64(__W, __U, __X, __Y); 
}

__m512i test_mm512_maskz_srav_epi64(__mmask8 __U, __m512i __X, __m512i __Y) {
  // CHECK-LABEL: @test_mm512_maskz_srav_epi64
  // CHECK: @llvm.x86.avx512.psrav.q.512
  // CHECK: select <8 x i1> %{{.*}}, <8 x i64> %{{.*}}, <8 x i64> %{{.*}}
  return _mm512_maskz_srav_epi64(__U, __X, __Y); 
}

__m512i test_mm512_srl_epi32(__m512i __A, __m128i __B) {
  // CHECK-LABEL: @test_mm512_srl_epi32
  // CHECK: @llvm.x86.avx512.psrl.d.512
  return _mm512_srl_epi32(__A, __B); 
}

__m512i test_mm512_mask_srl_epi32(__m512i __W, __mmask16 __U, __m512i __A, __m128i __B) {
  // CHECK-LABEL: @test_mm512_mask_srl_epi32
  // CHECK: @llvm.x86.avx512.psrl.d.512
  // CHECK: select <16 x i1> %{{.*}}, <16 x i32> %{{.*}}, <16 x i32> %{{.*}}
  return _mm512_mask_srl_epi32(__W, __U, __A, __B); 
}

__m512i test_mm512_maskz_srl_epi32(__mmask16 __U, __m512i __A, __m128i __B) {
  // CHECK-LABEL: @test_mm512_maskz_srl_epi32
  // CHECK: @llvm.x86.avx512.psrl.d.512
  // CHECK: select <16 x i1> %{{.*}}, <16 x i32> %{{.*}}, <16 x i32> %{{.*}}
  return _mm512_maskz_srl_epi32(__U, __A, __B); 
}

__m512i test_mm512_srl_epi64(__m512i __A, __m128i __B) {
  // CHECK-LABEL: @test_mm512_srl_epi64
  // CHECK: @llvm.x86.avx512.psrl.q.512
  return _mm512_srl_epi64(__A, __B); 
}

__m512i test_mm512_mask_srl_epi64(__m512i __W, __mmask8 __U, __m512i __A, __m128i __B) {
  // CHECK-LABEL: @test_mm512_mask_srl_epi64
  // CHECK: @llvm.x86.avx512.psrl.q.512
  // CHECK: select <8 x i1> %{{.*}}, <8 x i64> %{{.*}}, <8 x i64> %{{.*}}
  return _mm512_mask_srl_epi64(__W, __U, __A, __B); 
}

__m512i test_mm512_maskz_srl_epi64(__mmask8 __U, __m512i __A, __m128i __B) {
  // CHECK-LABEL: @test_mm512_maskz_srl_epi64
  // CHECK: @llvm.x86.avx512.psrl.q.512
  // CHECK: select <8 x i1> %{{.*}}, <8 x i64> %{{.*}}, <8 x i64> %{{.*}}
  return _mm512_maskz_srl_epi64(__U, __A, __B); 
}

__m512i test_mm512_srlv_epi32(__m512i __X, __m512i __Y) {
  // CHECK-LABEL: @test_mm512_srlv_epi32
  // CHECK: @llvm.x86.avx512.psrlv.d.512
  return _mm512_srlv_epi32(__X, __Y); 
}

__m512i test_mm512_mask_srlv_epi32(__m512i __W, __mmask16 __U, __m512i __X, __m512i __Y) {
  // CHECK-LABEL: @test_mm512_mask_srlv_epi32
  // CHECK: @llvm.x86.avx512.psrlv.d.512
  // CHECK: select <16 x i1> %{{.*}}, <16 x i32> %{{.*}}, <16 x i32> %{{.*}}
  return _mm512_mask_srlv_epi32(__W, __U, __X, __Y); 
}

__m512i test_mm512_maskz_srlv_epi32(__mmask16 __U, __m512i __X, __m512i __Y) {
  // CHECK-LABEL: @test_mm512_maskz_srlv_epi32
  // CHECK: @llvm.x86.avx512.psrlv.d.512
  // CHECK: select <16 x i1> %{{.*}}, <16 x i32> %{{.*}}, <16 x i32> %{{.*}}
  return _mm512_maskz_srlv_epi32(__U, __X, __Y); 
}

__m512i test_mm512_srlv_epi64(__m512i __X, __m512i __Y) {
  // CHECK-LABEL: @test_mm512_srlv_epi64
  // CHECK: @llvm.x86.avx512.psrlv.q.512
  return _mm512_srlv_epi64(__X, __Y); 
}

__m512i test_mm512_mask_srlv_epi64(__m512i __W, __mmask8 __U, __m512i __X, __m512i __Y) {
  // CHECK-LABEL: @test_mm512_mask_srlv_epi64
  // CHECK: @llvm.x86.avx512.psrlv.q.512
  // CHECK: select <8 x i1> %{{.*}}, <8 x i64> %{{.*}}, <8 x i64> %{{.*}}
  return _mm512_mask_srlv_epi64(__W, __U, __X, __Y); 
}

__m512i test_mm512_maskz_srlv_epi64(__mmask8 __U, __m512i __X, __m512i __Y) {
  // CHECK-LABEL: @test_mm512_maskz_srlv_epi64
  // CHECK: @llvm.x86.avx512.psrlv.q.512
  // CHECK: select <8 x i1> %{{.*}}, <8 x i64> %{{.*}}, <8 x i64> %{{.*}}
  return _mm512_maskz_srlv_epi64(__U, __X, __Y); 
}

__m512i test_mm512_ternarylogic_epi32(__m512i __A, __m512i __B, __m512i __C) {
  // CHECK-LABEL: @test_mm512_ternarylogic_epi32
  // CHECK: @llvm.x86.avx512.pternlog.d.512
  return _mm512_ternarylogic_epi32(__A, __B, __C, 4); 
}

__m512i test_mm512_mask_ternarylogic_epi32(__m512i __A, __mmask16 __U, __m512i __B, __m512i __C) {
  // CHECK-LABEL: @test_mm512_mask_ternarylogic_epi32
  // CHECK: @llvm.x86.avx512.pternlog.d.512
  // CHECK: select <16 x i1> %{{.*}}, <16 x i32> %{{.*}}, <16 x i32> %{{.*}}
  return _mm512_mask_ternarylogic_epi32(__A, __U, __B, __C, 4); 
}

__m512i test_mm512_maskz_ternarylogic_epi32(__mmask16 __U, __m512i __A, __m512i __B, __m512i __C) {
  // CHECK-LABEL: @test_mm512_maskz_ternarylogic_epi32
  // CHECK: @llvm.x86.avx512.pternlog.d.512
  // CHECK: select <16 x i1> %{{.*}}, <16 x i32> %{{.*}}, <16 x i32> zeroinitializer
  return _mm512_maskz_ternarylogic_epi32(__U, __A, __B, __C, 4); 
}

__m512i test_mm512_ternarylogic_epi64(__m512i __A, __m512i __B, __m512i __C) {
  // CHECK-LABEL: @test_mm512_ternarylogic_epi64
  // CHECK: @llvm.x86.avx512.pternlog.q.512
  return _mm512_ternarylogic_epi64(__A, __B, __C, 4); 
}

__m512i test_mm512_mask_ternarylogic_epi64(__m512i __A, __mmask8 __U, __m512i __B, __m512i __C) {
  // CHECK-LABEL: @test_mm512_mask_ternarylogic_epi64
  // CHECK: @llvm.x86.avx512.pternlog.q.512
  // CHECK: select <8 x i1> %{{.*}}, <8 x i64> %{{.*}}, <8 x i64> %{{.*}}
  return _mm512_mask_ternarylogic_epi64(__A, __U, __B, __C, 4); 
}

__m512i test_mm512_maskz_ternarylogic_epi64(__mmask8 __U, __m512i __A, __m512i __B, __m512i __C) {
  // CHECK-LABEL: @test_mm512_maskz_ternarylogic_epi64
  // CHECK: @llvm.x86.avx512.pternlog.q.512
  // CHECK: select <8 x i1> %{{.*}}, <8 x i64> %{{.*}}, <8 x i64> zeroinitializer
  return _mm512_maskz_ternarylogic_epi64(__U, __A, __B, __C, 4); 
}

__m512 test_mm512_shuffle_f32x4(__m512 __A, __m512 __B) {
  // CHECK-LABEL: @test_mm512_shuffle_f32x4
  // CHECK: shufflevector <16 x float> %{{.*}}, <16 x float> %{{.*}}, <16 x i32> <i32 0, i32 1, i32 2, i32 3, i32 4, i32 5, i32 6, i32 7, i32 16, i32 17, i32 18, i32 19, i32 16, i32 17, i32 18, i32 19>
  return _mm512_shuffle_f32x4(__A, __B, 4); 
}

__m512 test_mm512_mask_shuffle_f32x4(__m512 __W, __mmask16 __U, __m512 __A, __m512 __B) {
  // CHECK-LABEL: @test_mm512_mask_shuffle_f32x4
  // CHECK: shufflevector <16 x float> %{{.*}}, <16 x float> %{{.*}}, <16 x i32> <i32 0, i32 1, i32 2, i32 3, i32 4, i32 5, i32 6, i32 7, i32 16, i32 17, i32 18, i32 19, i32 16, i32 17, i32 18, i32 19>
  // CHECK: select <16 x i1> %{{.*}}, <16 x float> %{{.*}}, <16 x float> %{{.*}}
  return _mm512_mask_shuffle_f32x4(__W, __U, __A, __B, 4); 
}

__m512 test_mm512_maskz_shuffle_f32x4(__mmask16 __U, __m512 __A, __m512 __B) {
  // CHECK-LABEL: @test_mm512_maskz_shuffle_f32x4
  // CHECK: shufflevector <16 x float> %{{.*}}, <16 x float> %{{.*}}, <16 x i32> <i32 0, i32 1, i32 2, i32 3, i32 4, i32 5, i32 6, i32 7, i32 16, i32 17, i32 18, i32 19, i32 16, i32 17, i32 18, i32 19>
  // CHECK: select <16 x i1> %{{.*}}, <16 x float> %{{.*}}, <16 x float> %{{.*}}
  return _mm512_maskz_shuffle_f32x4(__U, __A, __B, 4); 
}

__m512d test_mm512_shuffle_f64x2(__m512d __A, __m512d __B) {
  // CHECK-LABEL: @test_mm512_shuffle_f64x2
  // CHECK: shufflevector <8 x double> %{{.*}}, <8 x double> %{{.*}}, <8 x i32> <i32 0, i32 1, i32 2, i32 3, i32 8, i32 9, i32 8, i32 9>
  return _mm512_shuffle_f64x2(__A, __B, 4); 
}

__m512d test_mm512_mask_shuffle_f64x2(__m512d __W, __mmask8 __U, __m512d __A, __m512d __B) {
  // CHECK-LABEL: @test_mm512_mask_shuffle_f64x2
  // CHECK: shufflevector <8 x double> %{{.*}}, <8 x double> %{{.*}}, <8 x i32> <i32 0, i32 1, i32 2, i32 3, i32 8, i32 9, i32 8, i32 9>
  // CHECK: select <8 x i1> %{{.*}}, <8 x double> %{{.*}}, <8 x double> %{{.*}}
  return _mm512_mask_shuffle_f64x2(__W, __U, __A, __B, 4); 
}

__m512d test_mm512_maskz_shuffle_f64x2(__mmask8 __U, __m512d __A, __m512d __B) {
  // CHECK-LABEL: @test_mm512_maskz_shuffle_f64x2
  // CHECK: shufflevector <8 x double> %{{.*}}, <8 x double> %{{.*}}, <8 x i32> <i32 0, i32 1, i32 2, i32 3, i32 8, i32 9, i32 8, i32 9>
  // CHECK: select <8 x i1> %{{.*}}, <8 x double> %{{.*}}, <8 x double> %{{.*}}
  return _mm512_maskz_shuffle_f64x2(__U, __A, __B, 4); 
}

__m512i test_mm512_shuffle_i32x4(__m512i __A, __m512i __B) {
  // CHECK-LABEL: @test_mm512_shuffle_i32x4
  // CHECK: shufflevector <16 x i32> %{{.*}}, <16 x i32> %{{.*}}, <16 x i32> <i32 0, i32 1, i32 2, i32 3, i32 4, i32 5, i32 6, i32 7, i32 16, i32 17, i32 18, i32 19, i32 16, i32 17, i32 18, i32 19>
  return _mm512_shuffle_i32x4(__A, __B, 4); 
}

__m512i test_mm512_mask_shuffle_i32x4(__m512i __W, __mmask16 __U, __m512i __A, __m512i __B) {
  // CHECK-LABEL: @test_mm512_mask_shuffle_i32x4
  // CHECK: shufflevector <16 x i32> %{{.*}}, <16 x i32> %{{.*}}, <16 x i32> <i32 0, i32 1, i32 2, i32 3, i32 4, i32 5, i32 6, i32 7, i32 16, i32 17, i32 18, i32 19, i32 16, i32 17, i32 18, i32 19>
  // CHECK: select <16 x i1> %{{.*}}, <16 x i32> %{{.*}}, <16 x i32> %{{.*}}
  return _mm512_mask_shuffle_i32x4(__W, __U, __A, __B, 4); 
}

__m512i test_mm512_maskz_shuffle_i32x4(__mmask16 __U, __m512i __A, __m512i __B) {
  // CHECK-LABEL: @test_mm512_maskz_shuffle_i32x4
  // CHECK: shufflevector <16 x i32> %{{.*}}, <16 x i32> %{{.*}}, <16 x i32> <i32 0, i32 1, i32 2, i32 3, i32 4, i32 5, i32 6, i32 7, i32 16, i32 17, i32 18, i32 19, i32 16, i32 17, i32 18, i32 19>
  // CHECK: select <16 x i1> %{{.*}}, <16 x i32> %{{.*}}, <16 x i32> %{{.*}}
  return _mm512_maskz_shuffle_i32x4(__U, __A, __B, 4); 
}

__m512i test_mm512_shuffle_i64x2(__m512i __A, __m512i __B) {
  // CHECK-LABEL: @test_mm512_shuffle_i64x2
  // CHECK: shufflevector <8 x i64> %{{.*}}, <8 x i64> %{{.*}}, <8 x i32> <i32 0, i32 1, i32 2, i32 3, i32 8, i32 9, i32 8, i32 9>
  return _mm512_shuffle_i64x2(__A, __B, 4); 
}

__m512i test_mm512_mask_shuffle_i64x2(__m512i __W, __mmask8 __U, __m512i __A, __m512i __B) {
  // CHECK-LABEL: @test_mm512_mask_shuffle_i64x2
  // CHECK: shufflevector <8 x i64> %{{.*}}, <8 x i64> %{{.*}}, <8 x i32> <i32 0, i32 1, i32 2, i32 3, i32 8, i32 9, i32 8, i32 9>
  // CHECK: select <8 x i1> %{{.*}}, <8 x i64> %{{.*}}, <8 x i64> %{{.*}}
  return _mm512_mask_shuffle_i64x2(__W, __U, __A, __B, 4); 
}

__m512i test_mm512_maskz_shuffle_i64x2(__mmask8 __U, __m512i __A, __m512i __B) {
  // CHECK-LABEL: @test_mm512_maskz_shuffle_i64x2
  // CHECK: shufflevector <8 x i64> %{{.*}}, <8 x i64> %{{.*}}, <8 x i32> <i32 0, i32 1, i32 2, i32 3, i32 8, i32 9, i32 8, i32 9>
  // CHECK: select <8 x i1> %{{.*}}, <8 x i64> %{{.*}}, <8 x i64> %{{.*}}
  return _mm512_maskz_shuffle_i64x2(__U, __A, __B, 4); 
}

__m512d test_mm512_shuffle_pd(__m512d __M, __m512d __V) {
  // CHECK-LABEL: @test_mm512_shuffle_pd
  // CHECK: shufflevector <8 x double> %{{.*}}, <8 x double> %{{.*}}, <8 x i32> <i32 0, i32 8, i32 3, i32 10, i32 4, i32 12, i32 6, i32 14>
  return _mm512_shuffle_pd(__M, __V, 4); 
}

__m512d test_mm512_mask_shuffle_pd(__m512d __W, __mmask8 __U, __m512d __M, __m512d __V) {
  // CHECK-LABEL: @test_mm512_mask_shuffle_pd
  // CHECK: shufflevector <8 x double> %{{.*}}, <8 x double> %{{.*}}, <8 x i32> <i32 0, i32 8, i32 3, i32 10, i32 4, i32 12, i32 6, i32 14>
  // CHECK: select <8 x i1> %{{.*}}, <8 x double> %{{.*}}, <8 x double> %{{.*}}
  return _mm512_mask_shuffle_pd(__W, __U, __M, __V, 4); 
}

__m512d test_mm512_maskz_shuffle_pd(__mmask8 __U, __m512d __M, __m512d __V) {
  // CHECK-LABEL: @test_mm512_maskz_shuffle_pd
  // CHECK: shufflevector <8 x double> %{{.*}}, <8 x double> %{{.*}}, <8 x i32> <i32 0, i32 8, i32 3, i32 10, i32 4, i32 12, i32 6, i32 14>
  // CHECK: select <8 x i1> %{{.*}}, <8 x double> %{{.*}}, <8 x double> %{{.*}}
  return _mm512_maskz_shuffle_pd(__U, __M, __V, 4); 
}

__m512 test_mm512_shuffle_ps(__m512 __M, __m512 __V) {
  // CHECK-LABEL: @test_mm512_shuffle_ps
  // CHECK: shufflevector <16 x float> %{{.*}}, <16 x float> %{{.*}}, <16 x i32> <i32 0, i32 1, i32 16, i32 16, i32 4, i32 5, i32 20, i32 20, i32 8, i32 9, i32 24, i32 24, i32 12, i32 13, i32 28, i32 28>
  return _mm512_shuffle_ps(__M, __V, 4); 
}

__m512 test_mm512_mask_shuffle_ps(__m512 __W, __mmask16 __U, __m512 __M, __m512 __V) {
  // CHECK-LABEL: @test_mm512_mask_shuffle_ps
  // CHECK: shufflevector <16 x float> %{{.*}}, <16 x float> %{{.*}}, <16 x i32> <i32 0, i32 1, i32 16, i32 16, i32 4, i32 5, i32 20, i32 20, i32 8, i32 9, i32 24, i32 24, i32 12, i32 13, i32 28, i32 28>
  // CHECK: select <16 x i1> %{{.*}}, <16 x float> %{{.*}}, <16 x float> %{{.*}}
  return _mm512_mask_shuffle_ps(__W, __U, __M, __V, 4); 
}

__m512 test_mm512_maskz_shuffle_ps(__mmask16 __U, __m512 __M, __m512 __V) {
  // CHECK-LABEL: @test_mm512_maskz_shuffle_ps
  // CHECK: shufflevector <16 x float> %{{.*}}, <16 x float> %{{.*}}, <16 x i32> <i32 0, i32 1, i32 16, i32 16, i32 4, i32 5, i32 20, i32 20, i32 8, i32 9, i32 24, i32 24, i32 12, i32 13, i32 28, i32 28>
  // CHECK: select <16 x i1> %{{.*}}, <16 x float> %{{.*}}, <16 x float> %{{.*}}
  return _mm512_maskz_shuffle_ps(__U, __M, __V, 4); 
}

__m128d test_mm_sqrt_round_sd(__m128d __A, __m128d __B) {
  // CHECK-LABEL: @test_mm_sqrt_round_sd
  // CHECK: call <2 x double> @llvm.x86.avx512.mask.sqrt.sd(<2 x double> %{{.*}}, <2 x double> %{{.*}}, <2 x double> %{{.*}}, i8 -1, i32 8)
  return _mm_sqrt_round_sd(__A, __B, _MM_FROUND_TO_NEAREST_INT | _MM_FROUND_NO_EXC); 
}

__m128d test_mm_mask_sqrt_sd(__m128d __W, __mmask8 __U, __m128d __A, __m128d __B){
  // CHECK-LABEL: @test_mm_mask_sqrt_sd
  // CHECK: extractelement <2 x double> %{{.*}}, i64 0
  // CHECK-NEXT: call double @llvm.sqrt.f64(double %{{.*}})
  // CHECK-NEXT: extractelement <2 x double> %{{.*}}, i64 0
  // CHECK-NEXT: bitcast i8 %{{.*}} to <8 x i1>
  // CHECK-NEXT: extractelement <8 x i1> %{{.*}}, i64 0
  // CHECK-NEXT: select i1 {{.*}}, double {{.*}}, double {{.*}}
  // CHECK-NEXT: insertelement <2 x double> %{{.*}}, double {{.*}}, i64 0
  return _mm_mask_sqrt_sd(__W,__U,__A,__B);
}

__m128d test_mm_mask_sqrt_round_sd(__m128d __W, __mmask8 __U, __m128d __A, __m128d __B){
  // CHECK-LABEL: @test_mm_mask_sqrt_round_sd
  // CHECK: call <2 x double> @llvm.x86.avx512.mask.sqrt.sd(<2 x double> %{{.*}}, <2 x double> %{{.*}}, <2 x double> %{{.*}}, i8 %{{.*}}, i32 8)
  return _mm_mask_sqrt_round_sd(__W,__U,__A,__B,_MM_FROUND_TO_NEAREST_INT | _MM_FROUND_NO_EXC);
}

__m128d test_mm_maskz_sqrt_sd(__mmask8 __U, __m128d __A, __m128d __B){
  // CHECK-LABEL: @test_mm_maskz_sqrt_sd
  // CHECK: extractelement <2 x double> %{{.*}}, i64 0
  // CHECK-NEXT: call double @llvm.sqrt.f64(double %{{.*}})
  // CHECK-NEXT: extractelement <2 x double> %{{.*}}, i64 0
  // CHECK-NEXT: bitcast i8 %{{.*}} to <8 x i1>
  // CHECK-NEXT: extractelement <8 x i1> %{{.*}}, i64 0
  // CHECK-NEXT: select i1 {{.*}}, double {{.*}}, double {{.*}}
  // CHECK-NEXT: insertelement <2 x double> %{{.*}}, double {{.*}}, i64 0
  return _mm_maskz_sqrt_sd(__U,__A,__B);
}

__m128d test_mm_maskz_sqrt_round_sd(__mmask8 __U, __m128d __A, __m128d __B){
  // CHECK-LABEL: @test_mm_maskz_sqrt_round_sd
  // CHECK: call <2 x double> @llvm.x86.avx512.mask.sqrt.sd(<2 x double> %{{.*}}, <2 x double> %{{.*}}, <2 x double> %{{.*}}, i8 %{{.*}}, i32 8)
  return _mm_maskz_sqrt_round_sd(__U,__A,__B,_MM_FROUND_TO_NEAREST_INT | _MM_FROUND_NO_EXC);
}

__m128 test_mm_sqrt_round_ss(__m128 __A, __m128 __B) {
  // CHECK-LABEL: @test_mm_sqrt_round_ss
  // CHECK: call <4 x float> @llvm.x86.avx512.mask.sqrt.ss(<4 x float> %{{.*}}, <4 x float> %{{.*}}, <4 x float> %{{.*}}, i8 -1, i32 8)
  return _mm_sqrt_round_ss(__A, __B, _MM_FROUND_TO_NEAREST_INT | _MM_FROUND_NO_EXC); 
}

__m128 test_mm_mask_sqrt_ss(__m128 __W, __mmask8 __U, __m128 __A, __m128 __B){
  // CHECK-LABEL: @test_mm_mask_sqrt_ss
  // CHECK: extractelement <4 x float> %{{.*}}, i64 0
  // CHECK-NEXT: call float @llvm.sqrt.f32(float %{{.*}})
  // CHECK-NEXT: extractelement <4 x float> %{{.*}}, i64 0
  // CHECK-NEXT: bitcast i8 %{{.*}} to <8 x i1>
  // CHECK-NEXT: extractelement <8 x i1> %{{.*}}, i64 0
  // CHECK-NEXT: select i1 {{.*}}, float {{.*}}, float {{.*}}
  // CHECK-NEXT: insertelement <4 x float> %{{.*}}, float {{.*}}, i64 0
  return _mm_mask_sqrt_ss(__W,__U,__A,__B);
}

__m128 test_mm_mask_sqrt_round_ss(__m128 __W, __mmask8 __U, __m128 __A, __m128 __B){
  // CHECK-LABEL: @test_mm_mask_sqrt_round_ss
  // CHECK: call <4 x float> @llvm.x86.avx512.mask.sqrt.ss(<4 x float> %{{.*}}, <4 x float> %{{.*}}, <4 x float> %{{.*}}, i8 {{.*}}, i32 8)
  return _mm_mask_sqrt_round_ss(__W,__U,__A,__B,_MM_FROUND_TO_NEAREST_INT | _MM_FROUND_NO_EXC);
}

__m128 test_mm_maskz_sqrt_ss(__mmask8 __U, __m128 __A, __m128 __B){
  // CHECK-LABEL: @test_mm_maskz_sqrt_ss
  // CHECK: extractelement <4 x float> %{{.*}}, i64 0
  // CHECK-NEXT: call float @llvm.sqrt.f32(float %{{.*}})
  // CHECK-NEXT: extractelement <4 x float> %{{.*}}, i64 0
  // CHECK-NEXT: bitcast i8 %{{.*}} to <8 x i1>
  // CHECK-NEXT: extractelement <8 x i1> %{{.*}}, i64 0
  // CHECK-NEXT: select i1 {{.*}}, float {{.*}}, float {{.*}}
  // CHECK-NEXT: insertelement <4 x float> %{{.*}}, float {{.*}}, i64 0
  return _mm_maskz_sqrt_ss(__U,__A,__B);
}

__m128 test_mm_maskz_sqrt_round_ss(__mmask8 __U, __m128 __A, __m128 __B){
  // CHECK-LABEL: @test_mm_maskz_sqrt_round_ss
  // CHECK: call <4 x float> @llvm.x86.avx512.mask.sqrt.ss(<4 x float> %{{.*}}, <4 x float> %{{.*}}, <4 x float> %{{.*}}, i8 {{.*}}, i32 8)
  return _mm_maskz_sqrt_round_ss(__U,__A,__B,_MM_FROUND_TO_NEAREST_INT | _MM_FROUND_NO_EXC);
}

__m512 test_mm512_broadcast_f32x4(float const* __A) {
  // CHECK-LABEL: @test_mm512_broadcast_f32x4
  // CHECK: shufflevector <4 x float> %{{.*}}, <4 x float> %{{.*}}, <16 x i32> <i32 0, i32 1, i32 2, i32 3, i32 0, i32 1, i32 2, i32 3, i32 0, i32 1, i32 2, i32 3, i32 0, i32 1, i32 2, i32 3>
  return _mm512_broadcast_f32x4(_mm_loadu_ps(__A)); 
}

__m512 test_mm512_mask_broadcast_f32x4(__m512 __O, __mmask16 __M, float const* __A) {
  // CHECK-LABEL: @test_mm512_mask_broadcast_f32x4
  // CHECK: shufflevector <4 x float> %{{.*}}, <4 x float> %{{.*}}, <16 x i32> <i32 0, i32 1, i32 2, i32 3, i32 0, i32 1, i32 2, i32 3, i32 0, i32 1, i32 2, i32 3, i32 0, i32 1, i32 2, i32 3>
  // CHECK: select <16 x i1> %{{.*}}, <16 x float> %{{.*}}, <16 x float> %{{.*}}
  return _mm512_mask_broadcast_f32x4(__O, __M, _mm_loadu_ps(__A)); 
}

__m512 test_mm512_maskz_broadcast_f32x4(__mmask16 __M, float const* __A) {
  // CHECK-LABEL: @test_mm512_maskz_broadcast_f32x4
  // CHECK: shufflevector <4 x float> %{{.*}}, <4 x float> %{{.*}}, <16 x i32> <i32 0, i32 1, i32 2, i32 3, i32 0, i32 1, i32 2, i32 3, i32 0, i32 1, i32 2, i32 3, i32 0, i32 1, i32 2, i32 3>
  // CHECK: select <16 x i1> %{{.*}}, <16 x float> %{{.*}}, <16 x float> %{{.*}}
  return _mm512_maskz_broadcast_f32x4(__M, _mm_loadu_ps(__A)); 
}

__m512d test_mm512_broadcast_f64x4(double const* __A) {
  // CHECK-LABEL: @test_mm512_broadcast_f64x4
  // CHECK: shufflevector <4 x double> %{{.*}}, <4 x double> %{{.*}}, <8 x i32> <i32 0, i32 1, i32 2, i32 3, i32 0, i32 1, i32 2, i32 3>
  return _mm512_broadcast_f64x4(_mm256_loadu_pd(__A)); 
}

__m512d test_mm512_mask_broadcast_f64x4(__m512d __O, __mmask8 __M, double const* __A) {
  // CHECK-LABEL: @test_mm512_mask_broadcast_f64x4
  // CHECK: shufflevector <4 x double> %{{.*}}, <4 x double> %{{.*}}, <8 x i32> <i32 0, i32 1, i32 2, i32 3, i32 0, i32 1, i32 2, i32 3>
  // CHECK: select <8 x i1> %{{.*}}, <8 x double> %{{.*}}, <8 x double> %{{.*}}
  return _mm512_mask_broadcast_f64x4(__O, __M, _mm256_loadu_pd(__A)); 
}

__m512d test_mm512_maskz_broadcast_f64x4(__mmask8 __M, double const* __A) {
  // CHECK-LABEL: @test_mm512_maskz_broadcast_f64x4
  // CHECK: shufflevector <4 x double> %{{.*}}, <4 x double> %{{.*}}, <8 x i32> <i32 0, i32 1, i32 2, i32 3, i32 0, i32 1, i32 2, i32 3>
  // CHECK: select <8 x i1> %{{.*}}, <8 x double> %{{.*}}, <8 x double> %{{.*}}
  return _mm512_maskz_broadcast_f64x4(__M, _mm256_loadu_pd(__A)); 
}

__m512i test_mm512_broadcast_i32x4(__m128i const* __A) {
  // CHECK-LABEL: @test_mm512_broadcast_i32x4
  // CHECK: shufflevector <4 x i32> %{{.*}}, <4 x i32> %{{.*}}, <16 x i32> <i32 0, i32 1, i32 2, i32 3, i32 0, i32 1, i32 2, i32 3, i32 0, i32 1, i32 2, i32 3, i32 0, i32 1, i32 2, i32 3>
  return _mm512_broadcast_i32x4(_mm_loadu_si128(__A)); 
}

__m512i test_mm512_mask_broadcast_i32x4(__m512i __O, __mmask16 __M, __m128i const* __A) {
  // CHECK-LABEL: @test_mm512_mask_broadcast_i32x4
  // CHECK: shufflevector <4 x i32> %{{.*}}, <4 x i32> %{{.*}}, <16 x i32> <i32 0, i32 1, i32 2, i32 3, i32 0, i32 1, i32 2, i32 3, i32 0, i32 1, i32 2, i32 3, i32 0, i32 1, i32 2, i32 3>
  // CHECK: select <16 x i1> %{{.*}}, <16 x i32> %{{.*}}, <16 x i32> %{{.*}}
  return _mm512_mask_broadcast_i32x4(__O, __M, _mm_loadu_si128(__A)); 
}

__m512i test_mm512_maskz_broadcast_i32x4(__mmask16 __M, __m128i const* __A) {
  // CHECK-LABEL: @test_mm512_maskz_broadcast_i32x4
  // CHECK: shufflevector <4 x i32> %{{.*}}, <4 x i32> %{{.*}}, <16 x i32> <i32 0, i32 1, i32 2, i32 3, i32 0, i32 1, i32 2, i32 3, i32 0, i32 1, i32 2, i32 3, i32 0, i32 1, i32 2, i32 3>
  // CHECK: select <16 x i1> %{{.*}}, <16 x i32> %{{.*}}, <16 x i32> %{{.*}}
  return _mm512_maskz_broadcast_i32x4(__M, _mm_loadu_si128(__A)); 
}

__m512i test_mm512_broadcast_i64x4(__m256i const* __A) {
  // CHECK-LABEL: @test_mm512_broadcast_i64x4
  // CHECK: shufflevector <4 x i64> %{{.*}}, <4 x i64> %{{.*}}, <8 x i32> <i32 0, i32 1, i32 2, i32 3, i32 0, i32 1, i32 2, i32 3>
  return _mm512_broadcast_i64x4(_mm256_loadu_si256(__A)); 
}

__m512i test_mm512_mask_broadcast_i64x4(__m512i __O, __mmask8 __M, __m256i const* __A) {
  // CHECK-LABEL: @test_mm512_mask_broadcast_i64x4
  // CHECK: shufflevector <4 x i64> %{{.*}}, <4 x i64> %{{.*}}, <8 x i32> <i32 0, i32 1, i32 2, i32 3, i32 0, i32 1, i32 2, i32 3>
  // CHECK: select <8 x i1> %{{.*}}, <8 x i64> %{{.*}}, <8 x i64> %{{.*}}
  return _mm512_mask_broadcast_i64x4(__O, __M, _mm256_loadu_si256(__A)); 
}

__m512i test_mm512_maskz_broadcast_i64x4(__mmask8 __M, __m256i const* __A) {
  // CHECK-LABEL: @test_mm512_maskz_broadcast_i64x4
  // CHECK: shufflevector <4 x i64> %{{.*}}, <4 x i64> %{{.*}}, <8 x i32> <i32 0, i32 1, i32 2, i32 3, i32 0, i32 1, i32 2, i32 3>
  // CHECK: select <8 x i1> %{{.*}}, <8 x i64> %{{.*}}, <8 x i64> %{{.*}}
  return _mm512_maskz_broadcast_i64x4(__M, _mm256_loadu_si256(__A)); 
}

__m512d test_mm512_broadcastsd_pd(__m128d __A) {
  // CHECK-LABEL: @test_mm512_broadcastsd_pd
  // CHECK: shufflevector <2 x double> %{{.*}}, <2 x double> %{{.*}}, <8 x i32> zeroinitializer
  return _mm512_broadcastsd_pd(__A);
}

__m512d test_mm512_mask_broadcastsd_pd(__m512d __O, __mmask8 __M, __m128d __A) {
  // CHECK-LABEL: @test_mm512_mask_broadcastsd_pd
  // CHECK: shufflevector <2 x double> %{{.*}}, <2 x double> %{{.*}}, <8 x i32> zeroinitializer
  // CHECK: select <8 x i1> %{{.*}}, <8 x double> %{{.*}}, <8 x double> %{{.*}}
  return _mm512_mask_broadcastsd_pd(__O, __M, __A);
}

__m512d test_mm512_maskz_broadcastsd_pd(__mmask8 __M, __m128d __A) {
  // CHECK-LABEL: @test_mm512_maskz_broadcastsd_pd
  // CHECK: shufflevector <2 x double> %{{.*}}, <2 x double> %{{.*}}, <8 x i32> zeroinitializer
  // CHECK: select <8 x i1> %{{.*}}, <8 x double> %{{.*}}, <8 x double> %{{.*}}
  return _mm512_maskz_broadcastsd_pd(__M, __A);
}

__m512 test_mm512_broadcastss_ps(__m128 __A) {
  // CHECK-LABEL: @test_mm512_broadcastss_ps
  // CHECK: shufflevector <4 x float> %{{.*}}, <4 x float> %{{.*}}, <16 x i32> zeroinitializer
  return _mm512_broadcastss_ps(__A);
}

__m512 test_mm512_mask_broadcastss_ps(__m512 __O, __mmask16 __M, __m128 __A) {
  // CHECK-LABEL: @test_mm512_mask_broadcastss_ps
  // CHECK: shufflevector <4 x float> %{{.*}}, <4 x float> %{{.*}}, <16 x i32> zeroinitializer
  // CHECK: select <16 x i1> %{{.*}}, <16 x float> %{{.*}}, <16 x float> %{{.*}}
  return _mm512_mask_broadcastss_ps(__O, __M, __A);
}

__m512 test_mm512_maskz_broadcastss_ps(__mmask16 __M, __m128 __A) {
  // CHECK-LABEL: @test_mm512_maskz_broadcastss_ps
  // CHECK: shufflevector <4 x float> %{{.*}}, <4 x float> %{{.*}}, <16 x i32> zeroinitializer
  // CHECK: select <16 x i1> %{{.*}}, <16 x float> %{{.*}}, <16 x float> %{{.*}}
  return _mm512_maskz_broadcastss_ps(__M, __A);
}

__m512i test_mm512_broadcastd_epi32(__m128i __A) {
  // CHECK-LABEL: @test_mm512_broadcastd_epi32
  // CHECK: shufflevector <4 x i32> %{{.*}}, <4 x i32> %{{.*}}, <16 x i32> zeroinitializer
  return _mm512_broadcastd_epi32(__A);
}

__m512i test_mm512_mask_broadcastd_epi32(__m512i __O, __mmask16 __M, __m128i __A) {
  // CHECK-LABEL: @test_mm512_mask_broadcastd_epi32
  // CHECK: shufflevector <4 x i32> %{{.*}}, <4 x i32> %{{.*}}, <16 x i32> zeroinitializer
  // CHECK: select <16 x i1> %{{.*}}, <16 x i32> %{{.*}}, <16 x i32> %{{.*}}
  return _mm512_mask_broadcastd_epi32(__O, __M, __A);
}

__m512i test_mm512_maskz_broadcastd_epi32(__mmask16 __M, __m128i __A) {
  // CHECK-LABEL: @test_mm512_maskz_broadcastd_epi32
  // CHECK: shufflevector <4 x i32> %{{.*}}, <4 x i32> %{{.*}}, <16 x i32> zeroinitializer
  // CHECK: select <16 x i1> %{{.*}}, <16 x i32> %{{.*}}, <16 x i32> %{{.*}}
  return _mm512_maskz_broadcastd_epi32(__M, __A);
}

__m512i test_mm512_broadcastq_epi64(__m128i __A) {
  // CHECK-LABEL: @test_mm512_broadcastq_epi64
  // CHECK: shufflevector <2 x i64> %{{.*}}, <2 x i64> %{{.*}}, <8 x i32> zeroinitializer
  return _mm512_broadcastq_epi64(__A);
}

__m512i test_mm512_mask_broadcastq_epi64(__m512i __O, __mmask8 __M, __m128i __A) {
  // CHECK-LABEL: @test_mm512_mask_broadcastq_epi64
  // CHECK: shufflevector <2 x i64> %{{.*}}, <2 x i64> %{{.*}}, <8 x i32> zeroinitializer
  // CHECK: select <8 x i1> %{{.*}}, <8 x i64> %{{.*}}, <8 x i64> %{{.*}}
  return _mm512_mask_broadcastq_epi64(__O, __M, __A);
}

__m512i test_mm512_maskz_broadcastq_epi64(__mmask8 __M, __m128i __A) {
  // CHECK-LABEL: @test_mm512_maskz_broadcastq_epi64
  // CHECK: shufflevector <2 x i64> %{{.*}}, <2 x i64> %{{.*}}, <8 x i32> zeroinitializer
  // CHECK: select <8 x i1> %{{.*}}, <8 x i64> %{{.*}}, <8 x i64> %{{.*}}
  return _mm512_maskz_broadcastq_epi64(__M, __A);
}

__m128i test_mm512_cvtsepi32_epi8(__m512i __A) {
  // CHECK-LABEL: @test_mm512_cvtsepi32_epi8
  // CHECK: @llvm.x86.avx512.mask.pmovs.db.512
  return _mm512_cvtsepi32_epi8(__A); 
}

__m128i test_mm512_mask_cvtsepi32_epi8(__m128i __O, __mmask16 __M, __m512i __A) {
  // CHECK-LABEL: @test_mm512_mask_cvtsepi32_epi8
  // CHECK: @llvm.x86.avx512.mask.pmovs.db.512
  return _mm512_mask_cvtsepi32_epi8(__O, __M, __A); 
}

__m128i test_mm512_maskz_cvtsepi32_epi8(__mmask16 __M, __m512i __A) {
  // CHECK-LABEL: @test_mm512_maskz_cvtsepi32_epi8
  // CHECK: @llvm.x86.avx512.mask.pmovs.db.512
  return _mm512_maskz_cvtsepi32_epi8(__M, __A); 
}

void test_mm512_mask_cvtsepi32_storeu_epi8(void * __P, __mmask16 __M, __m512i __A) {
  // CHECK-LABEL: @test_mm512_mask_cvtsepi32_storeu_epi8
  // CHECK: @llvm.x86.avx512.mask.pmovs.db.mem.512
  return _mm512_mask_cvtsepi32_storeu_epi8(__P, __M, __A); 
}

__m256i test_mm512_cvtsepi32_epi16(__m512i __A) {
  // CHECK-LABEL: @test_mm512_cvtsepi32_epi16
  // CHECK: @llvm.x86.avx512.mask.pmovs.dw.512
  return _mm512_cvtsepi32_epi16(__A); 
}

__m256i test_mm512_mask_cvtsepi32_epi16(__m256i __O, __mmask16 __M, __m512i __A) {
  // CHECK-LABEL: @test_mm512_mask_cvtsepi32_epi16
  // CHECK: @llvm.x86.avx512.mask.pmovs.dw.512
  return _mm512_mask_cvtsepi32_epi16(__O, __M, __A); 
}

__m256i test_mm512_maskz_cvtsepi32_epi16(__mmask16 __M, __m512i __A) {
  // CHECK-LABEL: @test_mm512_maskz_cvtsepi32_epi16
  // CHECK: @llvm.x86.avx512.mask.pmovs.dw.512
  return _mm512_maskz_cvtsepi32_epi16(__M, __A); 
}

void test_mm512_mask_cvtsepi32_storeu_epi16(void *__P, __mmask16 __M, __m512i __A) {
  // CHECK-LABEL: @test_mm512_mask_cvtsepi32_storeu_epi16
  // CHECK: @llvm.x86.avx512.mask.pmovs.dw.mem.512
  return _mm512_mask_cvtsepi32_storeu_epi16(__P, __M, __A); 
}

__m128i test_mm512_cvtsepi64_epi8(__m512i __A) {
  // CHECK-LABEL: @test_mm512_cvtsepi64_epi8
  // CHECK: @llvm.x86.avx512.mask.pmovs.qb.512
  return _mm512_cvtsepi64_epi8(__A); 
}

__m128i test_mm512_mask_cvtsepi64_epi8(__m128i __O, __mmask8 __M, __m512i __A) {
  // CHECK-LABEL: @test_mm512_mask_cvtsepi64_epi8
  // CHECK: @llvm.x86.avx512.mask.pmovs.qb.512
  return _mm512_mask_cvtsepi64_epi8(__O, __M, __A); 
}

__m128i test_mm512_maskz_cvtsepi64_epi8(__mmask8 __M, __m512i __A) {
  // CHECK-LABEL: @test_mm512_maskz_cvtsepi64_epi8
  // CHECK: @llvm.x86.avx512.mask.pmovs.qb.512
  return _mm512_maskz_cvtsepi64_epi8(__M, __A); 
}

void test_mm512_mask_cvtsepi64_storeu_epi8(void * __P, __mmask8 __M, __m512i __A) {
  // CHECK-LABEL: @test_mm512_mask_cvtsepi64_storeu_epi8
  // CHECK: @llvm.x86.avx512.mask.pmovs.qb.mem.512
  return _mm512_mask_cvtsepi64_storeu_epi8(__P, __M, __A); 
}

__m256i test_mm512_cvtsepi64_epi32(__m512i __A) {
  // CHECK-LABEL: @test_mm512_cvtsepi64_epi32
  // CHECK: @llvm.x86.avx512.mask.pmovs.qd.512
  return _mm512_cvtsepi64_epi32(__A); 
}

__m256i test_mm512_mask_cvtsepi64_epi32(__m256i __O, __mmask8 __M, __m512i __A) {
  // CHECK-LABEL: @test_mm512_mask_cvtsepi64_epi32
  // CHECK: @llvm.x86.avx512.mask.pmovs.qd.512
  return _mm512_mask_cvtsepi64_epi32(__O, __M, __A); 
}

__m256i test_mm512_maskz_cvtsepi64_epi32(__mmask8 __M, __m512i __A) {
  // CHECK-LABEL: @test_mm512_maskz_cvtsepi64_epi32
  // CHECK: @llvm.x86.avx512.mask.pmovs.qd.512
  return _mm512_maskz_cvtsepi64_epi32(__M, __A); 
}

void test_mm512_mask_cvtsepi64_storeu_epi32(void *__P, __mmask8 __M, __m512i __A) {
  // CHECK-LABEL: @test_mm512_mask_cvtsepi64_storeu_epi32
  // CHECK: @llvm.x86.avx512.mask.pmovs.qd.mem.512
  return _mm512_mask_cvtsepi64_storeu_epi32(__P, __M, __A); 
}

__m128i test_mm512_cvtsepi64_epi16(__m512i __A) {
  // CHECK-LABEL: @test_mm512_cvtsepi64_epi16
  // CHECK: @llvm.x86.avx512.mask.pmovs.qw.512
  return _mm512_cvtsepi64_epi16(__A); 
}

__m128i test_mm512_mask_cvtsepi64_epi16(__m128i __O, __mmask8 __M, __m512i __A) {
  // CHECK-LABEL: @test_mm512_mask_cvtsepi64_epi16
  // CHECK: @llvm.x86.avx512.mask.pmovs.qw.512
  return _mm512_mask_cvtsepi64_epi16(__O, __M, __A); 
}

__m128i test_mm512_maskz_cvtsepi64_epi16(__mmask8 __M, __m512i __A) {
  // CHECK-LABEL: @test_mm512_maskz_cvtsepi64_epi16
  // CHECK: @llvm.x86.avx512.mask.pmovs.qw.512
  return _mm512_maskz_cvtsepi64_epi16(__M, __A); 
}

void test_mm512_mask_cvtsepi64_storeu_epi16(void * __P, __mmask8 __M, __m512i __A) {
  // CHECK-LABEL: @test_mm512_mask_cvtsepi64_storeu_epi16
  // CHECK: @llvm.x86.avx512.mask.pmovs.qw.mem.512
  return _mm512_mask_cvtsepi64_storeu_epi16(__P, __M, __A); 
}

__m128i test_mm512_cvtusepi32_epi8(__m512i __A) {
  // CHECK-LABEL: @test_mm512_cvtusepi32_epi8
  // CHECK: @llvm.x86.avx512.mask.pmovus.db.512
  return _mm512_cvtusepi32_epi8(__A); 
}

__m128i test_mm512_mask_cvtusepi32_epi8(__m128i __O, __mmask16 __M, __m512i __A) {
  // CHECK-LABEL: @test_mm512_mask_cvtusepi32_epi8
  // CHECK: @llvm.x86.avx512.mask.pmovus.db.512
  return _mm512_mask_cvtusepi32_epi8(__O, __M, __A); 
}

__m128i test_mm512_maskz_cvtusepi32_epi8(__mmask16 __M, __m512i __A) {
  // CHECK-LABEL: @test_mm512_maskz_cvtusepi32_epi8
  // CHECK: @llvm.x86.avx512.mask.pmovus.db.512
  return _mm512_maskz_cvtusepi32_epi8(__M, __A); 
}

void test_mm512_mask_cvtusepi32_storeu_epi8(void * __P, __mmask16 __M, __m512i __A) {
  // CHECK-LABEL: @test_mm512_mask_cvtusepi32_storeu_epi8
  // CHECK: @llvm.x86.avx512.mask.pmovus.db.mem.512
  return _mm512_mask_cvtusepi32_storeu_epi8(__P, __M, __A); 
}

__m256i test_mm512_cvtusepi32_epi16(__m512i __A) {
  // CHECK-LABEL: @test_mm512_cvtusepi32_epi16
  // CHECK: @llvm.x86.avx512.mask.pmovus.dw.512
  return _mm512_cvtusepi32_epi16(__A); 
}

__m256i test_mm512_mask_cvtusepi32_epi16(__m256i __O, __mmask16 __M, __m512i __A) {
  // CHECK-LABEL: @test_mm512_mask_cvtusepi32_epi16
  // CHECK: @llvm.x86.avx512.mask.pmovus.dw.512
  return _mm512_mask_cvtusepi32_epi16(__O, __M, __A); 
}

__m256i test_mm512_maskz_cvtusepi32_epi16(__mmask16 __M, __m512i __A) {
  // CHECK-LABEL: @test_mm512_maskz_cvtusepi32_epi16
  // CHECK: @llvm.x86.avx512.mask.pmovus.dw.512
  return _mm512_maskz_cvtusepi32_epi16(__M, __A); 
}

void test_mm512_mask_cvtusepi32_storeu_epi16(void *__P, __mmask16 __M, __m512i __A) {
  // CHECK-LABEL: @test_mm512_mask_cvtusepi32_storeu_epi16
  // CHECK: @llvm.x86.avx512.mask.pmovus.dw.mem.512
  return _mm512_mask_cvtusepi32_storeu_epi16(__P, __M, __A); 
}

__m128i test_mm512_cvtusepi64_epi8(__m512i __A) {
  // CHECK-LABEL: @test_mm512_cvtusepi64_epi8
  // CHECK: @llvm.x86.avx512.mask.pmovus.qb.512
  return _mm512_cvtusepi64_epi8(__A); 
}

__m128i test_mm512_mask_cvtusepi64_epi8(__m128i __O, __mmask8 __M, __m512i __A) {
  // CHECK-LABEL: @test_mm512_mask_cvtusepi64_epi8
  // CHECK: @llvm.x86.avx512.mask.pmovus.qb.512
  return _mm512_mask_cvtusepi64_epi8(__O, __M, __A); 
}

__m128i test_mm512_maskz_cvtusepi64_epi8(__mmask8 __M, __m512i __A) {
  // CHECK-LABEL: @test_mm512_maskz_cvtusepi64_epi8
  // CHECK: @llvm.x86.avx512.mask.pmovus.qb.512
  return _mm512_maskz_cvtusepi64_epi8(__M, __A); 
}

void test_mm512_mask_cvtusepi64_storeu_epi8(void * __P, __mmask8 __M, __m512i __A) {
  // CHECK-LABEL: @test_mm512_mask_cvtusepi64_storeu_epi8
  // CHECK: @llvm.x86.avx512.mask.pmovus.qb.mem.512
  return _mm512_mask_cvtusepi64_storeu_epi8(__P, __M, __A); 
}

__m256i test_mm512_cvtusepi64_epi32(__m512i __A) {
  // CHECK-LABEL: @test_mm512_cvtusepi64_epi32
  // CHECK: @llvm.x86.avx512.mask.pmovus.qd.512
  return _mm512_cvtusepi64_epi32(__A); 
}

__m256i test_mm512_mask_cvtusepi64_epi32(__m256i __O, __mmask8 __M, __m512i __A) {
  // CHECK-LABEL: @test_mm512_mask_cvtusepi64_epi32
  // CHECK: @llvm.x86.avx512.mask.pmovus.qd.512
  return _mm512_mask_cvtusepi64_epi32(__O, __M, __A); 
}

__m256i test_mm512_maskz_cvtusepi64_epi32(__mmask8 __M, __m512i __A) {
  // CHECK-LABEL: @test_mm512_maskz_cvtusepi64_epi32
  // CHECK: @llvm.x86.avx512.mask.pmovus.qd.512
  return _mm512_maskz_cvtusepi64_epi32(__M, __A); 
}

void test_mm512_mask_cvtusepi64_storeu_epi32(void* __P, __mmask8 __M, __m512i __A) {
  // CHECK-LABEL: @test_mm512_mask_cvtusepi64_storeu_epi32
  // CHECK: @llvm.x86.avx512.mask.pmovus.qd.mem.512
  return _mm512_mask_cvtusepi64_storeu_epi32(__P, __M, __A); 
}

__m128i test_mm512_cvtusepi64_epi16(__m512i __A) {
  // CHECK-LABEL: @test_mm512_cvtusepi64_epi16
  // CHECK: @llvm.x86.avx512.mask.pmovus.qw.512
  return _mm512_cvtusepi64_epi16(__A); 
}

__m128i test_mm512_mask_cvtusepi64_epi16(__m128i __O, __mmask8 __M, __m512i __A) {
  // CHECK-LABEL: @test_mm512_mask_cvtusepi64_epi16
  // CHECK: @llvm.x86.avx512.mask.pmovus.qw.512
  return _mm512_mask_cvtusepi64_epi16(__O, __M, __A); 
}

__m128i test_mm512_maskz_cvtusepi64_epi16(__mmask8 __M, __m512i __A) {
  // CHECK-LABEL: @test_mm512_maskz_cvtusepi64_epi16
  // CHECK: @llvm.x86.avx512.mask.pmovus.qw.512
  return _mm512_maskz_cvtusepi64_epi16(__M, __A); 
}

void test_mm512_mask_cvtusepi64_storeu_epi16(void *__P, __mmask8 __M, __m512i __A) {
  // CHECK-LABEL: @test_mm512_mask_cvtusepi64_storeu_epi16
  // CHECK: @llvm.x86.avx512.mask.pmovus.qw.mem.512
  return _mm512_mask_cvtusepi64_storeu_epi16(__P, __M, __A); 
}

__m128i test_mm512_cvtepi32_epi8(__m512i __A) {
  // CHECK-LABEL: @test_mm512_cvtepi32_epi8
  // CHECK: trunc <16 x i32> %{{.*}} to <16 x i8>
  return _mm512_cvtepi32_epi8(__A); 
}

__m128i test_mm512_mask_cvtepi32_epi8(__m128i __O, __mmask16 __M, __m512i __A) {
  // CHECK-LABEL: @test_mm512_mask_cvtepi32_epi8
  // CHECK: @llvm.x86.avx512.mask.pmov.db.512
  return _mm512_mask_cvtepi32_epi8(__O, __M, __A); 
}

__m128i test_mm512_maskz_cvtepi32_epi8(__mmask16 __M, __m512i __A) {
  // CHECK-LABEL: @test_mm512_maskz_cvtepi32_epi8
  // CHECK: @llvm.x86.avx512.mask.pmov.db.512
  return _mm512_maskz_cvtepi32_epi8(__M, __A); 
}

void test_mm512_mask_cvtepi32_storeu_epi8(void * __P, __mmask16 __M, __m512i __A) {
  // CHECK-LABEL: @test_mm512_mask_cvtepi32_storeu_epi8
  // CHECK: @llvm.x86.avx512.mask.pmov.db.mem.512
  return _mm512_mask_cvtepi32_storeu_epi8(__P, __M, __A); 
}

__m256i test_mm512_cvtepi32_epi16(__m512i __A) {
  // CHECK-LABEL: @test_mm512_cvtepi32_epi16
  // CHECK: trunc <16 x i32> %{{.*}} to <16 x i16>
  return _mm512_cvtepi32_epi16(__A); 
}

__m256i test_mm512_mask_cvtepi32_epi16(__m256i __O, __mmask16 __M, __m512i __A) {
  // CHECK-LABEL: @test_mm512_mask_cvtepi32_epi16
  // CHECK: @llvm.x86.avx512.mask.pmov.dw.512
  return _mm512_mask_cvtepi32_epi16(__O, __M, __A); 
}

__m256i test_mm512_maskz_cvtepi32_epi16(__mmask16 __M, __m512i __A) {
  // CHECK-LABEL: @test_mm512_maskz_cvtepi32_epi16
  // CHECK: @llvm.x86.avx512.mask.pmov.dw.512
  return _mm512_maskz_cvtepi32_epi16(__M, __A); 
}

void test_mm512_mask_cvtepi32_storeu_epi16(void * __P, __mmask16 __M, __m512i __A) {
  // CHECK-LABEL: @test_mm512_mask_cvtepi32_storeu_epi16
  // CHECK: @llvm.x86.avx512.mask.pmov.dw.mem.512
  return _mm512_mask_cvtepi32_storeu_epi16(__P, __M, __A); 
}

__m128i test_mm512_cvtepi64_epi8(__m512i __A) {
  // CHECK-LABEL: @test_mm512_cvtepi64_epi8
  // CHECK: @llvm.x86.avx512.mask.pmov.qb.512
  return _mm512_cvtepi64_epi8(__A); 
}

__m128i test_mm512_mask_cvtepi64_epi8(__m128i __O, __mmask8 __M, __m512i __A) {
  // CHECK-LABEL: @test_mm512_mask_cvtepi64_epi8
  // CHECK: @llvm.x86.avx512.mask.pmov.qb.512
  return _mm512_mask_cvtepi64_epi8(__O, __M, __A); 
}

__m128i test_mm512_maskz_cvtepi64_epi8(__mmask8 __M, __m512i __A) {
  // CHECK-LABEL: @test_mm512_maskz_cvtepi64_epi8
  // CHECK: @llvm.x86.avx512.mask.pmov.qb.512
  return _mm512_maskz_cvtepi64_epi8(__M, __A); 
}

void test_mm512_mask_cvtepi64_storeu_epi8(void * __P, __mmask8 __M, __m512i __A) {
  // CHECK-LABEL: @test_mm512_mask_cvtepi64_storeu_epi8
  // CHECK: @llvm.x86.avx512.mask.pmov.qb.mem.512
  return _mm512_mask_cvtepi64_storeu_epi8(__P, __M, __A); 
}

__m256i test_mm512_cvtepi64_epi32(__m512i __A) {
  // CHECK-LABEL: @test_mm512_cvtepi64_epi32
  // CHECK: trunc <8 x i64> %{{.*}} to <8 x i32>
  return _mm512_cvtepi64_epi32(__A); 
}

__m256i test_mm512_mask_cvtepi64_epi32(__m256i __O, __mmask8 __M, __m512i __A) {
  // CHECK-LABEL: @test_mm512_mask_cvtepi64_epi32
  // CHECK: trunc <8 x i64> %{{.*}} to <8 x i32>
  // CHECK: select <8 x i1> %{{.*}}, <8 x i32> %{{.*}}, <8 x i32> %{{.*}}
  return _mm512_mask_cvtepi64_epi32(__O, __M, __A); 
}

__m256i test_mm512_maskz_cvtepi64_epi32(__mmask8 __M, __m512i __A) {
  // CHECK-LABEL: @test_mm512_maskz_cvtepi64_epi32
  // CHECK: trunc <8 x i64> %{{.*}} to <8 x i32>
  // CHECK: select <8 x i1> %{{.*}}, <8 x i32> %{{.*}}, <8 x i32> %{{.*}}
  return _mm512_maskz_cvtepi64_epi32(__M, __A); 
}

void test_mm512_mask_cvtepi64_storeu_epi32(void* __P, __mmask8 __M, __m512i __A) {
  // CHECK-LABEL: @test_mm512_mask_cvtepi64_storeu_epi32
  // CHECK: @llvm.x86.avx512.mask.pmov.qd.mem.512
  return _mm512_mask_cvtepi64_storeu_epi32(__P, __M, __A); 
}

__m128i test_mm512_cvtepi64_epi16(__m512i __A) {
  // CHECK-LABEL: @test_mm512_cvtepi64_epi16
  // CHECK: trunc <8 x i64> %{{.*}} to <8 x i16>
  return _mm512_cvtepi64_epi16(__A); 
}

__m128i test_mm512_mask_cvtepi64_epi16(__m128i __O, __mmask8 __M, __m512i __A) {
  // CHECK-LABEL: @test_mm512_mask_cvtepi64_epi16
  // CHECK: @llvm.x86.avx512.mask.pmov.qw.512
  return _mm512_mask_cvtepi64_epi16(__O, __M, __A); 
}

__m128i test_mm512_maskz_cvtepi64_epi16(__mmask8 __M, __m512i __A) {
  // CHECK-LABEL: @test_mm512_maskz_cvtepi64_epi16
  // CHECK: @llvm.x86.avx512.mask.pmov.qw.512
  return _mm512_maskz_cvtepi64_epi16(__M, __A); 
}

void test_mm512_mask_cvtepi64_storeu_epi16(void *__P, __mmask8 __M, __m512i __A) {
  // CHECK-LABEL: @test_mm512_mask_cvtepi64_storeu_epi16
  // CHECK: @llvm.x86.avx512.mask.pmov.qw.mem.512
  return _mm512_mask_cvtepi64_storeu_epi16(__P, __M, __A); 
}

__m128i test_mm512_extracti32x4_epi32(__m512i __A) {
  // CHECK-LABEL: @test_mm512_extracti32x4_epi32
  // CHECK: shufflevector <16 x i32> %{{.*}}, <16 x i32> undef, <4 x i32> <i32 12, i32 13, i32 14, i32 15>
  return _mm512_extracti32x4_epi32(__A, 3); 
}

__m128i test_mm512_mask_extracti32x4_epi32(__m128i __W, __mmask8 __U, __m512i __A) {
  // CHECK-LABEL: @test_mm512_mask_extracti32x4_epi32
  // CHECK: shufflevector <16 x i32> %{{.*}}, <16 x i32> undef, <4 x i32> <i32 12, i32 13, i32 14, i32 15>
  // CHECK: select <4 x i1> %{{.*}}, <4 x i32> %{{.*}}, <4 x i32> %{{.*}}
  return _mm512_mask_extracti32x4_epi32(__W, __U, __A, 3); 
}

__m128i test_mm512_maskz_extracti32x4_epi32(__mmask8 __U, __m512i __A) {
  // CHECK-LABEL: @test_mm512_maskz_extracti32x4_epi32
  // CHECK: shufflevector <16 x i32> %{{.*}}, <16 x i32> undef, <4 x i32> <i32 12, i32 13, i32 14, i32 15>
  // CHECK: select <4 x i1> %{{.*}}, <4 x i32> %{{.*}}, <4 x i32> %{{.*}}
  return _mm512_maskz_extracti32x4_epi32(__U, __A, 3); 
}

__m256i test_mm512_extracti64x4_epi64(__m512i __A) {
  // CHECK-LABEL: @test_mm512_extracti64x4_epi64
  // CHECK: shufflevector <8 x i64> %{{.*}}, <8 x i64> undef, <4 x i32> <i32 4, i32 5, i32 6, i32 7>
  return _mm512_extracti64x4_epi64(__A, 1); 
}

__m256i test_mm512_mask_extracti64x4_epi64(__m256i __W, __mmask8 __U, __m512i __A) {
  // CHECK-LABEL: @test_mm512_mask_extracti64x4_epi64
  // CHECK: shufflevector <8 x i64> %{{.*}}, <8 x i64> undef, <4 x i32> <i32 4, i32 5, i32 6, i32 7>
  // CHECK: select <4 x i1> %{{.*}}, <4 x i64> %{{.*}}, <4 x i64> %{{.*}}
  return _mm512_mask_extracti64x4_epi64(__W, __U, __A, 1); 
}

__m256i test_mm512_maskz_extracti64x4_epi64(__mmask8 __U, __m512i __A) {
  // CHECK-LABEL: @test_mm512_maskz_extracti64x4_epi64
  // CHECK: shufflevector <8 x i64> %{{.*}}, <8 x i64> undef, <4 x i32> <i32 4, i32 5, i32 6, i32 7>
  // CHECK: select <4 x i1> %{{.*}}, <4 x i64> %{{.*}}, <4 x i64> %{{.*}}
  return _mm512_maskz_extracti64x4_epi64(__U, __A, 1); 
}

__m512d test_mm512_insertf64x4(__m512d __A, __m256d __B) {
  // CHECK-LABEL: @test_mm512_insertf64x4
  // CHECK: shufflevector <8 x double> %{{.*}}, <8 x double> %{{.*}}, <8 x i32> <i32 0, i32 1, i32 2, i32 3, i32 8, i32 9, i32 10, i32 11>
  return _mm512_insertf64x4(__A, __B, 1);
}

__m512d test_mm512_mask_insertf64x4(__m512d __W, __mmask8 __U, __m512d __A, __m256d __B) {
  // CHECK-LABEL: @test_mm512_mask_insertf64x4
  // CHECK: shufflevector <8 x double> %{{.*}}, <8 x double> %{{.*}}, <8 x i32> <i32 0, i32 1, i32 2, i32 3, i32 8, i32 9, i32 10, i32 11>
  // CHECK: select <8 x i1> %{{.*}}, <8 x double> %{{.*}}, <8 x double> %{{.*}}
  return _mm512_mask_insertf64x4(__W, __U, __A, __B, 1); 
}

__m512d test_mm512_maskz_insertf64x4(__mmask8 __U, __m512d __A, __m256d __B) {
  // CHECK-LABEL: @test_mm512_maskz_insertf64x4
  // CHECK: shufflevector <8 x double> %{{.*}}, <8 x double> %{{.*}}, <8 x i32> <i32 0, i32 1, i32 2, i32 3, i32 8, i32 9, i32 10, i32 11>
  // CHECK: select <8 x i1> %{{.*}}, <8 x double> %{{.*}}, <8 x double> %{{.*}}
  return _mm512_maskz_insertf64x4(__U, __A, __B, 1); 
}

__m512i test_mm512_inserti64x4(__m512i __A, __m256i __B) {
  // CHECK-LABEL: @test_mm512_inserti64x4
  // CHECK: shufflevector <8 x i64> %{{.*}}, <8 x i64> %{{.*}}, <8 x i32> <i32 0, i32 1, i32 2, i32 3, i32 8, i32 9, i32 10, i32 11>
  return _mm512_inserti64x4(__A, __B, 1); 
}

__m512i test_mm512_mask_inserti64x4(__m512i __W, __mmask8 __U, __m512i __A, __m256i __B) {
  // CHECK-LABEL: @test_mm512_mask_inserti64x4
  // CHECK: shufflevector <8 x i64> %{{.*}}, <8 x i64> %{{.*}}, <8 x i32> <i32 0, i32 1, i32 2, i32 3, i32 8, i32 9, i32 10, i32 11>
  // CHECK: select <8 x i1> %{{.*}}, <8 x i64> %{{.*}}, <8 x i64> %{{.*}}
  return _mm512_mask_inserti64x4(__W, __U, __A, __B, 1); 
}

__m512i test_mm512_maskz_inserti64x4(__mmask8 __U, __m512i __A, __m256i __B) {
  // CHECK-LABEL: @test_mm512_maskz_inserti64x4
  // CHECK: shufflevector <8 x i64> %{{.*}}, <8 x i64> %{{.*}}, <8 x i32> <i32 0, i32 1, i32 2, i32 3, i32 8, i32 9, i32 10, i32 11>
  // CHECK: select <8 x i1> %{{.*}}, <8 x i64> %{{.*}}, <8 x i64> %{{.*}}
  return _mm512_maskz_inserti64x4(__U, __A, __B, 1); 
}

__m512 test_mm512_insertf32x4(__m512 __A, __m128 __B) {
  // CHECK-LABEL: @test_mm512_insertf32x4
  // CHECK: shufflevector <16 x float> %{{.*}}, <16 x float> %{{.*}}, <16 x i32> <i32 0, i32 1, i32 2, i32 3, i32 16, i32 17, i32 18, i32 19, i32 8, i32 9, i32 10, i32 11, i32 12, i32 13, i32 14, i32 15>
  return _mm512_insertf32x4(__A, __B, 1);
}

__m512 test_mm512_mask_insertf32x4(__m512 __W, __mmask16 __U, __m512 __A, __m128 __B) {
  // CHECK-LABEL: @test_mm512_mask_insertf32x4
  // CHECK: shufflevector <16 x float> %{{.*}}, <16 x float> %{{.*}}, <16 x i32> <i32 0, i32 1, i32 2, i32 3, i32 16, i32 17, i32 18, i32 19, i32 8, i32 9, i32 10, i32 11, i32 12, i32 13, i32 14, i32 15>
  // CHECK: select <16 x i1> %{{.*}}, <16 x float> %{{.*}}, <16 x float> %{{.*}}
  return _mm512_mask_insertf32x4(__W, __U, __A, __B, 1); 
}

__m512 test_mm512_maskz_insertf32x4(__mmask16 __U, __m512 __A, __m128 __B) {
  // CHECK-LABEL: @test_mm512_maskz_insertf32x4
  // CHECK: shufflevector <16 x float> %{{.*}}, <16 x float> %{{.*}}, <16 x i32> <i32 0, i32 1, i32 2, i32 3, i32 16, i32 17, i32 18, i32 19, i32 8, i32 9, i32 10, i32 11, i32 12, i32 13, i32 14, i32 15>
  // CHECK: select <16 x i1> %{{.*}}, <16 x float> %{{.*}}, <16 x float> %{{.*}}
  return _mm512_maskz_insertf32x4(__U, __A, __B, 1); 
}

__m512i test_mm512_inserti32x4(__m512i __A, __m128i __B) {
  // CHECK-LABEL: @test_mm512_inserti32x4
  // CHECK: shufflevector <16 x i32> %{{.*}}, <16 x i32> %{{.*}}, <16 x i32> <i32 0, i32 1, i32 2, i32 3, i32 16, i32 17, i32 18, i32 19, i32 8, i32 9, i32 10, i32 11, i32 12, i32 13, i32 14, i32 15>
  return _mm512_inserti32x4(__A, __B, 1); 
}

__m512i test_mm512_mask_inserti32x4(__m512i __W, __mmask16 __U, __m512i __A, __m128i __B) {
  // CHECK-LABEL: @test_mm512_mask_inserti32x4
  // CHECK: shufflevector <16 x i32> %{{.*}}, <16 x i32> %{{.*}}, <16 x i32> <i32 0, i32 1, i32 2, i32 3, i32 16, i32 17, i32 18, i32 19, i32 8, i32 9, i32 10, i32 11, i32 12, i32 13, i32 14, i32 15>
  // CHECK: select <16 x i1> %{{.*}}, <16 x i32> %{{.*}}, <16 x i32> %{{.*}}
  return _mm512_mask_inserti32x4(__W, __U, __A, __B, 1); 
}

__m512i test_mm512_maskz_inserti32x4(__mmask16 __U, __m512i __A, __m128i __B) {
  // CHECK-LABEL: @test_mm512_maskz_inserti32x4
  // CHECK: shufflevector <16 x i32> %{{.*}}, <16 x i32> %{{.*}}, <16 x i32> <i32 0, i32 1, i32 2, i32 3, i32 16, i32 17, i32 18, i32 19, i32 8, i32 9, i32 10, i32 11, i32 12, i32 13, i32 14, i32 15>
  // CHECK: select <16 x i1> %{{.*}}, <16 x i32> %{{.*}}, <16 x i32> %{{.*}}
  return _mm512_maskz_inserti32x4(__U, __A, __B, 1); 
}

__m512d test_mm512_getmant_round_pd(__m512d __A) {
  // CHECK-LABEL: @test_mm512_getmant_round_pd
  // CHECK: @llvm.x86.avx512.mask.getmant.pd.512
  return _mm512_getmant_round_pd(__A,_MM_MANT_NORM_p5_2, _MM_MANT_SIGN_nan, _MM_FROUND_CUR_DIRECTION); 
}

__m512d test_mm512_mask_getmant_round_pd(__m512d __W, __mmask8 __U, __m512d __A) {
  // CHECK-LABEL: @test_mm512_mask_getmant_round_pd
  // CHECK: @llvm.x86.avx512.mask.getmant.pd.512
  return _mm512_mask_getmant_round_pd(__W, __U, __A,_MM_MANT_NORM_p5_2, _MM_MANT_SIGN_nan, _MM_FROUND_CUR_DIRECTION); 
}

__m512d test_mm512_maskz_getmant_round_pd(__mmask8 __U, __m512d __A) {
  // CHECK-LABEL: @test_mm512_maskz_getmant_round_pd
  // CHECK: @llvm.x86.avx512.mask.getmant.pd.512
  return _mm512_maskz_getmant_round_pd(__U, __A,_MM_MANT_NORM_p5_2, _MM_MANT_SIGN_nan, _MM_FROUND_CUR_DIRECTION); 
}

__m512d test_mm512_getmant_pd(__m512d __A) {
  // CHECK-LABEL: @test_mm512_getmant_pd
  // CHECK: @llvm.x86.avx512.mask.getmant.pd.512
  return _mm512_getmant_pd(__A,_MM_MANT_NORM_p5_2, _MM_MANT_SIGN_nan); 
}

__m512d test_mm512_mask_getmant_pd(__m512d __W, __mmask8 __U, __m512d __A) {
  // CHECK-LABEL: @test_mm512_mask_getmant_pd
  // CHECK: @llvm.x86.avx512.mask.getmant.pd.512
  return _mm512_mask_getmant_pd(__W, __U, __A,_MM_MANT_NORM_p5_2, _MM_MANT_SIGN_nan); 
}

__m512d test_mm512_maskz_getmant_pd(__mmask8 __U, __m512d __A) {
  // CHECK-LABEL: @test_mm512_maskz_getmant_pd
  // CHECK: @llvm.x86.avx512.mask.getmant.pd.512
  return _mm512_maskz_getmant_pd(__U, __A,_MM_MANT_NORM_p5_2, _MM_MANT_SIGN_nan); 
}

__m512 test_mm512_getmant_round_ps(__m512 __A) {
  // CHECK-LABEL: @test_mm512_getmant_round_ps
  // CHECK: @llvm.x86.avx512.mask.getmant.ps.512
  return _mm512_getmant_round_ps(__A,_MM_MANT_NORM_p5_2, _MM_MANT_SIGN_nan, _MM_FROUND_CUR_DIRECTION); 
}

__m512 test_mm512_mask_getmant_round_ps(__m512 __W, __mmask16 __U, __m512 __A) {
  // CHECK-LABEL: @test_mm512_mask_getmant_round_ps
  // CHECK: @llvm.x86.avx512.mask.getmant.ps.512
  return _mm512_mask_getmant_round_ps(__W, __U, __A,_MM_MANT_NORM_p5_2, _MM_MANT_SIGN_nan, _MM_FROUND_CUR_DIRECTION); 
}

__m512 test_mm512_maskz_getmant_round_ps(__mmask16 __U, __m512 __A) {
  // CHECK-LABEL: @test_mm512_maskz_getmant_round_ps
  // CHECK: @llvm.x86.avx512.mask.getmant.ps.512
  return _mm512_maskz_getmant_round_ps(__U, __A,_MM_MANT_NORM_p5_2, _MM_MANT_SIGN_nan, _MM_FROUND_CUR_DIRECTION); 
}

__m512 test_mm512_getmant_ps(__m512 __A) {
  // CHECK-LABEL: @test_mm512_getmant_ps
  // CHECK: @llvm.x86.avx512.mask.getmant.ps.512
  return _mm512_getmant_ps(__A,_MM_MANT_NORM_p5_2, _MM_MANT_SIGN_nan); 
}

__m512 test_mm512_mask_getmant_ps(__m512 __W, __mmask16 __U, __m512 __A) {
  // CHECK-LABEL: @test_mm512_mask_getmant_ps
  // CHECK: @llvm.x86.avx512.mask.getmant.ps.512
  return _mm512_mask_getmant_ps(__W, __U, __A,_MM_MANT_NORM_p5_2, _MM_MANT_SIGN_nan); 
}

__m512 test_mm512_maskz_getmant_ps(__mmask16 __U, __m512 __A) {
  // CHECK-LABEL: @test_mm512_maskz_getmant_ps
  // CHECK: @llvm.x86.avx512.mask.getmant.ps.512
  return _mm512_maskz_getmant_ps(__U, __A,_MM_MANT_NORM_p5_2, _MM_MANT_SIGN_nan); 
}

__m512d test_mm512_getexp_round_pd(__m512d __A) {
  // CHECK-LABEL: @test_mm512_getexp_round_pd
  // CHECK: @llvm.x86.avx512.mask.getexp.pd.512
  return _mm512_getexp_round_pd(__A, _MM_FROUND_CUR_DIRECTION); 
}

__m512d test_mm512_mask_getexp_round_pd(__m512d __W, __mmask8 __U, __m512d __A) {
  // CHECK-LABEL: @test_mm512_mask_getexp_round_pd
  // CHECK: @llvm.x86.avx512.mask.getexp.pd.512
  return _mm512_mask_getexp_round_pd(__W, __U, __A, _MM_FROUND_CUR_DIRECTION); 
}

__m512d test_mm512_maskz_getexp_round_pd(__mmask8 __U, __m512d __A) {
  // CHECK-LABEL: @test_mm512_maskz_getexp_round_pd
  // CHECK: @llvm.x86.avx512.mask.getexp.pd.512
  return _mm512_maskz_getexp_round_pd(__U, __A, _MM_FROUND_CUR_DIRECTION); 
}

__m512d test_mm512_getexp_pd(__m512d __A) {
  // CHECK-LABEL: @test_mm512_getexp_pd
  // CHECK: @llvm.x86.avx512.mask.getexp.pd.512
  return _mm512_getexp_pd(__A); 
}

__m512d test_mm512_mask_getexp_pd(__m512d __W, __mmask8 __U, __m512d __A) {
  // CHECK-LABEL: @test_mm512_mask_getexp_pd
  // CHECK: @llvm.x86.avx512.mask.getexp.pd.512
  return _mm512_mask_getexp_pd(__W, __U, __A); 
}

__m512d test_mm512_maskz_getexp_pd(__mmask8 __U, __m512d __A) {
  // CHECK-LABEL: @test_mm512_maskz_getexp_pd
  // CHECK: @llvm.x86.avx512.mask.getexp.pd.512
  return _mm512_maskz_getexp_pd(__U, __A); 
}

__m512 test_mm512_getexp_round_ps(__m512 __A) {
  // CHECK-LABEL: @test_mm512_getexp_round_ps
  // CHECK: @llvm.x86.avx512.mask.getexp.ps.512
  return _mm512_getexp_round_ps(__A, _MM_FROUND_CUR_DIRECTION); 
}

__m512 test_mm512_mask_getexp_round_ps(__m512 __W, __mmask16 __U, __m512 __A) {
  // CHECK-LABEL: @test_mm512_mask_getexp_round_ps
  // CHECK: @llvm.x86.avx512.mask.getexp.ps.512
  return _mm512_mask_getexp_round_ps(__W, __U, __A, _MM_FROUND_CUR_DIRECTION); 
}

__m512 test_mm512_maskz_getexp_round_ps(__mmask16 __U, __m512 __A) {
  // CHECK-LABEL: @test_mm512_maskz_getexp_round_ps
  // CHECK: @llvm.x86.avx512.mask.getexp.ps.512
  return _mm512_maskz_getexp_round_ps(__U, __A, _MM_FROUND_CUR_DIRECTION); 
}

__m512 test_mm512_getexp_ps(__m512 __A) {
  // CHECK-LABEL: @test_mm512_getexp_ps
  // CHECK: @llvm.x86.avx512.mask.getexp.ps.512
  return _mm512_getexp_ps(__A); 
}

__m512 test_mm512_mask_getexp_ps(__m512 __W, __mmask16 __U, __m512 __A) {
  // CHECK-LABEL: @test_mm512_mask_getexp_ps
  // CHECK: @llvm.x86.avx512.mask.getexp.ps.512
  return _mm512_mask_getexp_ps(__W, __U, __A); 
}

__m512 test_mm512_maskz_getexp_ps(__mmask16 __U, __m512 __A) {
  // CHECK-LABEL: @test_mm512_maskz_getexp_ps
  // CHECK: @llvm.x86.avx512.mask.getexp.ps.512
  return _mm512_maskz_getexp_ps(__U, __A); 
}

__m256 test_mm512_i64gather_ps(__m512i __index, void const *__addr) {
  // CHECK-LABEL: @test_mm512_i64gather_ps
  // CHECK: @llvm.x86.avx512.gather.qps.512
  return _mm512_i64gather_ps(__index, __addr, 2); 
}

__m256 test_mm512_mask_i64gather_ps(__m256 __v1_old, __mmask8 __mask, __m512i __index, void const *__addr) {
  // CHECK-LABEL: @test_mm512_mask_i64gather_ps
  // CHECK: @llvm.x86.avx512.gather.qps.512
  return _mm512_mask_i64gather_ps(__v1_old, __mask, __index, __addr, 2); 
}

__m256i test_mm512_i64gather_epi32(__m512i __index, void const *__addr) {
  // CHECK-LABEL: @test_mm512_i64gather_epi32
  // CHECK: @llvm.x86.avx512.gather.qpi.512
  return _mm512_i64gather_epi32(__index, __addr, 2); 
}

__m256i test_mm512_mask_i64gather_epi32(__m256i __v1_old, __mmask8 __mask, __m512i __index, void const *__addr) {
  // CHECK-LABEL: @test_mm512_mask_i64gather_epi32
  // CHECK: @llvm.x86.avx512.gather.qpi.512
  return _mm512_mask_i64gather_epi32(__v1_old, __mask, __index, __addr, 2); 
}

__m512d test_mm512_i64gather_pd(__m512i __index, void const *__addr) {
  // CHECK-LABEL: @test_mm512_i64gather_pd
  // CHECK: @llvm.x86.avx512.gather.qpd.512
  return _mm512_i64gather_pd(__index, __addr, 2); 
}

__m512d test_mm512_mask_i64gather_pd(__m512d __v1_old, __mmask8 __mask, __m512i __index, void const *__addr) {
  // CHECK-LABEL: @test_mm512_mask_i64gather_pd
  // CHECK: @llvm.x86.avx512.gather.qpd.512
  return _mm512_mask_i64gather_pd(__v1_old, __mask, __index, __addr, 2); 
}

__m512i test_mm512_i64gather_epi64(__m512i __index, void const *__addr) {
  // CHECK-LABEL: @test_mm512_i64gather_epi64
  // CHECK: @llvm.x86.avx512.gather.qpq.512
  return _mm512_i64gather_epi64(__index, __addr, 2); 
}

__m512i test_mm512_mask_i64gather_epi64(__m512i __v1_old, __mmask8 __mask, __m512i __index, void const *__addr) {
  // CHECK-LABEL: @test_mm512_mask_i64gather_epi64
  // CHECK: @llvm.x86.avx512.gather.qpq.512
  return _mm512_mask_i64gather_epi64(__v1_old, __mask, __index, __addr, 2); 
}

__m512 test_mm512_i32gather_ps(__m512i __index, void const *__addr) {
  // CHECK-LABEL: @test_mm512_i32gather_ps
  // CHECK: @llvm.x86.avx512.gather.dps.512
  return _mm512_i32gather_ps(__index, __addr, 2); 
}

__m512 test_mm512_mask_i32gather_ps(__m512 v1_old, __mmask16 __mask, __m512i __index, void const *__addr) {
  // CHECK-LABEL: @test_mm512_mask_i32gather_ps
  // CHECK: @llvm.x86.avx512.gather.dps.512
  return _mm512_mask_i32gather_ps(v1_old, __mask, __index, __addr, 2); 
}

__m512i test_mm512_i32gather_epi32(__m512i __index, void const *__addr) {
  // CHECK-LABEL: @test_mm512_i32gather_epi32
  // CHECK: @llvm.x86.avx512.gather.dpi.512
  return _mm512_i32gather_epi32(__index, __addr, 2); 
}

__m512i test_mm512_mask_i32gather_epi32(__m512i __v1_old, __mmask16 __mask, __m512i __index, void const *__addr) {
  // CHECK-LABEL: @test_mm512_mask_i32gather_epi32
  // CHECK: @llvm.x86.avx512.gather.dpi.512
  return _mm512_mask_i32gather_epi32(__v1_old, __mask, __index, __addr, 2); 
}

__m512d test_mm512_i32gather_pd(__m256i __index, void const *__addr) {
  // CHECK-LABEL: @test_mm512_i32gather_pd
  // CHECK: @llvm.x86.avx512.gather.dpd.512
  return _mm512_i32gather_pd(__index, __addr, 2); 
}

__m512d test_mm512_mask_i32gather_pd(__m512d __v1_old, __mmask8 __mask, __m256i __index, void const *__addr) {
  // CHECK-LABEL: @test_mm512_mask_i32gather_pd
  // CHECK: @llvm.x86.avx512.gather.dpd.512
  return _mm512_mask_i32gather_pd(__v1_old, __mask, __index, __addr, 2); 
}

__m512i test_mm512_i32gather_epi64(__m256i __index, void const *__addr) {
  // CHECK-LABEL: @test_mm512_i32gather_epi64
  // CHECK: @llvm.x86.avx512.gather.dpq.512
  return _mm512_i32gather_epi64(__index, __addr, 2); 
}

__m512i test_mm512_mask_i32gather_epi64(__m512i __v1_old, __mmask8 __mask, __m256i __index, void const *__addr) {
  // CHECK-LABEL: @test_mm512_mask_i32gather_epi64
  // CHECK: @llvm.x86.avx512.gather.dpq.512
  return _mm512_mask_i32gather_epi64(__v1_old, __mask, __index, __addr, 2); 
}

void test_mm512_i64scatter_ps(void *__addr, __m512i __index, __m256 __v1) {
  // CHECK-LABEL: @test_mm512_i64scatter_ps
  // CHECK: @llvm.x86.avx512.scatter.qps.512
  return _mm512_i64scatter_ps(__addr, __index, __v1, 2); 
}

void test_mm512_mask_i64scatter_ps(void *__addr, __mmask8 __mask, __m512i __index, __m256 __v1) {
  // CHECK-LABEL: @test_mm512_mask_i64scatter_ps
  // CHECK: @llvm.x86.avx512.scatter.qps.512
  return _mm512_mask_i64scatter_ps(__addr, __mask, __index, __v1, 2); 
}

void test_mm512_i64scatter_epi32(void *__addr, __m512i __index, __m256i __v1) {
  // CHECK-LABEL: @test_mm512_i64scatter_epi32
  // CHECK: @llvm.x86.avx512.scatter.qpi.512
  return _mm512_i64scatter_epi32(__addr, __index, __v1, 2); 
}

void test_mm512_mask_i64scatter_epi32(void *__addr, __mmask8 __mask, __m512i __index, __m256i __v1) {
  // CHECK-LABEL: @test_mm512_mask_i64scatter_epi32
  // CHECK: @llvm.x86.avx512.scatter.qpi.512
  return _mm512_mask_i64scatter_epi32(__addr, __mask, __index, __v1, 2); 
}

void test_mm512_i64scatter_pd(void *__addr, __m512i __index, __m512d __v1) {
  // CHECK-LABEL: @test_mm512_i64scatter_pd
  // CHECK: @llvm.x86.avx512.scatter.qpd.512
  return _mm512_i64scatter_pd(__addr, __index, __v1, 2); 
}

void test_mm512_mask_i64scatter_pd(void *__addr, __mmask8 __mask, __m512i __index, __m512d __v1) {
  // CHECK-LABEL: @test_mm512_mask_i64scatter_pd
  // CHECK: @llvm.x86.avx512.scatter.qpd.512
  return _mm512_mask_i64scatter_pd(__addr, __mask, __index, __v1, 2); 
}

void test_mm512_i64scatter_epi64(void *__addr, __m512i __index, __m512i __v1) {
  // CHECK-LABEL: @test_mm512_i64scatter_epi64
  // CHECK: @llvm.x86.avx512.scatter.qpq.512
  return _mm512_i64scatter_epi64(__addr, __index, __v1, 2); 
}

void test_mm512_mask_i64scatter_epi64(void *__addr, __mmask8 __mask, __m512i __index, __m512i __v1) {
  // CHECK-LABEL: @test_mm512_mask_i64scatter_epi64
  // CHECK: @llvm.x86.avx512.scatter.qpq.512
  return _mm512_mask_i64scatter_epi64(__addr, __mask, __index, __v1, 2); 
}

void test_mm512_i32scatter_ps(void *__addr, __m512i __index, __m512 __v1) {
  // CHECK-LABEL: @test_mm512_i32scatter_ps
  // CHECK: @llvm.x86.avx512.scatter.dps.512
  return _mm512_i32scatter_ps(__addr, __index, __v1, 2); 
}

void test_mm512_mask_i32scatter_ps(void *__addr, __mmask16 __mask, __m512i __index, __m512 __v1) {
  // CHECK-LABEL: @test_mm512_mask_i32scatter_ps
  // CHECK: @llvm.x86.avx512.scatter.dps.512
  return _mm512_mask_i32scatter_ps(__addr, __mask, __index, __v1, 2); 
}

void test_mm512_i32scatter_epi32(void *__addr, __m512i __index, __m512i __v1) {
  // CHECK-LABEL: @test_mm512_i32scatter_epi32
  // CHECK: @llvm.x86.avx512.scatter.dpi.512
  return _mm512_i32scatter_epi32(__addr, __index, __v1, 2); 
}

void test_mm512_mask_i32scatter_epi32(void *__addr, __mmask16 __mask, __m512i __index, __m512i __v1) {
  // CHECK-LABEL: @test_mm512_mask_i32scatter_epi32
  // CHECK: @llvm.x86.avx512.scatter.dpi.512
  return _mm512_mask_i32scatter_epi32(__addr, __mask, __index, __v1, 2); 
}

void test_mm512_i32scatter_pd(void *__addr, __m256i __index, __m512d __v1) {
  // CHECK-LABEL: @test_mm512_i32scatter_pd
  // CHECK: @llvm.x86.avx512.scatter.dpd.512
  return _mm512_i32scatter_pd(__addr, __index, __v1, 2); 
}

void test_mm512_mask_i32scatter_pd(void *__addr, __mmask8 __mask, __m256i __index, __m512d __v1) {
  // CHECK-LABEL: @test_mm512_mask_i32scatter_pd
  // CHECK: @llvm.x86.avx512.scatter.dpd.512
  return _mm512_mask_i32scatter_pd(__addr, __mask, __index, __v1, 2); 
}

void test_mm512_i32scatter_epi64(void *__addr, __m256i __index, __m512i __v1) {
  // CHECK-LABEL: @test_mm512_i32scatter_epi64
  // CHECK: @llvm.x86.avx512.scatter.dpq.512
  return _mm512_i32scatter_epi64(__addr, __index, __v1, 2); 
}

void test_mm512_mask_i32scatter_epi64(void *__addr, __mmask8 __mask, __m256i __index, __m512i __v1) {
  // CHECK-LABEL: @test_mm512_mask_i32scatter_epi64
  // CHECK: @llvm.x86.avx512.scatter.dpq.512
  return _mm512_mask_i32scatter_epi64(__addr, __mask, __index, __v1, 2); 
}

__m128d test_mm_mask_rsqrt14_sd(__m128d __W, __mmask8 __U, __m128d __A, __m128d __B){
  // CHECK-LABEL: @test_mm_mask_rsqrt14_sd
  // CHECK: @llvm.x86.avx512.rsqrt14.sd
  return _mm_mask_rsqrt14_sd(__W, __U, __A, __B);
}

__m128d test_mm_maskz_rsqrt14_sd(__mmask8 __U, __m128d __A, __m128d __B){
  // CHECK-LABEL: @test_mm_maskz_rsqrt14_sd
  // CHECK: @llvm.x86.avx512.rsqrt14.sd
  return _mm_maskz_rsqrt14_sd(__U, __A, __B);
}

__m128 test_mm_mask_rsqrt14_ss(__m128 __W, __mmask8 __U, __m128 __A, __m128 __B){
  // CHECK-LABEL: @test_mm_mask_rsqrt14_ss
  // CHECK: @llvm.x86.avx512.rsqrt14.ss
  return _mm_mask_rsqrt14_ss(__W, __U, __A, __B);
}

__m128 test_mm_maskz_rsqrt14_ss(__mmask8 __U, __m128 __A, __m128 __B){
  // CHECK-LABEL: @test_mm_maskz_rsqrt14_ss
  // CHECK: @llvm.x86.avx512.rsqrt14.ss
  return _mm_maskz_rsqrt14_ss(__U, __A, __B);
}

__m512d test_mm512_mask_rcp14_pd (__m512d __W, __mmask8 __U, __m512d __A)
{
  // CHECK-LABEL: @test_mm512_mask_rcp14_pd 
  // CHECK: @llvm.x86.avx512.rcp14.pd.512
  return _mm512_mask_rcp14_pd (__W,__U,__A);
}

__m512d test_mm512_maskz_rcp14_pd (__mmask8 __U, __m512d __A)
{
  // CHECK-LABEL: @test_mm512_maskz_rcp14_pd 
  // CHECK: @llvm.x86.avx512.rcp14.pd.512
  return _mm512_maskz_rcp14_pd (__U,__A);
}

__m512 test_mm512_mask_rcp14_ps (__m512 __W, __mmask16 __U, __m512 __A)
{
  // CHECK-LABEL: @test_mm512_mask_rcp14_ps 
  // CHECK: @llvm.x86.avx512.rcp14.ps.512
  return _mm512_mask_rcp14_ps (__W,__U,__A);
}

__m512 test_mm512_maskz_rcp14_ps (__mmask16 __U, __m512 __A)
{
  // CHECK-LABEL: @test_mm512_maskz_rcp14_ps 
  // CHECK: @llvm.x86.avx512.rcp14.ps.512
  return _mm512_maskz_rcp14_ps (__U,__A);
}

__m128d test_mm_mask_rcp14_sd(__m128d __W, __mmask8 __U, __m128d __A, __m128d __B){
  // CHECK-LABEL: @test_mm_mask_rcp14_sd
  // CHECK: @llvm.x86.avx512.rcp14.sd
  return _mm_mask_rcp14_sd(__W, __U, __A, __B);
}

__m128d test_mm_maskz_rcp14_sd(__mmask8 __U, __m128d __A, __m128d __B){
  // CHECK-LABEL: @test_mm_maskz_rcp14_sd
  // CHECK: @llvm.x86.avx512.rcp14.sd
  return _mm_maskz_rcp14_sd(__U, __A, __B);
}

__m128 test_mm_mask_rcp14_ss(__m128 __W, __mmask8 __U, __m128 __A, __m128 __B){
  // CHECK-LABEL: @test_mm_mask_rcp14_ss
  // CHECK: @llvm.x86.avx512.rcp14.ss
  return _mm_mask_rcp14_ss(__W, __U, __A, __B);
}

__m128 test_mm_maskz_rcp14_ss(__mmask8 __U, __m128 __A, __m128 __B){
  // CHECK-LABEL: @test_mm_maskz_rcp14_ss
  // CHECK: @llvm.x86.avx512.rcp14.ss
  return _mm_maskz_rcp14_ss(__U, __A, __B);
}

__m128d test_mm_mask_getexp_sd(__m128d __W, __mmask8 __U, __m128d __A, __m128d __B){
  // CHECK-LABEL: @test_mm_mask_getexp_sd
  // CHECK: @llvm.x86.avx512.mask.getexp.sd
  return _mm_mask_getexp_sd(__W, __U, __A, __B);
}

__m128d test_mm_mask_getexp_round_sd(__m128d __W, __mmask8 __U, __m128d __A, __m128d __B){
  // CHECK-LABEL: @test_mm_mask_getexp_round_sd
  // CHECK: @llvm.x86.avx512.mask.getexp.sd
  return _mm_mask_getexp_round_sd(__W, __U, __A, __B, _MM_FROUND_CUR_DIRECTION);
}

__m128d test_mm_maskz_getexp_sd(__mmask8 __U, __m128d __A, __m128d __B){
  // CHECK-LABEL: @test_mm_maskz_getexp_sd
  // CHECK: @llvm.x86.avx512.mask.getexp.sd
  return _mm_maskz_getexp_sd(__U, __A, __B);
}

__m128d test_mm_maskz_getexp_round_sd(__mmask8 __U, __m128d __A, __m128d __B){
  // CHECK-LABEL: @test_mm_maskz_getexp_round_sd
  // CHECK: @llvm.x86.avx512.mask.getexp.sd
  return _mm_maskz_getexp_round_sd(__U, __A, __B, _MM_FROUND_CUR_DIRECTION);
}

__m128 test_mm_mask_getexp_ss(__m128 __W, __mmask8 __U, __m128 __A, __m128 __B){
  // CHECK-LABEL: @test_mm_mask_getexp_ss
  // CHECK: @llvm.x86.avx512.mask.getexp.ss
  return _mm_mask_getexp_ss(__W, __U, __A, __B);
}

__m128 test_mm_mask_getexp_round_ss(__m128 __W, __mmask8 __U, __m128 __A, __m128 __B){
  // CHECK-LABEL: @test_mm_mask_getexp_round_ss
  // CHECK: @llvm.x86.avx512.mask.getexp.ss
  return _mm_mask_getexp_round_ss(__W, __U, __A, __B, _MM_FROUND_CUR_DIRECTION);
}

__m128 test_mm_maskz_getexp_ss(__mmask8 __U, __m128 __A, __m128 __B){
  // CHECK-LABEL: @test_mm_maskz_getexp_ss
  // CHECK: @llvm.x86.avx512.mask.getexp.ss
  return _mm_maskz_getexp_ss(__U, __A, __B);
}

__m128 test_mm_maskz_getexp_round_ss(__mmask8 __U, __m128 __A, __m128 __B){
  // CHECK-LABEL: @test_mm_maskz_getexp_round_ss
  // CHECK: @llvm.x86.avx512.mask.getexp.ss
  return _mm_maskz_getexp_round_ss(__U, __A, __B, _MM_FROUND_CUR_DIRECTION);
}

__m128d test_mm_mask_getmant_sd(__m128d __W, __mmask8 __U, __m128d __A, __m128d __B){
  // CHECK-LABEL: @test_mm_mask_getmant_sd
  // CHECK: @llvm.x86.avx512.mask.getmant.sd
  return _mm_mask_getmant_sd(__W, __U, __A, __B, 1, 2);
}

__m128d test_mm_mask_getmant_round_sd(__m128d __W, __mmask8 __U, __m128d __A, __m128d __B){
  // CHECK-LABEL: @test_mm_mask_getmant_round_sd
  // CHECK: @llvm.x86.avx512.mask.getmant.sd
  return _mm_mask_getmant_round_sd(__W, __U, __A, __B, 1, 2, _MM_FROUND_CUR_DIRECTION);
}

__m128d test_mm_maskz_getmant_sd(__mmask8 __U, __m128d __A, __m128d __B){
  // CHECK-LABEL: @test_mm_maskz_getmant_sd
  // CHECK: @llvm.x86.avx512.mask.getmant.sd
  return _mm_maskz_getmant_sd(__U, __A, __B, 1, 2);
}

__m128d test_mm_maskz_getmant_round_sd(__mmask8 __U, __m128d __A, __m128d __B){
  // CHECK-LABEL: @test_mm_maskz_getmant_round_sd
  // CHECK: @llvm.x86.avx512.mask.getmant.sd
  return _mm_maskz_getmant_round_sd(__U, __A, __B, 1, 2, _MM_FROUND_CUR_DIRECTION);
}

__m128 test_mm_mask_getmant_ss(__m128 __W, __mmask8 __U, __m128 __A, __m128 __B){
  // CHECK-LABEL: @test_mm_mask_getmant_ss
  // CHECK: @llvm.x86.avx512.mask.getmant.ss
  return _mm_mask_getmant_ss(__W, __U, __A, __B, 1, 2);
}

__m128 test_mm_mask_getmant_round_ss(__m128 __W, __mmask8 __U, __m128 __A, __m128 __B){
  // CHECK-LABEL: @test_mm_mask_getmant_round_ss
  // CHECK: @llvm.x86.avx512.mask.getmant.ss
  return _mm_mask_getmant_round_ss(__W, __U, __A, __B, 1, 2, _MM_FROUND_CUR_DIRECTION);
}

__m128 test_mm_maskz_getmant_ss(__mmask8 __U, __m128 __A, __m128 __B){
  // CHECK-LABEL: @test_mm_maskz_getmant_ss
  // CHECK: @llvm.x86.avx512.mask.getmant.ss
  return _mm_maskz_getmant_ss(__U, __A, __B, 1, 2);
}

__m128 test_mm_maskz_getmant_round_ss(__mmask8 __U, __m128 __A, __m128 __B){
  // CHECK-LABEL: @test_mm_maskz_getmant_round_ss
  // CHECK: @llvm.x86.avx512.mask.getmant.ss
  return _mm_maskz_getmant_round_ss(__U, __A, __B, 1, 2, _MM_FROUND_CUR_DIRECTION);
}

__m128 test_mm_mask_fmadd_ss(__m128 __W, __mmask8 __U, __m128 __A, __m128 __B){
  // CHECK-LABEL: @test_mm_mask_fmadd_ss
  // CHECK: [[A:%.+]] = extractelement <4 x float> [[ORIGA:%.+]], i64 0
  // CHECK-NEXT: [[B:%.+]] = extractelement <4 x float> %{{.*}}, i64 0
  // CHECK-NEXT: [[C:%.+]] = extractelement <4 x float> %{{.*}}, i64 0
  // CHECK-NEXT: [[FMA:%.+]] = call float @llvm.fma.f32(float [[A]], float [[B]], float [[C]])
  // CHECK-NEXT: bitcast i8 %{{.*}} to <8 x i1>
  // CHECK-NEXT: extractelement <8 x i1> %{{.*}}, i64 0
  // CHECK-NEXT: [[SEL:%.+]] = select i1 %{{.*}}, float [[FMA]], float [[A]]
  // CHECK-NEXT: insertelement <4 x float> [[ORIGA]], float [[SEL]], i64 0
  return _mm_mask_fmadd_ss(__W, __U, __A, __B);
}

__m128 test_mm_fmadd_round_ss(__m128 __A, __m128 __B, __m128 __C){
  // CHECK-LABEL: @test_mm_fmadd_round_ss
  // CHECK: [[A:%.+]] = extractelement <4 x float> [[ORIGA:%.+]], i64 0
  // CHECK-NEXT: [[B:%.+]] = extractelement <4 x float> %{{.*}}, i64 0
  // CHECK-NEXT: [[C:%.+]] = extractelement <4 x float> %{{.*}}, i64 0
  // CHECK-NEXT: [[FMA:%.+]] = call float @llvm.x86.avx512.vfmadd.f32(float [[A]], float [[B]], float [[C]], i32 8)
  // CHECK-NEXT: insertelement <4 x float> [[ORIGA]], float [[FMA]], i64 0
  return _mm_fmadd_round_ss(__A, __B, __C, _MM_FROUND_TO_NEAREST_INT | _MM_FROUND_NO_EXC);
}

__m128 test_mm_mask_fmadd_round_ss(__m128 __W, __mmask8 __U, __m128 __A, __m128 __B){
  // CHECK-LABEL: @test_mm_mask_fmadd_round_ss
  // CHECK: [[A:%.+]] = extractelement <4 x float> [[ORIGA:%.+]], i64 0
  // CHECK-NEXT: [[B:%.+]] = extractelement <4 x float> %{{.*}}, i64 0
  // CHECK-NEXT: [[C:%.+]] = extractelement <4 x float> %{{.*}}, i64 0
  // CHECK-NEXT: [[FMA:%.+]] = call float @llvm.x86.avx512.vfmadd.f32(float [[A]], float [[B]], float [[C]], i32 8)
  // CHECK-NEXT: bitcast i8 %{{.*}} to <8 x i1>
  // CHECK-NEXT: extractelement <8 x i1> %{{.*}}, i64 0
  // CHECK-NEXT: [[SEL:%.+]] = select i1 %{{.*}}, float [[FMA]], float [[A]]
  // CHECK-NEXT: insertelement <4 x float> [[ORIGA]], float [[SEL]], i64 0
  return _mm_mask_fmadd_round_ss(__W, __U, __A, __B, _MM_FROUND_TO_NEAREST_INT | _MM_FROUND_NO_EXC);
}

__m128 test_mm_maskz_fmadd_ss(__mmask8 __U, __m128 __A, __m128 __B, __m128 __C){
  // CHECK-LABEL: @test_mm_maskz_fmadd_ss
  // CHECK: [[A:%.+]] = extractelement <4 x float> [[ORIGA:%.+]], i64 0
  // CHECK-NEXT: [[B:%.+]] = extractelement <4 x float> %{{.*}}, i64 0
  // CHECK-NEXT: [[C:%.+]] = extractelement <4 x float> %{{.*}}, i64 0
  // CHECK-NEXT: [[FMA:%.+]] = call float @llvm.fma.f32(float [[A]], float [[B]], float [[C]])
  // CHECK-NEXT: bitcast i8 %{{.*}} to <8 x i1>
  // CHECK-NEXT: extractelement <8 x i1> %{{.*}}, i64 0
  // CHECK-NEXT: [[SEL:%.+]] = select i1 %{{.*}}, float [[FMA]], float 0.000000e+00
  // CHECK-NEXT: insertelement <4 x float> [[ORIGA]], float [[SEL]], i64 0
  return _mm_maskz_fmadd_ss(__U, __A, __B, __C);
}

__m128 test_mm_maskz_fmadd_round_ss(__mmask8 __U, __m128 __A, __m128 __B, __m128 __C){
  // CHECK-LABEL: @test_mm_maskz_fmadd_round_ss
  // CHECK: [[A:%.+]] = extractelement <4 x float> [[ORIGA:%.+]], i64 0
  // CHECK-NEXT: [[B:%.+]] = extractelement <4 x float> %{{.*}}, i64 0
  // CHECK-NEXT: [[C:%.+]] = extractelement <4 x float> %{{.*}}, i64 0
  // CHECK-NEXT: [[FMA:%.+]] = call float @llvm.x86.avx512.vfmadd.f32(float [[A]], float [[B]], float [[C]], i32 8)
  // CHECK-NEXT: bitcast i8 %{{.*}} to <8 x i1>
  // CHECK-NEXT: extractelement <8 x i1> %{{.*}}, i64 0
  // CHECK-NEXT: [[SEL:%.+]] = select i1 %{{.*}}, float [[FMA]], float 0.000000e+00
  // CHECK-NEXT: insertelement <4 x float> [[ORIGA]], float [[SEL]], i64 0
  return _mm_maskz_fmadd_round_ss(__U, __A, __B, __C, _MM_FROUND_TO_NEAREST_INT | _MM_FROUND_NO_EXC);
}

__m128 test_mm_mask3_fmadd_ss(__m128 __W, __m128 __X, __m128 __Y, __mmask8 __U){
  // CHECK-LABEL: @test_mm_mask3_fmadd_ss
  // CHECK: [[A:%.+]] = extractelement <4 x float> %{{.*}}, i64 0
  // CHECK-NEXT: [[B:%.+]] = extractelement <4 x float> %{{.*}}, i64 0
  // CHECK-NEXT: [[C:%.+]] = extractelement <4 x float> [[ORIGC:%.+]], i64 0
  // CHECK-NEXT: [[FMA:%.+]] = call float @llvm.fma.f32(float [[A]], float [[B]], float [[C]])
  // CHECK-NEXT: bitcast i8 %{{.*}} to <8 x i1>
  // CHECK-NEXT: extractelement <8 x i1> %{{.*}}, i64 0
  // CHECK-NEXT: [[SEL:%.+]] = select i1 %{{.*}}, float [[FMA]], float [[C]]
  // CHECK-NEXT: insertelement <4 x float> [[ORIGC]], float [[SEL]], i64 0
  return _mm_mask3_fmadd_ss(__W, __X, __Y, __U);
}

__m128 test_mm_mask3_fmadd_round_ss(__m128 __W, __m128 __X, __m128 __Y, __mmask8 __U){
  // CHECK-LABEL: @test_mm_mask3_fmadd_round_ss
  // CHECK: [[A:%.+]] = extractelement <4 x float> %{{.*}}, i64 0
  // CHECK-NEXT: [[B:%.+]] = extractelement <4 x float> %{{.*}}, i64 0
  // CHECK-NEXT: [[C:%.+]] = extractelement <4 x float> [[ORIGC:%.+]], i64 0
  // CHECK-NEXT: [[FMA:%.+]] = call float @llvm.x86.avx512.vfmadd.f32(float [[A]], float [[B]], float [[C]], i32 8)
  // CHECK-NEXT: bitcast i8 %{{.*}} to <8 x i1>
  // CHECK-NEXT: extractelement <8 x i1> %{{.*}}, i64 0
  // CHECK-NEXT: [[SEL:%.+]] = select i1 %{{.*}}, float [[FMA]], float [[C]]
  // CHECK-NEXT: insertelement <4 x float> [[ORIGC]], float [[SEL]], i64 0
  return _mm_mask3_fmadd_round_ss(__W, __X, __Y, __U, _MM_FROUND_TO_NEAREST_INT | _MM_FROUND_NO_EXC);
}

__m128 test_mm_mask_fmsub_ss(__m128 __W, __mmask8 __U, __m128 __A, __m128 __B){
  // CHECK-LABEL: @test_mm_mask_fmsub_ss
  // CHECK: [[NEG:%.+]] = fsub <4 x float> <float -0.000000e+00, float -0.000000e+00, float -0.000000e+00, float -0.000000e+00>, %{{.*}}
  // CHECK: [[A:%.+]] = extractelement <4 x float> [[ORIGA:%.+]], i64 0
  // CHECK-NEXT: [[B:%.+]] = extractelement <4 x float> %{{.*}}, i64 0
  // CHECK-NEXT: [[C:%.+]] = extractelement <4 x float> [[NEG]], i64 0
  // CHECK-NEXT: [[FMA:%.+]] = call float @llvm.fma.f32(float [[A]], float [[B]], float [[C]])
  // CHECK-NEXT: bitcast i8 %{{.*}} to <8 x i1>
  // CHECK-NEXT: extractelement <8 x i1> %{{.*}}, i64 0
  // CHECK-NEXT: [[SEL:%.+]] = select i1 %{{.*}}, float [[FMA]], float [[A]]
  // CHECK-NEXT: insertelement <4 x float> [[ORIGA]], float [[SEL]], i64 0
  return _mm_mask_fmsub_ss(__W, __U, __A, __B);
}

__m128 test_mm_fmsub_round_ss(__m128 __A, __m128 __B, __m128 __C){
  // CHECK-LABEL: @test_mm_fmsub_round_ss
  // CHECK: [[NEG:%.+]] = fsub <4 x float> <float -0.000000e+00, float -0.000000e+00, float -0.000000e+00, float -0.000000e+00>, %{{.*}}
  // CHECK: [[A:%.+]] = extractelement <4 x float> [[ORIGA:%.+]], i64 0
  // CHECK-NEXT: [[B:%.+]] = extractelement <4 x float> %{{.*}}, i64 0
  // CHECK-NEXT: [[C:%.+]] = extractelement <4 x float> [[NEG]], i64 0
  // CHECK-NEXT: [[FMA:%.+]] = call float @llvm.x86.avx512.vfmadd.f32(float [[A]], float [[B]], float [[C]], i32 8)
  // CHECK-NEXT: insertelement <4 x float> [[ORIGA]], float [[FMA]], i64 0
  return _mm_fmsub_round_ss(__A, __B, __C, _MM_FROUND_TO_NEAREST_INT | _MM_FROUND_NO_EXC);
}

__m128 test_mm_mask_fmsub_round_ss(__m128 __W, __mmask8 __U, __m128 __A, __m128 __B){
  // CHECK-LABEL: @test_mm_mask_fmsub_round_ss
  // CHECK: [[NEG:%.+]] = fsub <4 x float> <float -0.000000e+00, float -0.000000e+00, float -0.000000e+00, float -0.000000e+00>, %{{.*}}
  // CHECK: [[A:%.+]] = extractelement <4 x float> [[ORIGA:%.+]], i64 0
  // CHECK-NEXT: [[B:%.+]] = extractelement <4 x float> %{{.*}}, i64 0
  // CHECK-NEXT: [[C:%.+]] = extractelement <4 x float> [[NEG]], i64 0
  // CHECK-NEXT: [[FMA:%.+]] = call float @llvm.x86.avx512.vfmadd.f32(float [[A]], float [[B]], float [[C]], i32 8)
  // CHECK-NEXT: bitcast i8 %{{.*}} to <8 x i1>
  // CHECK-NEXT: extractelement <8 x i1> %{{.*}}, i64 0
  // CHECK-NEXT: [[SEL:%.+]] = select i1 %{{.*}}, float [[FMA]], float [[A]]
  // CHECK-NEXT: insertelement <4 x float> [[ORIGA]], float [[SEL]], i64 0
  return _mm_mask_fmsub_round_ss(__W, __U, __A, __B, _MM_FROUND_TO_NEAREST_INT | _MM_FROUND_NO_EXC);
}

__m128 test_mm_maskz_fmsub_ss(__mmask8 __U, __m128 __A, __m128 __B, __m128 __C){
  // CHECK-LABEL: @test_mm_maskz_fmsub_ss
  // CHECK: [[NEG:%.+]] = fsub <4 x float> <float -0.000000e+00, float -0.000000e+00, float -0.000000e+00, float -0.000000e+00>, %{{.*}}
  // CHECK: [[A:%.+]] = extractelement <4 x float> [[ORIGA:%.+]], i64 0
  // CHECK-NEXT: [[B:%.+]] = extractelement <4 x float> %{{.*}}, i64 0
  // CHECK-NEXT: [[C:%.+]] = extractelement <4 x float> [[NEG]], i64 0
  // CHECK-NEXT: [[FMA:%.+]] = call float @llvm.fma.f32(float [[A]], float [[B]], float [[C]])
  // CHECK-NEXT: bitcast i8 %{{.*}} to <8 x i1>
  // CHECK-NEXT: extractelement <8 x i1> %{{.*}}, i64 0
  // CHECK-NEXT: [[SEL:%.+]] = select i1 %{{.*}}, float [[FMA]], float 0.000000e+00
  // CHECK-NEXT: insertelement <4 x float> [[ORIGA]], float [[SEL]], i64 0
  return _mm_maskz_fmsub_ss(__U, __A, __B, __C);
}

__m128 test_mm_maskz_fmsub_round_ss(__mmask8 __U, __m128 __A, __m128 __B, __m128 __C){
  // CHECK-LABEL: @test_mm_maskz_fmsub_round_ss
  // CHECK: [[NEG:%.+]] = fsub <4 x float> <float -0.000000e+00, float -0.000000e+00, float -0.000000e+00, float -0.000000e+00>, %{{.*}}
  // CHECK: [[A:%.+]] = extractelement <4 x float> [[ORIGA:%.+]], i64 0
  // CHECK-NEXT: [[B:%.+]] = extractelement <4 x float> %{{.*}}, i64 0
  // CHECK-NEXT: [[C:%.+]] = extractelement <4 x float> [[NEG]], i64 0
  // CHECK-NEXT: [[FMA:%.+]] = call float @llvm.x86.avx512.vfmadd.f32(float [[A]], float [[B]], float [[C]], i32 8)
  // CHECK-NEXT: bitcast i8 %{{.*}} to <8 x i1>
  // CHECK-NEXT: extractelement <8 x i1> %{{.*}}, i64 0
  // CHECK-NEXT: [[SEL:%.+]] = select i1 %{{.*}}, float [[FMA]], float 0.000000e+00
  // CHECK-NEXT: insertelement <4 x float> [[ORIGA]], float [[SEL]], i64 0
  return _mm_maskz_fmsub_round_ss(__U, __A, __B, __C, _MM_FROUND_TO_NEAREST_INT | _MM_FROUND_NO_EXC);
}

__m128 test_mm_mask3_fmsub_ss(__m128 __W, __m128 __X, __m128 __Y, __mmask8 __U){
  // CHECK-LABEL: @test_mm_mask3_fmsub_ss
  // CHECK: [[NEG:%.+]] = fsub <4 x float> <float -0.000000e+00, float -0.000000e+00, float -0.000000e+00, float -0.000000e+00>, [[ORIGC:%.+]]
  // CHECK: [[A:%.+]] = extractelement <4 x float> %{{.*}}, i64 0
  // CHECK-NEXT: [[B:%.+]] = extractelement <4 x float> %{{.*}}, i64 0
  // CHECK-NEXT: [[C:%.+]] = extractelement <4 x float> [[NEG]], i64 0
  // CHECK-NEXT: [[FMA:%.+]] = call float @llvm.fma.f32(float [[A]], float [[B]], float [[C]])
  // CHECK-NEXT: [[C2:%.+]] = extractelement <4 x float> [[ORIGC]], i64 0
  // CHECK-NEXT: bitcast i8 %{{.*}} to <8 x i1>
  // CHECK-NEXT: extractelement <8 x i1> %{{.*}}, i64 0
  // CHECK-NEXT: [[SEL:%.+]] = select i1 %{{.*}}, float [[FMA]], float [[C2]]
  // CHECK-NEXT: insertelement <4 x float> [[ORIGC]], float [[SEL]], i64 0
  return _mm_mask3_fmsub_ss(__W, __X, __Y, __U);
}

__m128 test_mm_mask3_fmsub_round_ss(__m128 __W, __m128 __X, __m128 __Y, __mmask8 __U){
  // CHECK-LABEL: @test_mm_mask3_fmsub_round_ss
  // CHECK: [[NEG:%.+]] = fsub <4 x float> <float -0.000000e+00, float -0.000000e+00, float -0.000000e+00, float -0.000000e+00>, [[ORIGC:%.+]]
  // CHECK: [[A:%.+]] = extractelement <4 x float> %{{.*}}, i64 0
  // CHECK-NEXT: [[B:%.+]] = extractelement <4 x float> %{{.*}}, i64 0
  // CHECK-NEXT: [[C:%.+]] = extractelement <4 x float> [[NEG]], i64 0
  // CHECK-NEXT: [[FMA:%.+]] = call float @llvm.x86.avx512.vfmadd.f32(float [[A]], float [[B]], float [[C]], i32 8)
  // CHECK-NEXT: [[C2:%.+]] = extractelement <4 x float> [[ORIGC]], i64 0
  // CHECK-NEXT: bitcast i8 %{{.*}} to <8 x i1>
  // CHECK-NEXT: extractelement <8 x i1> %{{.*}}, i64 0
  // CHECK-NEXT: [[SEL:%.+]] = select i1 %{{.*}}, float [[FMA]], float [[C2]]
  // CHECK-NEXT: insertelement <4 x float> [[ORIGC]], float [[SEL]], i64 0
  return _mm_mask3_fmsub_round_ss(__W, __X, __Y, __U, _MM_FROUND_TO_NEAREST_INT | _MM_FROUND_NO_EXC);
}

__m128 test_mm_mask_fnmadd_ss(__m128 __W, __mmask8 __U, __m128 __A, __m128 __B){
  // CHECK-LABEL: @test_mm_mask_fnmadd_ss
  // CHECK: [[NEG:%.+]] = fsub <4 x float> <float -0.000000e+00, float -0.000000e+00, float -0.000000e+00, float -0.000000e+00>, %{{.*}}
  // CHECK: [[A:%.+]] = extractelement <4 x float> [[ORIGA:%.+]], i64 0
  // CHECK-NEXT: [[B:%.+]] = extractelement <4 x float> [[NEG]], i64 0
  // CHECK-NEXT: [[C:%.+]] = extractelement <4 x float> %{{.*}}, i64 0
  // CHECK-NEXT: [[FMA:%.+]] = call float @llvm.fma.f32(float [[A]], float [[B]], float [[C]])
  // CHECK-NEXT: bitcast i8 %{{.*}} to <8 x i1>
  // CHECK-NEXT: extractelement <8 x i1> %{{.*}}, i64 0
  // CHECK-NEXT: [[SEL:%.+]] = select i1 %{{.*}}, float [[FMA]], float [[A]]
  // CHECK-NEXT: insertelement <4 x float> [[ORIGA]], float [[SEL]], i64 0
  return _mm_mask_fnmadd_ss(__W, __U, __A, __B);
}

__m128 test_mm_fnmadd_round_ss(__m128 __A, __m128 __B, __m128 __C){
  // CHECK-LABEL: @test_mm_fnmadd_round_ss
  // CHECK: [[NEG:%.+]] = fsub <4 x float> <float -0.000000e+00, float -0.000000e+00, float -0.000000e+00, float -0.000000e+00>, %{{.*}}
  // CHECK: [[A:%.+]] = extractelement <4 x float> [[ORIGA:%.+]], i64 0
  // CHECK-NEXT: [[B:%.+]] = extractelement <4 x float> [[NEG]], i64 0
  // CHECK-NEXT: [[C:%.+]] = extractelement <4 x float> %{{.*}}, i64 0
  // CHECK-NEXT: [[FMA:%.+]] = call float @llvm.x86.avx512.vfmadd.f32(float [[A]], float [[B]], float [[C]], i32 8)
  // CHECK-NEXT: insertelement <4 x float> [[ORIGA]], float [[FMA]], i64 0
  return _mm_fnmadd_round_ss(__A, __B, __C, _MM_FROUND_TO_NEAREST_INT | _MM_FROUND_NO_EXC);
}

__m128 test_mm_mask_fnmadd_round_ss(__m128 __W, __mmask8 __U, __m128 __A, __m128 __B){
  // CHECK-LABEL: @test_mm_mask_fnmadd_round_ss
  // CHECK: [[NEG:%.+]] = fsub <4 x float> <float -0.000000e+00, float -0.000000e+00, float -0.000000e+00, float -0.000000e+00>, %{{.*}}
  // CHECK: [[A:%.+]] = extractelement <4 x float> [[ORIGA:%.+]], i64 0
  // CHECK-NEXT: [[B:%.+]] = extractelement <4 x float> [[NEG]], i64 0
  // CHECK-NEXT: [[C:%.+]] = extractelement <4 x float> %{{.*}}, i64 0
  // CHECK-NEXT: [[FMA:%.+]] = call float @llvm.x86.avx512.vfmadd.f32(float [[A]], float [[B]], float [[C]], i32 8)
  // CHECK-NEXT: bitcast i8 %{{.*}} to <8 x i1>
  // CHECK-NEXT: extractelement <8 x i1> %{{.*}}, i64 0
  // CHECK-NEXT: [[SEL:%.+]] = select i1 %{{.*}}, float [[FMA]], float [[A]]
  // CHECK-NEXT: insertelement <4 x float> [[ORIGA]], float [[SEL]], i64 0
  return _mm_mask_fnmadd_round_ss(__W, __U, __A, __B, _MM_FROUND_TO_NEAREST_INT | _MM_FROUND_NO_EXC);
}

__m128 test_mm_maskz_fnmadd_ss(__mmask8 __U, __m128 __A, __m128 __B, __m128 __C){
  // CHECK-LABEL: @test_mm_maskz_fnmadd_ss
  // CHECK: [[NEG:%.+]] = fsub <4 x float> <float -0.000000e+00, float -0.000000e+00, float -0.000000e+00, float -0.000000e+00>, %{{.*}}
  // CHECK: [[A:%.+]] = extractelement <4 x float> [[ORIGA:%.+]], i64 0
  // CHECK-NEXT: [[B:%.+]] = extractelement <4 x float> [[NEG]], i64 0
  // CHECK-NEXT: [[C:%.+]] = extractelement <4 x float> %{{.*}}, i64 0
  // CHECK-NEXT: [[FMA:%.+]] = call float @llvm.fma.f32(float [[A]], float [[B]], float [[C]])
  // CHECK-NEXT: bitcast i8 %{{.*}} to <8 x i1>
  // CHECK-NEXT: extractelement <8 x i1> %{{.*}}, i64 0
  // CHECK-NEXT: [[SEL:%.+]] = select i1 %{{.*}}, float [[FMA]], float 0.000000e+00
  // CHECK-NEXT: insertelement <4 x float> [[ORIGA]], float [[SEL]], i64 0
  return _mm_maskz_fnmadd_ss(__U, __A, __B, __C);
}

__m128 test_mm_maskz_fnmadd_round_ss(__mmask8 __U, __m128 __A, __m128 __B, __m128 __C){
  // CHECK-LABEL: @test_mm_maskz_fnmadd_round_ss
  // CHECK: [[NEG:%.+]] = fsub <4 x float> <float -0.000000e+00, float -0.000000e+00, float -0.000000e+00, float -0.000000e+00>, %{{.*}}
  // CHECK: [[A:%.+]] = extractelement <4 x float> [[ORIGA:%.+]], i64 0
  // CHECK-NEXT: [[B:%.+]] = extractelement <4 x float> [[NEG]], i64 0
  // CHECK-NEXT: [[C:%.+]] = extractelement <4 x float> %{{.*}}, i64 0
  // CHECK-NEXT: [[FMA:%.+]] = call float @llvm.x86.avx512.vfmadd.f32(float [[A]], float [[B]], float [[C]], i32 8)
  // CHECK-NEXT: bitcast i8 %{{.*}} to <8 x i1>
  // CHECK-NEXT: extractelement <8 x i1> %{{.*}}, i64 0
  // CHECK-NEXT: [[SEL:%.+]] = select i1 %{{.*}}, float [[FMA]], float 0.000000e+00
  // CHECK-NEXT: insertelement <4 x float> [[ORIGA]], float [[SEL]], i64 0
  return _mm_maskz_fnmadd_round_ss(__U, __A, __B, __C, _MM_FROUND_TO_NEAREST_INT | _MM_FROUND_NO_EXC);
}

__m128 test_mm_mask3_fnmadd_ss(__m128 __W, __m128 __X, __m128 __Y, __mmask8 __U){
  // CHECK-LABEL: @test_mm_mask3_fnmadd_ss
  // CHECK: [[NEG:%.+]] = fsub <4 x float> <float -0.000000e+00, float -0.000000e+00, float -0.000000e+00, float -0.000000e+00>, %{{.*}}
  // CHECK: [[A:%.+]] = extractelement <4 x float> %{{.*}}, i64 0
  // CHECK-NEXT: [[B:%.+]] = extractelement <4 x float> [[NEG]], i64 0
  // CHECK-NEXT: [[C:%.+]] = extractelement <4 x float> [[ORIGC:%.+]], i64 0
  // CHECK-NEXT: [[FMA:%.+]] = call float @llvm.fma.f32(float [[A]], float [[B]], float [[C]])
  // CHECK-NEXT: bitcast i8 %{{.*}} to <8 x i1>
  // CHECK-NEXT: extractelement <8 x i1> %{{.*}}, i64 0
  // CHECK-NEXT: [[SEL:%.+]] = select i1 %{{.*}}, float [[FMA]], float [[C]]
  // CHECK-NEXT: insertelement <4 x float> [[ORIGC]], float [[SEL]], i64 0
  return _mm_mask3_fnmadd_ss(__W, __X, __Y, __U);
}

__m128 test_mm_mask3_fnmadd_round_ss(__m128 __W, __m128 __X, __m128 __Y, __mmask8 __U){
  // CHECK-LABEL: @test_mm_mask3_fnmadd_round_ss
  // CHECK: [[NEG:%.+]] = fsub <4 x float> <float -0.000000e+00, float -0.000000e+00, float -0.000000e+00, float -0.000000e+00>, %{{.*}}
  // CHECK: [[A:%.+]] = extractelement <4 x float> %{{.*}}, i64 0
  // CHECK-NEXT: [[B:%.+]] = extractelement <4 x float> [[NEG]], i64 0
  // CHECK-NEXT: [[C:%.+]] = extractelement <4 x float> [[ORIGC:%.+]], i64 0
  // CHECK-NEXT: [[FMA:%.+]] = call float @llvm.x86.avx512.vfmadd.f32(float [[A]], float [[B]], float [[C]], i32 8)
  // CHECK-NEXT: bitcast i8 %{{.*}} to <8 x i1>
  // CHECK-NEXT: extractelement <8 x i1> %{{.*}}, i64 0
  // CHECK-NEXT: [[SEL:%.+]] = select i1 %{{.*}}, float [[FMA]], float [[C]]
  // CHECK-NEXT: insertelement <4 x float> [[ORIGC]], float [[SEL]], i64 0
  return _mm_mask3_fnmadd_round_ss(__W, __X, __Y, __U, _MM_FROUND_TO_NEAREST_INT | _MM_FROUND_NO_EXC);
}

__m128 test_mm_mask_fnmsub_ss(__m128 __W, __mmask8 __U, __m128 __A, __m128 __B){
  // CHECK-LABEL: @test_mm_mask_fnmsub_ss
  // CHECK: [[NEG:%.+]] = fsub <4 x float> <float -0.000000e+00, float -0.000000e+00, float -0.000000e+00, float -0.000000e+00>, %{{.*}}
  // CHECK: [[NEG2:%.+]] = fsub <4 x float> <float -0.000000e+00, float -0.000000e+00, float -0.000000e+00, float -0.000000e+00>, %{{.*}}
  // CHECK: [[A:%.+]] = extractelement <4 x float> [[ORIGA:%.+]], i64 0
  // CHECK-NEXT: [[B:%.+]] = extractelement <4 x float> [[NEG]], i64 0
  // CHECK-NEXT: [[C:%.+]] = extractelement <4 x float> [[NEG2]], i64 0
  // CHECK-NEXT: [[FMA:%.+]] = call float @llvm.fma.f32(float [[A]], float [[B]], float [[C]])
  // CHECK-NEXT: bitcast i8 %{{.*}} to <8 x i1>
  // CHECK-NEXT: extractelement <8 x i1> %{{.*}}, i64 0
  // CHECK-NEXT: [[SEL:%.+]] = select i1 %{{.*}}, float [[FMA]], float [[A]]
  // CHECK-NEXT: insertelement <4 x float> [[ORIGA]], float [[SEL]], i64 0
  return _mm_mask_fnmsub_ss(__W, __U, __A, __B);
}

__m128 test_mm_fnmsub_round_ss(__m128 __A, __m128 __B, __m128 __C){
  // CHECK-LABEL: @test_mm_fnmsub_round_ss
  // CHECK: [[NEG:%.+]] = fsub <4 x float> <float -0.000000e+00, float -0.000000e+00, float -0.000000e+00, float -0.000000e+00>, %{{.*}}
  // CHECK: [[NEG2:%.+]] = fsub <4 x float> <float -0.000000e+00, float -0.000000e+00, float -0.000000e+00, float -0.000000e+00>, %{{.*}}
  // CHECK: [[A:%.+]] = extractelement <4 x float> [[ORIGA:%.+]], i64 0
  // CHECK-NEXT: [[B:%.+]] = extractelement <4 x float> [[NEG]], i64 0
  // CHECK-NEXT: [[C:%.+]] = extractelement <4 x float> [[NEG2]], i64 0
  // CHECK-NEXT: [[FMA:%.+]] = call float @llvm.x86.avx512.vfmadd.f32(float [[A]], float [[B]], float [[C]], i32 8)
  // CHECK-NEXT: insertelement <4 x float> [[ORIGA]], float [[FMA]], i64 0
  return _mm_fnmsub_round_ss(__A, __B, __C, _MM_FROUND_TO_NEAREST_INT | _MM_FROUND_NO_EXC);
}

__m128 test_mm_mask_fnmsub_round_ss(__m128 __W, __mmask8 __U, __m128 __A, __m128 __B){
  // CHECK-LABEL: @test_mm_mask_fnmsub_round_ss
  // CHECK: [[NEG:%.+]] = fsub <4 x float> <float -0.000000e+00, float -0.000000e+00, float -0.000000e+00, float -0.000000e+00>, %{{.*}}
  // CHECK: [[NEG2:%.+]] = fsub <4 x float> <float -0.000000e+00, float -0.000000e+00, float -0.000000e+00, float -0.000000e+00>, %{{.*}}
  // CHECK: [[A:%.+]] = extractelement <4 x float> [[ORIGA:%.+]], i64 0
  // CHECK-NEXT: [[B:%.+]] = extractelement <4 x float> [[NEG]], i64 0
  // CHECK-NEXT: [[C:%.+]] = extractelement <4 x float> [[NEG2]], i64 0
  // CHECK-NEXT: [[FMA:%.+]] = call float @llvm.x86.avx512.vfmadd.f32(float [[A]], float [[B]], float [[C]], i32 8)
  // CHECK-NEXT: bitcast i8 %{{.*}} to <8 x i1>
  // CHECK-NEXT: extractelement <8 x i1> %{{.*}}, i64 0
  // CHECK-NEXT: [[SEL:%.+]] = select i1 %{{.*}}, float [[FMA]], float [[A]]
  // CHECK-NEXT: insertelement <4 x float> [[ORIGA]], float [[SEL]], i64 0
  return _mm_mask_fnmsub_round_ss(__W, __U, __A, __B, _MM_FROUND_TO_NEAREST_INT | _MM_FROUND_NO_EXC);
}

__m128 test_mm_maskz_fnmsub_ss(__mmask8 __U, __m128 __A, __m128 __B, __m128 __C){
  // CHECK-LABEL: @test_mm_maskz_fnmsub_ss
  // CHECK: [[NEG:%.+]] = fsub <4 x float> <float -0.000000e+00, float -0.000000e+00, float -0.000000e+00, float -0.000000e+00>, %{{.*}}
  // CHECK: [[NEG2:%.+]] = fsub <4 x float> <float -0.000000e+00, float -0.000000e+00, float -0.000000e+00, float -0.000000e+00>, %{{.*}}
  // CHECK: [[A:%.+]] = extractelement <4 x float> [[ORIGA:%.+]], i64 0
  // CHECK-NEXT: [[B:%.+]] = extractelement <4 x float> [[NEG]], i64 0
  // CHECK-NEXT: [[C:%.+]] = extractelement <4 x float> [[NEG2]], i64 0
  // CHECK-NEXT: [[FMA:%.+]] = call float @llvm.fma.f32(float [[A]], float [[B]], float [[C]])
  // CHECK-NEXT: bitcast i8 %{{.*}} to <8 x i1>
  // CHECK-NEXT: extractelement <8 x i1> %{{.*}}, i64 0
  // CHECK-NEXT: [[SEL:%.+]] = select i1 %{{.*}}, float [[FMA]], float 0.000000e+00
  // CHECK-NEXT: insertelement <4 x float> [[ORIGA]], float [[SEL]], i64 0
  return _mm_maskz_fnmsub_ss(__U, __A, __B, __C);
}

__m128 test_mm_maskz_fnmsub_round_ss(__mmask8 __U, __m128 __A, __m128 __B, __m128 __C){
  // CHECK-LABEL: @test_mm_maskz_fnmsub_round_ss
  // CHECK: [[NEG:%.+]] = fsub <4 x float> <float -0.000000e+00, float -0.000000e+00, float -0.000000e+00, float -0.000000e+00>, %{{.*}}
  // CHECK: [[NEG2:%.+]] = fsub <4 x float> <float -0.000000e+00, float -0.000000e+00, float -0.000000e+00, float -0.000000e+00>, %{{.*}}
  // CHECK: [[A:%.+]] = extractelement <4 x float> [[ORIGA:%.+]], i64 0
  // CHECK-NEXT: [[B:%.+]] = extractelement <4 x float> [[NEG]], i64 0
  // CHECK-NEXT: [[C:%.+]] = extractelement <4 x float> [[NEG2]], i64 0
  // CHECK-NEXT: [[FMA:%.+]] = call float @llvm.x86.avx512.vfmadd.f32(float [[A]], float [[B]], float [[C]], i32 8)
  // CHECK-NEXT: bitcast i8 %{{.*}} to <8 x i1>
  // CHECK-NEXT: extractelement <8 x i1> %{{.*}}, i64 0
  // CHECK-NEXT: [[SEL:%.+]] = select i1 %{{.*}}, float [[FMA]], float 0.000000e+00
  // CHECK-NEXT: insertelement <4 x float> [[ORIGA]], float [[SEL]], i64 0
  return _mm_maskz_fnmsub_round_ss(__U, __A, __B, __C, _MM_FROUND_TO_NEAREST_INT | _MM_FROUND_NO_EXC);
}

__m128 test_mm_mask3_fnmsub_ss(__m128 __W, __m128 __X, __m128 __Y, __mmask8 __U){
  // CHECK-LABEL: @test_mm_mask3_fnmsub_ss
  // CHECK: [[NEG:%.+]] = fsub <4 x float> <float -0.000000e+00, float -0.000000e+00, float -0.000000e+00, float -0.000000e+00>, %{{.*}}
  // CHECK: [[NEG2:%.+]] = fsub <4 x float> <float -0.000000e+00, float -0.000000e+00, float -0.000000e+00, float -0.000000e+00>, [[ORIGC:%.+]]
  // CHECK: [[A:%.+]] = extractelement <4 x float> %{{.*}}, i64 0
  // CHECK-NEXT: [[B:%.+]] = extractelement <4 x float> [[NEG]], i64 0
  // CHECK-NEXT: [[C:%.+]] = extractelement <4 x float> [[NEG2]], i64 0
  // CHECK-NEXT: [[FMA:%.+]] = call float @llvm.fma.f32(float [[A]], float [[B]], float [[C]])
  // CHECK-NEXT: [[C2:%.+]] = extractelement <4 x float> [[ORIGC]], i64 0
  // CHECK-NEXT: bitcast i8 %{{.*}} to <8 x i1>
  // CHECK-NEXT: extractelement <8 x i1> %{{.*}}, i64 0
  // CHECK-NEXT: [[SEL:%.+]] = select i1 %{{.*}}, float [[FMA]], float [[C2]]
  // CHECK-NEXT: insertelement <4 x float> [[ORIGC]], float [[SEL]], i64 0
  return _mm_mask3_fnmsub_ss(__W, __X, __Y, __U);
}

__m128 test_mm_mask3_fnmsub_round_ss(__m128 __W, __m128 __X, __m128 __Y, __mmask8 __U){
  // CHECK-LABEL: @test_mm_mask3_fnmsub_round_ss
  // CHECK: [[NEG:%.+]] = fsub <4 x float> <float -0.000000e+00, float -0.000000e+00, float -0.000000e+00, float -0.000000e+00>, %{{.*}}
  // CHECK: [[NEG2:%.+]] = fsub <4 x float> <float -0.000000e+00, float -0.000000e+00, float -0.000000e+00, float -0.000000e+00>, [[ORIGC:%.+]]
  // CHECK: [[A:%.+]] = extractelement <4 x float> %{{.*}}, i64 0
  // CHECK-NEXT: [[B:%.+]] = extractelement <4 x float> [[NEG]], i64 0
  // CHECK-NEXT: [[C:%.+]] = extractelement <4 x float> [[NEG2]], i64 0
  // CHECK-NEXT: [[FMA:%.+]] = call float @llvm.x86.avx512.vfmadd.f32(float [[A]], float [[B]], float [[C]], i32 8)
  // CHECK-NEXT: [[C2:%.+]] = extractelement <4 x float> [[ORIGC]], i64 0
  // CHECK-NEXT: bitcast i8 %{{.*}} to <8 x i1>
  // CHECK-NEXT: extractelement <8 x i1> %{{.*}}, i64 0
  // CHECK-NEXT: [[SEL:%.+]] = select i1 %{{.*}}, float [[FMA]], float [[C2]]
  // CHECK-NEXT: insertelement <4 x float> [[ORIGC]], float [[SEL]], i64 0
  return _mm_mask3_fnmsub_round_ss(__W, __X, __Y, __U, _MM_FROUND_TO_NEAREST_INT | _MM_FROUND_NO_EXC);
}

__m128d test_mm_mask_fmadd_sd(__m128d __W, __mmask8 __U, __m128d __A, __m128d __B){
  // CHECK-LABEL: @test_mm_mask_fmadd_sd
  // CHECK: [[A:%.+]] = extractelement <2 x double> [[ORIGA:%.+]], i64 0
  // CHECK-NEXT: [[B:%.+]] = extractelement <2 x double> %{{.*}}, i64 0
  // CHECK-NEXT: [[C:%.+]] = extractelement <2 x double> %{{.*}}, i64 0
  // CHECK-NEXT: [[FMA:%.+]] = call double @llvm.fma.f64(double [[A]], double [[B]], double [[C]])
  // CHECK-NEXT: bitcast i8 %{{.*}} to <8 x i1>
  // CHECK-NEXT: extractelement <8 x i1> %{{.*}}, i64 0
  // CHECK-NEXT: [[SEL:%.+]] = select i1 %{{.*}}, double [[FMA]], double [[A]]
  // CHECK-NEXT: insertelement <2 x double> [[ORIGA]], double [[SEL]], i64 0
  return _mm_mask_fmadd_sd(__W, __U, __A, __B);
}

__m128d test_mm_fmadd_round_sd(__m128d __A, __m128d __B, __m128d __C){
  // CHECK-LABEL: @test_mm_fmadd_round_sd
  // CHECK: [[A:%.+]] = extractelement <2 x double> [[ORIGA:%.+]], i64 0
  // CHECK-NEXT: [[B:%.+]] = extractelement <2 x double> %{{.*}}, i64 0
  // CHECK-NEXT: [[C:%.+]] = extractelement <2 x double> %{{.*}}, i64 0
  // CHECK-NEXT: [[FMA:%.+]] = call double @llvm.x86.avx512.vfmadd.f64(double [[A]], double [[B]], double [[C]], i32 8)
  // CHECK-NEXT: insertelement <2 x double> [[ORIGA]], double [[FMA]], i64 0
  return _mm_fmadd_round_sd(__A, __B, __C, _MM_FROUND_TO_NEAREST_INT | _MM_FROUND_NO_EXC);
}

__m128d test_mm_mask_fmadd_round_sd(__m128d __W, __mmask8 __U, __m128d __A, __m128d __B){
  // CHECK-LABEL: @test_mm_mask_fmadd_round_sd
  // CHECK: [[A:%.+]] = extractelement <2 x double> [[ORIGA:%.+]], i64 0
  // CHECK-NEXT: [[B:%.+]] = extractelement <2 x double> %{{.*}}, i64 0
  // CHECK-NEXT: [[C:%.+]] = extractelement <2 x double> %{{.*}}, i64 0
  // CHECK-NEXT: [[FMA:%.+]] = call double @llvm.x86.avx512.vfmadd.f64(double [[A]], double [[B]], double [[C]], i32 8)
  // CHECK-NEXT: bitcast i8 %{{.*}} to <8 x i1>
  // CHECK-NEXT: extractelement <8 x i1> %{{.*}}, i64 0
  // CHECK-NEXT: [[SEL:%.+]] = select i1 %{{.*}}, double [[FMA]], double [[A]]
  // CHECK-NEXT: insertelement <2 x double> [[ORIGA]], double [[SEL]], i64 0
  return _mm_mask_fmadd_round_sd(__W, __U, __A, __B, _MM_FROUND_TO_NEAREST_INT | _MM_FROUND_NO_EXC);
}

__m128d test_mm_maskz_fmadd_sd(__mmask8 __U, __m128d __A, __m128d __B, __m128d __C){
  // CHECK-LABEL: @test_mm_maskz_fmadd_sd
  // CHECK: [[A:%.+]] = extractelement <2 x double> [[ORIGA:%.+]], i64 0
  // CHECK-NEXT: [[B:%.+]] = extractelement <2 x double> %{{.*}}, i64 0
  // CHECK-NEXT: [[C:%.+]] = extractelement <2 x double> %{{.*}}, i64 0
  // CHECK-NEXT: [[FMA:%.+]] = call double @llvm.fma.f64(double [[A]], double [[B]], double [[C]])
  // CHECK-NEXT: bitcast i8 %{{.*}} to <8 x i1>
  // CHECK-NEXT: extractelement <8 x i1> %{{.*}}, i64 0
  // CHECK-NEXT: [[SEL:%.+]] = select i1 %{{.*}}, double [[FMA]], double 0.000000e+00
  // CHECK-NEXT: insertelement <2 x double> [[ORIGA]], double [[SEL]], i64 0
  return _mm_maskz_fmadd_sd(__U, __A, __B, __C);
}

__m128d test_mm_maskz_fmadd_round_sd(__mmask8 __U, __m128d __A, __m128d __B, __m128d __C){
  // CHECK-LABEL: @test_mm_maskz_fmadd_round_sd
  // CHECK: [[A:%.+]] = extractelement <2 x double> [[ORIGA:%.+]], i64 0
  // CHECK-NEXT: [[B:%.+]] = extractelement <2 x double> %{{.*}}, i64 0
  // CHECK-NEXT: [[C:%.+]] = extractelement <2 x double> %{{.*}}, i64 0
  // CHECK-NEXT: [[FMA:%.+]] = call double @llvm.x86.avx512.vfmadd.f64(double [[A]], double [[B]], double [[C]], i32 8)
  // CHECK-NEXT: bitcast i8 %{{.*}} to <8 x i1>
  // CHECK-NEXT: extractelement <8 x i1> %{{.*}}, i64 0
  // CHECK-NEXT: [[SEL:%.+]] = select i1 %{{.*}}, double [[FMA]], double 0.000000e+00
  // CHECK-NEXT: insertelement <2 x double> [[ORIGA]], double [[SEL]], i64 0
  return _mm_maskz_fmadd_round_sd(__U, __A, __B, __C, _MM_FROUND_TO_NEAREST_INT | _MM_FROUND_NO_EXC);
}

__m128d test_mm_mask3_fmadd_sd(__m128d __W, __m128d __X, __m128d __Y, __mmask8 __U){
  // CHECK-LABEL: @test_mm_mask3_fmadd_sd
  // CHECK: [[A:%.+]] = extractelement <2 x double> %{{.*}}, i64 0
  // CHECK-NEXT: [[B:%.+]] = extractelement <2 x double> %{{.*}}, i64 0
  // CHECK-NEXT: [[C:%.+]] = extractelement <2 x double> [[ORIGC:%.+]], i64 0
  // CHECK-NEXT: [[FMA:%.+]] = call double @llvm.fma.f64(double [[A]], double [[B]], double [[C]])
  // CHECK-NEXT: bitcast i8 %{{.*}} to <8 x i1>
  // CHECK-NEXT: extractelement <8 x i1> %{{.*}}, i64 0
  // CHECK-NEXT: [[SEL:%.+]] = select i1 %{{.*}}, double [[FMA]], double [[C]]
  // CHECK-NEXT: insertelement <2 x double> [[ORIGC]], double [[SEL]], i64 0
  return _mm_mask3_fmadd_sd(__W, __X, __Y, __U);
}

__m128d test_mm_mask3_fmadd_round_sd(__m128d __W, __m128d __X, __m128d __Y, __mmask8 __U){
  // CHECK-LABEL: @test_mm_mask3_fmadd_round_sd
  // CHECK: [[A:%.+]] = extractelement <2 x double> %{{.*}}, i64 0
  // CHECK-NEXT: [[B:%.+]] = extractelement <2 x double> %{{.*}}, i64 0
  // CHECK-NEXT: [[C:%.+]] = extractelement <2 x double> [[ORIGC:%.+]], i64 0
  // CHECK-NEXT: [[FMA:%.+]] = call double @llvm.x86.avx512.vfmadd.f64(double [[A]], double [[B]], double [[C]], i32 8)
  // CHECK-NEXT: bitcast i8 %{{.*}} to <8 x i1>
  // CHECK-NEXT: extractelement <8 x i1> %{{.*}}, i64 0
  // CHECK-NEXT: [[SEL:%.+]] = select i1 %{{.*}}, double [[FMA]], double [[C]]
  // CHECK-NEXT: insertelement <2 x double> [[ORIGC]], double [[SEL]], i64 0
  return _mm_mask3_fmadd_round_sd(__W, __X, __Y, __U, _MM_FROUND_TO_NEAREST_INT | _MM_FROUND_NO_EXC);
}

__m128d test_mm_mask_fmsub_sd(__m128d __W, __mmask8 __U, __m128d __A, __m128d __B){
  // CHECK-LABEL: @test_mm_mask_fmsub_sd
  // CHECK: [[NEG:%.+]] = fsub <2 x double> <double -0.000000e+00, double -0.000000e+00>, %{{.*}}
  // CHECK: [[A:%.+]] = extractelement <2 x double> [[ORIGA:%.+]], i64 0
  // CHECK-NEXT: [[B:%.+]] = extractelement <2 x double> %{{.*}}, i64 0
  // CHECK-NEXT: [[C:%.+]] = extractelement <2 x double> [[NEG]], i64 0
  // CHECK-NEXT: [[FMA:%.+]] = call double @llvm.fma.f64(double [[A]], double [[B]], double [[C]])
  // CHECK-NEXT: bitcast i8 %{{.*}} to <8 x i1>
  // CHECK-NEXT: extractelement <8 x i1> %{{.*}}, i64 0
  // CHECK-NEXT: [[SEL:%.+]] = select i1 %{{.*}}, double [[FMA]], double [[A]]
  // CHECK-NEXT: insertelement <2 x double> [[ORIGA]], double [[SEL]], i64 0
  return _mm_mask_fmsub_sd(__W, __U, __A, __B);
}

__m128d test_mm_fmsub_round_sd(__m128d __A, __m128d __B, __m128d __C){
  // CHECK-LABEL: @test_mm_fmsub_round_sd
  // CHECK: [[NEG:%.+]] = fsub <2 x double> <double -0.000000e+00, double -0.000000e+00>, %{{.*}}
  // CHECK: [[A:%.+]] = extractelement <2 x double> [[ORIGA:%.+]], i64 0
  // CHECK-NEXT: [[B:%.+]] = extractelement <2 x double> %{{.*}}, i64 0
  // CHECK-NEXT: [[C:%.+]] = extractelement <2 x double> [[NEG]], i64 0
  // CHECK-NEXT: [[FMA:%.+]] = call double @llvm.x86.avx512.vfmadd.f64(double [[A]], double [[B]], double [[C]], i32 8)
  // CHECK-NEXT: insertelement <2 x double> [[ORIGA]], double [[FMA]], i64 0
  return _mm_fmsub_round_sd(__A, __B, __C, _MM_FROUND_TO_NEAREST_INT | _MM_FROUND_NO_EXC);
}

__m128d test_mm_mask_fmsub_round_sd(__m128d __W, __mmask8 __U, __m128d __A, __m128d __B){
  // CHECK-LABEL: @test_mm_mask_fmsub_round_sd
  // CHECK: [[NEG:%.+]] = fsub <2 x double> <double -0.000000e+00, double -0.000000e+00>, %{{.*}}
  // CHECK: [[A:%.+]] = extractelement <2 x double> [[ORIGA:%.+]], i64 0
  // CHECK-NEXT: [[B:%.+]] = extractelement <2 x double> %{{.*}}, i64 0
  // CHECK-NEXT: [[C:%.+]] = extractelement <2 x double> [[NEG]], i64 0
  // CHECK-NEXT: [[FMA:%.+]] = call double @llvm.x86.avx512.vfmadd.f64(double [[A]], double [[B]], double [[C]], i32 8)
  // CHECK-NEXT: bitcast i8 %{{.*}} to <8 x i1>
  // CHECK-NEXT: extractelement <8 x i1> %{{.*}}, i64 0
  // CHECK-NEXT: [[SEL:%.+]] = select i1 %{{.*}}, double [[FMA]], double [[A]]
  // CHECK-NEXT: insertelement <2 x double> [[ORIGA]], double [[SEL]], i64 0
  return _mm_mask_fmsub_round_sd(__W, __U, __A, __B, _MM_FROUND_TO_NEAREST_INT | _MM_FROUND_NO_EXC);
}

__m128d test_mm_maskz_fmsub_sd(__mmask8 __U, __m128d __A, __m128d __B, __m128d __C){
  // CHECK-LABEL: @test_mm_maskz_fmsub_sd
  // CHECK: [[NEG:%.+]] = fsub <2 x double> <double -0.000000e+00, double -0.000000e+00>, %{{.*}}
  // CHECK: [[A:%.+]] = extractelement <2 x double> [[ORIGA:%.+]], i64 0
  // CHECK-NEXT: [[B:%.+]] = extractelement <2 x double> %{{.*}}, i64 0
  // CHECK-NEXT: [[C:%.+]] = extractelement <2 x double> [[NEG]], i64 0
  // CHECK-NEXT: [[FMA:%.+]] = call double @llvm.fma.f64(double [[A]], double [[B]], double [[C]])
  // CHECK-NEXT: bitcast i8 %{{.*}} to <8 x i1>
  // CHECK-NEXT: extractelement <8 x i1> %{{.*}}, i64 0
  // CHECK-NEXT: [[SEL:%.+]] = select i1 %{{.*}}, double [[FMA]], double 0.000000e+00
  // CHECK-NEXT: insertelement <2 x double> [[ORIGA]], double [[SEL]], i64 0
  return _mm_maskz_fmsub_sd(__U, __A, __B, __C);
}

__m128d test_mm_maskz_fmsub_round_sd(__mmask8 __U, __m128d __A, __m128d __B, __m128d __C){
  // CHECK-LABEL: @test_mm_maskz_fmsub_round_sd
  // CHECK: [[NEG:%.+]] = fsub <2 x double> <double -0.000000e+00, double -0.000000e+00>, %{{.*}}
  // CHECK: [[A:%.+]] = extractelement <2 x double> [[ORIGA:%.+]], i64 0
  // CHECK-NEXT: [[B:%.+]] = extractelement <2 x double> %{{.*}}, i64 0
  // CHECK-NEXT: [[C:%.+]] = extractelement <2 x double> [[NEG]], i64 0
  // CHECK-NEXT: [[FMA:%.+]] = call double @llvm.x86.avx512.vfmadd.f64(double [[A]], double [[B]], double [[C]], i32 8)
  // CHECK-NEXT: bitcast i8 %{{.*}} to <8 x i1>
  // CHECK-NEXT: extractelement <8 x i1> %{{.*}}, i64 0
  // CHECK-NEXT: [[SEL:%.+]] = select i1 %{{.*}}, double [[FMA]], double 0.000000e+00
  // CHECK-NEXT: insertelement <2 x double> [[ORIGA]], double [[SEL]], i64 0
  return _mm_maskz_fmsub_round_sd(__U, __A, __B, __C, _MM_FROUND_TO_NEAREST_INT | _MM_FROUND_NO_EXC);
}

__m128d test_mm_mask3_fmsub_sd(__m128d __W, __m128d __X, __m128d __Y, __mmask8 __U){
  // CHECK-LABEL: @test_mm_mask3_fmsub_sd
  // CHECK: [[NEG:%.+]] = fsub <2 x double> <double -0.000000e+00, double -0.000000e+00>, [[ORIGC:%.+]]
  // CHECK: [[A:%.+]] = extractelement <2 x double> %{{.*}}, i64 0
  // CHECK-NEXT: [[B:%.+]] = extractelement <2 x double> %{{.*}}, i64 0
  // CHECK-NEXT: [[C:%.+]] = extractelement <2 x double> [[NEG]], i64 0
  // CHECK-NEXT: [[FMA:%.+]] = call double @llvm.fma.f64(double [[A]], double [[B]], double [[C]])
  // CHECK-NEXT: [[C2:%.+]] = extractelement <2 x double> [[ORIGC]], i64 0
  // CHECK-NEXT: bitcast i8 %{{.*}} to <8 x i1>
  // CHECK-NEXT: extractelement <8 x i1> %{{.*}}, i64 0
  // CHECK-NEXT: [[SEL:%.+]] = select i1 %{{.*}}, double [[FMA]], double [[C2]]
  // CHECK-NEXT: insertelement <2 x double> [[ORIGC]], double [[SEL]], i64 0
  return _mm_mask3_fmsub_sd(__W, __X, __Y, __U);
}

__m128d test_mm_mask3_fmsub_round_sd(__m128d __W, __m128d __X, __m128d __Y, __mmask8 __U){
  // CHECK-LABEL: @test_mm_mask3_fmsub_round_sd
  // CHECK: [[NEG:%.+]] = fsub <2 x double> <double -0.000000e+00, double -0.000000e+00>, [[ORIGC:%.+]]
  // CHECK: [[A:%.+]] = extractelement <2 x double> %{{.*}}, i64 0
  // CHECK-NEXT: [[B:%.+]] = extractelement <2 x double> %{{.*}}, i64 0
  // CHECK-NEXT: [[C:%.+]] = extractelement <2 x double> [[NEG]], i64 0
  // CHECK-NEXT: [[FMA:%.+]] = call double @llvm.x86.avx512.vfmadd.f64(double [[A]], double [[B]], double [[C]], i32 8)
  // CHECK-NEXT: [[C2:%.+]] = extractelement <2 x double> [[ORIGC]], i64 0
  // CHECK-NEXT: bitcast i8 %{{.*}} to <8 x i1>
  // CHECK-NEXT: extractelement <8 x i1> %{{.*}}, i64 0
  // CHECK-NEXT: [[SEL:%.+]] = select i1 %{{.*}}, double [[FMA]], double [[C2]]
  // CHECK-NEXT: insertelement <2 x double> [[ORIGC]], double [[SEL]], i64 0
  return _mm_mask3_fmsub_round_sd(__W, __X, __Y, __U, _MM_FROUND_TO_NEAREST_INT | _MM_FROUND_NO_EXC);
}

__m128d test_mm_mask_fnmadd_sd(__m128d __W, __mmask8 __U, __m128d __A, __m128d __B){
  // CHECK-LABEL: @test_mm_mask_fnmadd_sd
  // CHECK: [[NEG:%.+]] = fsub <2 x double> <double -0.000000e+00, double -0.000000e+00>, %{{.*}}
  // CHECK: [[A:%.+]] = extractelement <2 x double> [[ORIGA:%.+]], i64 0
  // CHECK-NEXT: [[B:%.+]] = extractelement <2 x double> [[NEG]], i64 0
  // CHECK-NEXT: [[C:%.+]] = extractelement <2 x double> %{{.*}}, i64 0
  // CHECK-NEXT: [[FMA:%.+]] = call double @llvm.fma.f64(double [[A]], double [[B]], double [[C]])
  // CHECK-NEXT: bitcast i8 %{{.*}} to <8 x i1>
  // CHECK-NEXT: extractelement <8 x i1> %{{.*}}, i64 0
  // CHECK-NEXT: [[SEL:%.+]] = select i1 %{{.*}}, double [[FMA]], double [[A]]
  // CHECK-NEXT: insertelement <2 x double> [[ORIGA]], double [[SEL]], i64 0
  return _mm_mask_fnmadd_sd(__W, __U, __A, __B);
}

__m128d test_mm_fnmadd_round_sd(__m128d __A, __m128d __B, __m128d __C){
  // CHECK-LABEL: @test_mm_fnmadd_round_sd
  // CHECK: [[NEG:%.+]] = fsub <2 x double> <double -0.000000e+00, double -0.000000e+00>, %{{.*}}
  // CHECK: [[A:%.+]] = extractelement <2 x double> [[ORIGA:%.+]], i64 0
  // CHECK-NEXT: [[B:%.+]] = extractelement <2 x double> [[NEG]], i64 0
  // CHECK-NEXT: [[C:%.+]] = extractelement <2 x double> %{{.*}}, i64 0
  // CHECK-NEXT: [[FMA:%.+]] = call double @llvm.x86.avx512.vfmadd.f64(double [[A]], double [[B]], double [[C]], i32 8)
  // CHECK-NEXT: insertelement <2 x double> [[ORIGA]], double [[FMA]], i64 0
  return _mm_fnmadd_round_sd(__A, __B, __C, _MM_FROUND_TO_NEAREST_INT | _MM_FROUND_NO_EXC);
}

__m128d test_mm_mask_fnmadd_round_sd(__m128d __W, __mmask8 __U, __m128d __A, __m128d __B){
  // CHECK-LABEL: @test_mm_mask_fnmadd_round_sd
  // CHECK: [[NEG:%.+]] = fsub <2 x double> <double -0.000000e+00, double -0.000000e+00>, %{{.*}}
  // CHECK: [[A:%.+]] = extractelement <2 x double> [[ORIGA:%.+]], i64 0
  // CHECK-NEXT: [[B:%.+]] = extractelement <2 x double> [[NEG]], i64 0
  // CHECK-NEXT: [[C:%.+]] = extractelement <2 x double> %{{.*}}, i64 0
  // CHECK-NEXT: [[FMA:%.+]] = call double @llvm.x86.avx512.vfmadd.f64(double [[A]], double [[B]], double [[C]], i32 8)
  // CHECK-NEXT: bitcast i8 %{{.*}} to <8 x i1>
  // CHECK-NEXT: extractelement <8 x i1> %{{.*}}, i64 0
  // CHECK-NEXT: [[SEL:%.+]] = select i1 %{{.*}}, double [[FMA]], double [[A]]
  // CHECK-NEXT: insertelement <2 x double> [[ORIGA]], double [[SEL]], i64 0
  return _mm_mask_fnmadd_round_sd(__W, __U, __A, __B, _MM_FROUND_TO_NEAREST_INT | _MM_FROUND_NO_EXC);
}

__m128d test_mm_maskz_fnmadd_sd(__mmask8 __U, __m128d __A, __m128d __B, __m128d __C){
  // CHECK-LABEL: @test_mm_maskz_fnmadd_sd
  // CHECK: [[NEG:%.+]] = fsub <2 x double> <double -0.000000e+00, double -0.000000e+00>, %{{.*}}
  // CHECK: [[A:%.+]] = extractelement <2 x double> [[ORIGA:%.+]], i64 0
  // CHECK-NEXT: [[B:%.+]] = extractelement <2 x double> [[NEG]], i64 0
  // CHECK-NEXT: [[C:%.+]] = extractelement <2 x double> %{{.*}}, i64 0
  // CHECK-NEXT: [[FMA:%.+]] = call double @llvm.fma.f64(double [[A]], double [[B]], double [[C]])
  // CHECK-NEXT: bitcast i8 %{{.*}} to <8 x i1>
  // CHECK-NEXT: extractelement <8 x i1> %{{.*}}, i64 0
  // CHECK-NEXT: [[SEL:%.+]] = select i1 %{{.*}}, double [[FMA]], double 0.000000e+00
  // CHECK-NEXT: insertelement <2 x double> [[ORIGA]], double [[SEL]], i64 0
  return _mm_maskz_fnmadd_sd(__U, __A, __B, __C);
}

__m128d test_mm_maskz_fnmadd_round_sd(__mmask8 __U, __m128d __A, __m128d __B, __m128d __C){
  // CHECK-LABEL: @test_mm_maskz_fnmadd_round_sd
  // CHECK: [[NEG:%.+]] = fsub <2 x double> <double -0.000000e+00, double -0.000000e+00>, %{{.*}}
  // CHECK: [[A:%.+]] = extractelement <2 x double> [[ORIGA:%.+]], i64 0
  // CHECK-NEXT: [[B:%.+]] = extractelement <2 x double> [[NEG]], i64 0
  // CHECK-NEXT: [[C:%.+]] = extractelement <2 x double> %{{.*}}, i64 0
  // CHECK-NEXT: [[FMA:%.+]] = call double @llvm.x86.avx512.vfmadd.f64(double [[A]], double [[B]], double [[C]], i32 8)
  // CHECK-NEXT: bitcast i8 %{{.*}} to <8 x i1>
  // CHECK-NEXT: extractelement <8 x i1> %{{.*}}, i64 0
  // CHECK-NEXT: [[SEL:%.+]] = select i1 %{{.*}}, double [[FMA]], double 0.000000e+00
  // CHECK-NEXT: insertelement <2 x double> [[ORIGA]], double [[SEL]], i64 0
  return _mm_maskz_fnmadd_round_sd(__U, __A, __B, __C, _MM_FROUND_TO_NEAREST_INT | _MM_FROUND_NO_EXC);
}

__m128d test_mm_mask3_fnmadd_sd(__m128d __W, __m128d __X, __m128d __Y, __mmask8 __U){
  // CHECK-LABEL: @test_mm_mask3_fnmadd_sd
  // CHECK: [[NEG:%.+]] = fsub <2 x double> <double -0.000000e+00, double -0.000000e+00>, %{{.*}}
  // CHECK: [[A:%.+]] = extractelement <2 x double> %{{.*}}, i64 0
  // CHECK-NEXT: [[B:%.+]] = extractelement <2 x double> [[NEG]], i64 0
  // CHECK-NEXT: [[C:%.+]] = extractelement <2 x double> [[ORIGC:%.+]], i64 0
  // CHECK-NEXT: [[FMA:%.+]] = call double @llvm.fma.f64(double [[A]], double [[B]], double [[C]])
  // CHECK-NEXT: bitcast i8 %{{.*}} to <8 x i1>
  // CHECK-NEXT: extractelement <8 x i1> %{{.*}}, i64 0
  // CHECK-NEXT: [[SEL:%.+]] = select i1 %{{.*}}, double [[FMA]], double [[C]]
  // CHECK-NEXT: insertelement <2 x double> [[ORIGC]], double [[SEL]], i64 0
  return _mm_mask3_fnmadd_sd(__W, __X, __Y, __U);
}

__m128d test_mm_mask3_fnmadd_round_sd(__m128d __W, __m128d __X, __m128d __Y, __mmask8 __U){
  // CHECK-LABEL: @test_mm_mask3_fnmadd_round_sd
  // CHECK: [[NEG:%.+]] = fsub <2 x double> <double -0.000000e+00, double -0.000000e+00>, %{{.*}}
  // CHECK: [[A:%.+]] = extractelement <2 x double> %{{.*}}, i64 0
  // CHECK-NEXT: [[B:%.+]] = extractelement <2 x double> [[NEG]], i64 0
  // CHECK-NEXT: [[C:%.+]] = extractelement <2 x double> [[ORIGC:%.+]], i64 0
  // CHECK-NEXT: [[FMA:%.+]] = call double @llvm.x86.avx512.vfmadd.f64(double [[A]], double [[B]], double [[C]], i32 8)
  // CHECK-NEXT: bitcast i8 %{{.*}} to <8 x i1>
  // CHECK-NEXT: extractelement <8 x i1> %{{.*}}, i64 0
  // CHECK-NEXT: [[SEL:%.+]] = select i1 %{{.*}}, double [[FMA]], double [[C]]
  // CHECK-NEXT: insertelement <2 x double> [[ORIGC]], double [[SEL]], i64 0
  return _mm_mask3_fnmadd_round_sd(__W, __X, __Y, __U, _MM_FROUND_TO_NEAREST_INT | _MM_FROUND_NO_EXC);
}

__m128d test_mm_mask_fnmsub_sd(__m128d __W, __mmask8 __U, __m128d __A, __m128d __B){
  // CHECK-LABEL: @test_mm_mask_fnmsub_sd
  // CHECK: [[NEG:%.+]] = fsub <2 x double> <double -0.000000e+00, double -0.000000e+00>, %{{.*}}
  // CHECK: [[NEG2:%.+]] = fsub <2 x double> <double -0.000000e+00, double -0.000000e+00>, %{{.*}}
  // CHECK: [[A:%.+]] = extractelement <2 x double> [[ORIGA:%.]], i64 0
  // CHECK-NEXT: [[B:%.+]] = extractelement <2 x double> [[NEG]], i64 0
  // CHECK-NEXT: [[C:%.+]] = extractelement <2 x double> [[NEG2]], i64 0
  // CHECK-NEXT: [[FMA:%.+]] = call double @llvm.fma.f64(double [[A]], double [[B]], double [[C]])
  // CHECK-NEXT: bitcast i8 %{{.*}} to <8 x i1>
  // CHECK-NEXT: extractelement <8 x i1> %{{.*}}, i64 0
  // CHECK-NEXT: [[SEL:%.+]] = select i1 %{{.*}}, double [[FMA]], double [[A]]
  // CHECK-NEXT: insertelement <2 x double> [[ORIGA]], double [[SEL]], i64 0
  return _mm_mask_fnmsub_sd(__W, __U, __A, __B);
}

__m128d test_mm_fnmsub_round_sd(__m128d __A, __m128d __B, __m128d __C){
  // CHECK-LABEL: @test_mm_fnmsub_round_sd
  // CHECK: [[NEG:%.+]] = fsub <2 x double> <double -0.000000e+00, double -0.000000e+00>, %{{.*}}
  // CHECK: [[NEG2:%.+]] = fsub <2 x double> <double -0.000000e+00, double -0.000000e+00>, %{{.*}}
  // CHECK: [[A:%.+]] = extractelement <2 x double> [[ORIGA:%.]], i64 0
  // CHECK-NEXT: [[B:%.+]] = extractelement <2 x double> [[NEG]], i64 0
  // CHECK-NEXT: [[C:%.+]] = extractelement <2 x double> [[NEG2]], i64 0
  // CHECK-NEXT: [[FMA:%.+]] = call double @llvm.x86.avx512.vfmadd.f64(double [[A]], double [[B]], double [[C]], i32 8)
  // CHECK-NEXT: insertelement <2 x double> [[ORIGA]], double [[FMA]], i64 0
  return _mm_fnmsub_round_sd(__A, __B, __C, _MM_FROUND_TO_NEAREST_INT | _MM_FROUND_NO_EXC);
}

__m128d test_mm_mask_fnmsub_round_sd(__m128d __W, __mmask8 __U, __m128d __A, __m128d __B){
  // CHECK-LABEL: @test_mm_mask_fnmsub_round_sd
  // CHECK: [[NEG:%.+]] = fsub <2 x double> <double -0.000000e+00, double -0.000000e+00>, %{{.*}}
  // CHECK: [[NEG2:%.+]] = fsub <2 x double> <double -0.000000e+00, double -0.000000e+00>, %{{.*}}
  // CHECK: [[A:%.+]] = extractelement <2 x double> [[ORIGA:%.]], i64 0
  // CHECK-NEXT: [[B:%.+]] = extractelement <2 x double> [[NEG]], i64 0
  // CHECK-NEXT: [[C:%.+]] = extractelement <2 x double> [[NEG2]], i64 0
  // CHECK-NEXT: [[FMA:%.+]] = call double @llvm.x86.avx512.vfmadd.f64(double [[A]], double [[B]], double [[C]], i32 8)
  // CHECK-NEXT: bitcast i8 %{{.*}} to <8 x i1>
  // CHECK-NEXT: extractelement <8 x i1> %{{.*}}, i64 0
  // CHECK-NEXT: [[SEL:%.+]] = select i1 %{{.*}}, double [[FMA]], double [[A]]
  // CHECK-NEXT: insertelement <2 x double> [[ORIGA]], double [[SEL]], i64 0
  return _mm_mask_fnmsub_round_sd(__W, __U, __A, __B, _MM_FROUND_TO_NEAREST_INT | _MM_FROUND_NO_EXC);
}

__m128d test_mm_maskz_fnmsub_sd(__mmask8 __U, __m128d __A, __m128d __B, __m128d __C){
  // CHECK-LABEL: @test_mm_maskz_fnmsub_sd
  // CHECK: [[NEG:%.+]] = fsub <2 x double> <double -0.000000e+00, double -0.000000e+00>, %{{.*}}
  // CHECK: [[NEG2:%.+]] = fsub <2 x double> <double -0.000000e+00, double -0.000000e+00>, %{{.*}}
  // CHECK: [[A:%.+]] = extractelement <2 x double> [[ORIGA:%.]], i64 0
  // CHECK-NEXT: [[B:%.+]] = extractelement <2 x double> [[NEG]], i64 0
  // CHECK-NEXT: [[C:%.+]] = extractelement <2 x double> [[NEG2]], i64 0
  // CHECK-NEXT: [[FMA:%.+]] = call double @llvm.fma.f64(double [[A]], double [[B]], double [[C]])
  // CHECK-NEXT: bitcast i8 %{{.*}} to <8 x i1>
  // CHECK-NEXT: extractelement <8 x i1> %{{.*}}, i64 0
  // CHECK-NEXT: [[SEL:%.+]] = select i1 %{{.*}}, double [[FMA]], double 0.000000e+00
  // CHECK-NEXT: insertelement <2 x double> [[ORIGA]], double [[SEL]], i64 0
  return _mm_maskz_fnmsub_sd(__U, __A, __B, __C);
}

__m128d test_mm_maskz_fnmsub_round_sd(__mmask8 __U, __m128d __A, __m128d __B, __m128d __C){
  // CHECK-LABEL: @test_mm_maskz_fnmsub_round_sd
  // CHECK: [[NEG:%.+]] = fsub <2 x double> <double -0.000000e+00, double -0.000000e+00>, %{{.*}}
  // CHECK: [[NEG2:%.+]] = fsub <2 x double> <double -0.000000e+00, double -0.000000e+00>, %{{.*}}
  // CHECK: [[A:%.+]] = extractelement <2 x double> [[ORIGA:%.]], i64 0
  // CHECK-NEXT: [[B:%.+]] = extractelement <2 x double> [[NEG]], i64 0
  // CHECK-NEXT: [[C:%.+]] = extractelement <2 x double> [[NEG2]], i64 0
  // CHECK-NEXT: [[FMA:%.+]] = call double @llvm.x86.avx512.vfmadd.f64(double [[A]], double [[B]], double [[C]], i32 8)
  // CHECK-NEXT: bitcast i8 %{{.*}} to <8 x i1>
  // CHECK-NEXT: extractelement <8 x i1> %{{.*}}, i64 0
  // CHECK-NEXT: [[SEL:%.+]] = select i1 %{{.*}}, double [[FMA]], double 0.000000e+00
  // CHECK-NEXT: insertelement <2 x double> [[ORIGA]], double [[SEL]], i64 0
  return _mm_maskz_fnmsub_round_sd(__U, __A, __B, __C, _MM_FROUND_TO_NEAREST_INT | _MM_FROUND_NO_EXC);
}

__m128d test_mm_mask3_fnmsub_sd(__m128d __W, __m128d __X, __m128d __Y, __mmask8 __U){
  // CHECK-LABEL: @test_mm_mask3_fnmsub_sd
  // CHECK: [[NEG:%.+]] = fsub <2 x double> <double -0.000000e+00, double -0.000000e+00>, %{{.*}}
  // CHECK: [[NEG2:%.+]] = fsub <2 x double> <double -0.000000e+00, double -0.000000e+00>, [[ORIGC:%.+]]
  // CHECK: [[A:%.+]] = extractelement <2 x double> %{{.*}}, i64 0
  // CHECK-NEXT: [[B:%.+]] = extractelement <2 x double> [[NEG]], i64 0
  // CHECK-NEXT: [[C:%.+]] = extractelement <2 x double> [[NEG2]], i64 0
  // CHECK-NEXT: [[FMA:%.+]] = call double @llvm.fma.f64(double [[A]], double [[B]], double [[C]])
  // CHECK-NEXT: [[C2:%.+]] = extractelement <2 x double> [[ORIGC]], i64 0
  // CHECK-NEXT: bitcast i8 %{{.*}} to <8 x i1>
  // CHECK-NEXT: extractelement <8 x i1> %{{.*}}, i64 0
  // CHECK-NEXT: [[SEL:%.+]] = select i1 %{{.*}}, double [[FMA]], double [[C2]]
  // CHECK-NEXT: insertelement <2 x double> [[ORIGC]], double [[SEL]], i64 0
  return _mm_mask3_fnmsub_sd(__W, __X, __Y, __U);
}

__m128d test_mm_mask3_fnmsub_round_sd(__m128d __W, __m128d __X, __m128d __Y, __mmask8 __U){
  // CHECK-LABEL: @test_mm_mask3_fnmsub_round_sd
  // CHECK: [[NEG:%.+]] = fsub <2 x double> <double -0.000000e+00, double -0.000000e+00>, %{{.*}}
  // CHECK: [[NEG2:%.+]] = fsub <2 x double> <double -0.000000e+00, double -0.000000e+00>, [[ORIGC:%.+]]
  // CHECK: [[A:%.+]] = extractelement <2 x double> %{{.*}}, i64 0
  // CHECK-NEXT: [[B:%.+]] = extractelement <2 x double> [[NEG]], i64 0
  // CHECK-NEXT: [[C:%.+]] = extractelement <2 x double> [[NEG2]], i64 0
  // CHECK-NEXT: [[FMA:%.+]] = call double @llvm.x86.avx512.vfmadd.f64(double [[A]], double [[B]], double [[C]], i32 8)
  // CHECK-NEXT: [[C2:%.+]] = extractelement <2 x double> [[ORIGC]], i64 0
  // CHECK-NEXT: bitcast i8 %{{.*}} to <8 x i1>
  // CHECK-NEXT: extractelement <8 x i1> %{{.*}}, i64 0
  // CHECK-NEXT: [[SEL:%.+]] = select i1 %{{.*}}, double [[FMA]], double [[C2]]
  // CHECK-NEXT: insertelement <2 x double> [[ORIGC]], double [[SEL]], i64 0
  return _mm_mask3_fnmsub_round_sd(__W, __X, __Y, __U, _MM_FROUND_TO_NEAREST_INT | _MM_FROUND_NO_EXC);
}

__m512d test_mm512_permutex_pd(__m512d __X) {
  // CHECK-LABEL: @test_mm512_permutex_pd
  // CHECK: shufflevector <8 x double> %{{.*}}, <8 x double> undef, <8 x i32> <i32 0, i32 0, i32 0, i32 0, i32 4, i32 4, i32 4, i32 4>
  return _mm512_permutex_pd(__X, 0);
}

__m512d test_mm512_mask_permutex_pd(__m512d __W, __mmask8 __U, __m512d __X) {
  // CHECK-LABEL: @test_mm512_mask_permutex_pd
  // CHECK: shufflevector <8 x double> %{{.*}}, <8 x double> undef, <8 x i32> <i32 0, i32 0, i32 0, i32 0, i32 4, i32 4, i32 4, i32 4>
  // CHECK: select <8 x i1> %{{.*}}, <8 x double> %{{.*}}, <8 x double> %{{.*}}
  return _mm512_mask_permutex_pd(__W, __U, __X, 0);
}

__m512d test_mm512_maskz_permutex_pd(__mmask8 __U, __m512d __X) {
  // CHECK-LABEL: @test_mm512_maskz_permutex_pd
  // CHECK: shufflevector <8 x double> %{{.*}}, <8 x double> undef, <8 x i32> <i32 0, i32 0, i32 0, i32 0, i32 4, i32 4, i32 4, i32 4>
  // CHECK: select <8 x i1> %{{.*}}, <8 x double> %{{.*}}, <8 x double> %{{.*}}
  return _mm512_maskz_permutex_pd(__U, __X, 0);
}

__m512i test_mm512_permutex_epi64(__m512i __X) {
  // CHECK-LABEL: @test_mm512_permutex_epi64
  // CHECK: shufflevector <8 x i64> %{{.*}}, <8 x i64> undef, <8 x i32> <i32 0, i32 0, i32 0, i32 0, i32 4, i32 4, i32 4, i32 4>
  return _mm512_permutex_epi64(__X, 0);
}

__m512i test_mm512_mask_permutex_epi64(__m512i __W, __mmask8 __M, __m512i __X) {
  // CHECK-LABEL: @test_mm512_mask_permutex_epi64
  // CHECK: shufflevector <8 x i64> %{{.*}}, <8 x i64> undef, <8 x i32> <i32 0, i32 0, i32 0, i32 0, i32 4, i32 4, i32 4, i32 4>
  // CHECK: select <8 x i1> %{{.*}}, <8 x i64> %{{.*}}, <8 x i64> %{{.*}}
  return _mm512_mask_permutex_epi64(__W, __M, __X, 0);
}

__m512i test_mm512_maskz_permutex_epi64(__mmask8 __M, __m512i __X) {
  // CHECK-LABEL: @test_mm512_maskz_permutex_epi64
  // CHECK: shufflevector <8 x i64> %{{.*}}, <8 x i64> undef, <8 x i32> <i32 0, i32 0, i32 0, i32 0, i32 4, i32 4, i32 4, i32 4>
  // CHECK: select <8 x i1> %{{.*}}, <8 x i64> %{{.*}}, <8 x i64> %{{.*}}
  return _mm512_maskz_permutex_epi64(__M, __X, 0);
}

__m512d test_mm512_permutexvar_pd(__m512i __X, __m512d __Y) {
  // CHECK-LABEL: @test_mm512_permutexvar_pd
  // CHECK: @llvm.x86.avx512.permvar.df.512
  return _mm512_permutexvar_pd(__X, __Y); 
}

__m512d test_mm512_mask_permutexvar_pd(__m512d __W, __mmask8 __U, __m512i __X, __m512d __Y) {
  // CHECK-LABEL: @test_mm512_mask_permutexvar_pd
  // CHECK: @llvm.x86.avx512.permvar.df.512
  // CHECK: select <8 x i1> %{{.*}}, <8 x double> %{{.*}}, <8 x double> %{{.*}}
  return _mm512_mask_permutexvar_pd(__W, __U, __X, __Y); 
}

__m512d test_mm512_maskz_permutexvar_pd(__mmask8 __U, __m512i __X, __m512d __Y) {
  // CHECK-LABEL: @test_mm512_maskz_permutexvar_pd
  // CHECK: @llvm.x86.avx512.permvar.df.512
  // CHECK: select <8 x i1> %{{.*}}, <8 x double> %{{.*}}, <8 x double> %{{.*}}
  return _mm512_maskz_permutexvar_pd(__U, __X, __Y); 
}

__m512i test_mm512_maskz_permutexvar_epi64(__mmask8 __M, __m512i __X, __m512i __Y) {
  // CHECK-LABEL: @test_mm512_maskz_permutexvar_epi64
  // CHECK: @llvm.x86.avx512.permvar.di.512
  // CHECK: select <8 x i1> %{{.*}}, <8 x i64> %{{.*}}, <8 x i64> %{{.*}}
  return _mm512_maskz_permutexvar_epi64(__M, __X, __Y); 
}

__m512i test_mm512_permutexvar_epi64(__m512i __X, __m512i __Y) {
  // CHECK-LABEL: @test_mm512_permutexvar_epi64
  // CHECK: @llvm.x86.avx512.permvar.di.512
  return _mm512_permutexvar_epi64(__X, __Y); 
}

__m512i test_mm512_mask_permutexvar_epi64(__m512i __W, __mmask8 __M, __m512i __X, __m512i __Y) {
  // CHECK-LABEL: @test_mm512_mask_permutexvar_epi64
  // CHECK: @llvm.x86.avx512.permvar.di.512
  // CHECK: select <8 x i1> %{{.*}}, <8 x i64> %{{.*}}, <8 x i64> %{{.*}}
  return _mm512_mask_permutexvar_epi64(__W, __M, __X, __Y); 
}

__m512 test_mm512_permutexvar_ps(__m512i __X, __m512 __Y) {
  // CHECK-LABEL: @test_mm512_permutexvar_ps
  // CHECK: @llvm.x86.avx512.permvar.sf.512
  return _mm512_permutexvar_ps(__X, __Y); 
}

__m512 test_mm512_mask_permutexvar_ps(__m512 __W, __mmask16 __U, __m512i __X, __m512 __Y) {
  // CHECK-LABEL: @test_mm512_mask_permutexvar_ps
  // CHECK: @llvm.x86.avx512.permvar.sf.512
  // CHECK: select <16 x i1> %{{.*}}, <16 x float> %{{.*}}, <16 x float> %{{.*}}
  return _mm512_mask_permutexvar_ps(__W, __U, __X, __Y); 
}

__m512 test_mm512_maskz_permutexvar_ps(__mmask16 __U, __m512i __X, __m512 __Y) {
  // CHECK-LABEL: @test_mm512_maskz_permutexvar_ps
  // CHECK: @llvm.x86.avx512.permvar.sf.512
  // CHECK: select <16 x i1> %{{.*}}, <16 x float> %{{.*}}, <16 x float> %{{.*}}
  return _mm512_maskz_permutexvar_ps(__U, __X, __Y); 
}

__m512i test_mm512_maskz_permutexvar_epi32(__mmask16 __M, __m512i __X, __m512i __Y) {
  // CHECK-LABEL: @test_mm512_maskz_permutexvar_epi32
  // CHECK: @llvm.x86.avx512.permvar.si.512
  // CHECK: select <16 x i1> %{{.*}}, <16 x i32> %{{.*}}, <16 x i32> %{{.*}}
  return _mm512_maskz_permutexvar_epi32(__M, __X, __Y); 
}

__m512i test_mm512_permutexvar_epi32(__m512i __X, __m512i __Y) {
  // CHECK-LABEL: @test_mm512_permutexvar_epi32
  // CHECK: @llvm.x86.avx512.permvar.si.512
  return _mm512_permutexvar_epi32(__X, __Y); 
}

__m512i test_mm512_mask_permutexvar_epi32(__m512i __W, __mmask16 __M, __m512i __X, __m512i __Y) {
  // CHECK-LABEL: @test_mm512_mask_permutexvar_epi32
  // CHECK: @llvm.x86.avx512.permvar.si.512
  // CHECK: select <16 x i1> %{{.*}}, <16 x i32> %{{.*}}, <16 x i32> %{{.*}}
  return _mm512_mask_permutexvar_epi32(__W, __M, __X, __Y); 
}

__mmask16 test_mm512_kand(__m512i __A, __m512i __B, __m512i __C, __m512i __D, __m512i __E, __m512i __F) {
  // CHECK-LABEL: @test_mm512_kand
  // CHECK: [[LHS:%.*]] = bitcast i16 %{{.*}} to <16 x i1>
  // CHECK: [[RHS:%.*]] = bitcast i16 %{{.*}} to <16 x i1>
  // CHECK: [[RES:%.*]] = and <16 x i1> [[LHS]], [[RHS]]
  // CHECK: bitcast <16 x i1> [[RES]] to i16
  return _mm512_mask_cmpneq_epu32_mask(_mm512_kand(_mm512_cmpneq_epu32_mask(__A, __B),
                                                   _mm512_cmpneq_epu32_mask(__C, __D)),
                                                   __E, __F);
}

__mmask16 test_mm512_kandn(__m512i __A, __m512i __B, __m512i __C, __m512i __D, __m512i __E, __m512i __F) {
  // CHECK-LABEL: @test_mm512_kandn
  // CHECK: [[LHS:%.*]] = bitcast i16 %{{.*}} to <16 x i1>
  // CHECK: [[RHS:%.*]] = bitcast i16 %{{.*}} to <16 x i1>
  // CHECK: [[NOT:%.*]] = xor <16 x i1> [[LHS]], <i1 true, i1 true, i1 true, i1 true, i1 true, i1 true, i1 true, i1 true, i1 true, i1 true, i1 true, i1 true, i1 true, i1 true, i1 true, i1 true>
  // CHECK: [[RES:%.*]] = and <16 x i1> [[NOT]], [[RHS]]
  // CHECK: bitcast <16 x i1> [[RES]] to i16
  return _mm512_mask_cmpneq_epu32_mask(_mm512_kandn(_mm512_cmpneq_epu32_mask(__A, __B),
                                                    _mm512_cmpneq_epu32_mask(__C, __D)),
                                                    __E, __F);
}

__mmask16 test_mm512_kor(__m512i __A, __m512i __B, __m512i __C, __m512i __D, __m512i __E, __m512i __F) {
  // CHECK-LABEL: @test_mm512_kor
  // CHECK: [[LHS:%.*]] = bitcast i16 %{{.*}} to <16 x i1>
  // CHECK: [[RHS:%.*]] = bitcast i16 %{{.*}} to <16 x i1>
  // CHECK: [[RES:%.*]] = or <16 x i1> [[LHS]], [[RHS]]
  // CHECK: bitcast <16 x i1> [[RES]] to i16
  return _mm512_mask_cmpneq_epu32_mask(_mm512_kor(_mm512_cmpneq_epu32_mask(__A, __B),
                                                  _mm512_cmpneq_epu32_mask(__C, __D)),
                                                  __E, __F);
}

int test_mm512_kortestc(__m512i __A, __m512i __B, __m512i __C, __m512i __D) {
  // CHECK-LABEL: @test_mm512_kortestc
  // CHECK: [[LHS:%.*]] = bitcast i16 %{{.*}} to <16 x i1>
  // CHECK: [[RHS:%.*]] = bitcast i16 %{{.*}} to <16 x i1>
  // CHECK: [[OR:%.*]] = or <16 x i1> [[LHS]], [[RHS]]
  // CHECK: [[CAST:%.*]] = bitcast <16 x i1> [[OR]] to i16
  // CHECK: [[CMP:%.*]] = icmp eq i16 [[CAST]], -1
  // CHECK: zext i1 [[CMP]] to i32
  return _mm512_kortestc(_mm512_cmpneq_epu32_mask(__A, __B),
                         _mm512_cmpneq_epu32_mask(__C, __D));
}

int test_mm512_kortestz(__m512i __A, __m512i __B, __m512i __C, __m512i __D) {
  // CHECK-LABEL: @test_mm512_kortestz
  // CHECK: [[LHS:%.*]] = bitcast i16 %{{.*}} to <16 x i1>
  // CHECK: [[RHS:%.*]] = bitcast i16 %{{.*}} to <16 x i1>
  // CHECK: [[OR:%.*]] = or <16 x i1> [[LHS]], [[RHS]]
  // CHECK: [[CAST:%.*]] = bitcast <16 x i1> [[OR]] to i16
  // CHECK: [[CMP:%.*]] = icmp eq i16 [[CAST]], 0
  // CHECK: zext i1 [[CMP]] to i32
  return _mm512_kortestz(_mm512_cmpneq_epu32_mask(__A, __B),
                         _mm512_cmpneq_epu32_mask(__C, __D));
}

__mmask16 test_mm512_kunpackb(__m512i __A, __m512i __B, __m512i __C, __m512i __D, __m512i __E, __m512i __F) {
  // CHECK-LABEL: @test_mm512_kunpackb
  // CHECK: [[LHS:%.*]] = bitcast i16 %{{.*}} to <16 x i1>
  // CHECK: [[RHS:%.*]] = bitcast i16 %{{.*}} to <16 x i1>
  // CHECK: [[LHS2:%.*]] = shufflevector <16 x i1> [[LHS]], <16 x i1> [[LHS]], <8 x i32> <i32 0, i32 1, i32 2, i32 3, i32 4, i32 5, i32 6, i32 7>
  // CHECK: [[RHS2:%.*]] = shufflevector <16 x i1> [[RHS]], <16 x i1> [[RHS]], <8 x i32> <i32 0, i32 1, i32 2, i32 3, i32 4, i32 5, i32 6, i32 7>
  // CHECK: [[CONCAT:%.*]] = shufflevector <8 x i1> [[RHS2]], <8 x i1> [[LHS2]], <16 x i32> <i32 0, i32 1, i32 2, i32 3, i32 4, i32 5, i32 6, i32 7, i32 8, i32 9, i32 10, i32 11, i32 12, i32 13, i32 14, i32 15>
  // CHECK: bitcast <16 x i1> [[CONCAT]] to i16
  return _mm512_mask_cmpneq_epu32_mask(_mm512_kunpackb(_mm512_cmpneq_epu32_mask(__A, __B),
                                                       _mm512_cmpneq_epu32_mask(__C, __D)),
                                                       __E, __F);
}

__mmask16 test_mm512_kxnor(__m512i __A, __m512i __B, __m512i __C, __m512i __D, __m512i __E, __m512i __F) {
  // CHECK-LABEL: @test_mm512_kxnor
  // CHECK: [[LHS:%.*]] = bitcast i16 %{{.*}} to <16 x i1>
  // CHECK: [[RHS:%.*]] = bitcast i16 %{{.*}} to <16 x i1>
  // CHECK: [[NOT:%.*]] = xor <16 x i1> [[LHS]], <i1 true, i1 true, i1 true, i1 true, i1 true, i1 true, i1 true, i1 true, i1 true, i1 true, i1 true, i1 true, i1 true, i1 true, i1 true, i1 true>
  // CHECK: [[RES:%.*]] = xor <16 x i1> [[NOT]], [[RHS]]
  // CHECK: bitcast <16 x i1> [[RES]] to i16
  return _mm512_mask_cmpneq_epu32_mask(_mm512_kxnor(_mm512_cmpneq_epu32_mask(__A, __B),
                                                    _mm512_cmpneq_epu32_mask(__C, __D)),
                                                    __E, __F);
}

__mmask16 test_mm512_kxor(__m512i __A, __m512i __B, __m512i __C, __m512i __D, __m512i __E, __m512i __F) {
  // CHECK-LABEL: @test_mm512_kxor
  // CHECK: [[LHS:%.*]] = bitcast i16 %{{.*}} to <16 x i1>
  // CHECK: [[RHS:%.*]] = bitcast i16 %{{.*}} to <16 x i1>
  // CHECK: [[RES:%.*]] = xor <16 x i1> [[LHS]], [[RHS]]
  // CHECK: bitcast <16 x i1> [[RES]] to i16
  return _mm512_mask_cmpneq_epu32_mask(_mm512_kxor(_mm512_cmpneq_epu32_mask(__A, __B),
                                                   _mm512_cmpneq_epu32_mask(__C, __D)),
                                                   __E, __F);
}

void test_mm512_stream_si512(__m512i * __P, __m512i __A) {
  // CHECK-LABEL: @test_mm512_stream_si512
  // CHECK: store <8 x i64> %{{.*}}, <8 x i64>* %{{.*}}, align 64, !nontemporal
  _mm512_stream_si512(__P, __A); 
}

__m512i test_mm512_stream_load_si512(void *__P) {
  // CHECK-LABEL: @test_mm512_stream_load_si512
  // CHECK: load <8 x i64>, <8 x i64>* %{{.*}}, align 64, !nontemporal
  return _mm512_stream_load_si512(__P); 
}

__m512i test_mm512_stream_load_si512_const(void const *__P) {
  // CHECK-LABEL: @test_mm512_stream_load_si512_const
  // CHECK: load <8 x i64>, <8 x i64>* %{{.*}}, align 64, !nontemporal
  return _mm512_stream_load_si512(__P); 
}

void test_mm512_stream_pd(double *__P, __m512d __A) {
  // CHECK-LABEL: @test_mm512_stream_pd
  // CHECK: store <8 x double> %{{.*}}, <8 x double>* %{{.*}}, align 64, !nontemporal
  return _mm512_stream_pd(__P, __A); 
}

void test_mm512_stream_ps(float *__P, __m512 __A) {
  // CHECK-LABEL: @test_mm512_stream_ps
  // CHECK: store <16 x float> %{{.*}}, <16 x float>* %{{.*}}, align 64, !nontemporal
  _mm512_stream_ps(__P, __A); 
}

__m512d test_mm512_mask_compress_pd(__m512d __W, __mmask8 __U, __m512d __A) {
  // CHECK-LABEL: @test_mm512_mask_compress_pd
  // CHECK: @llvm.x86.avx512.mask.compress.pd.512
  return _mm512_mask_compress_pd(__W, __U, __A); 
}

__m512d test_mm512_maskz_compress_pd(__mmask8 __U, __m512d __A) {
  // CHECK-LABEL: @test_mm512_maskz_compress_pd
  // CHECK: @llvm.x86.avx512.mask.compress.pd.512
  return _mm512_maskz_compress_pd(__U, __A); 
}

__m512i test_mm512_mask_compress_epi64(__m512i __W, __mmask8 __U, __m512i __A) {
  // CHECK-LABEL: @test_mm512_mask_compress_epi64
  // CHECK: @llvm.x86.avx512.mask.compress.q.512
  return _mm512_mask_compress_epi64(__W, __U, __A); 
}

__m512i test_mm512_maskz_compress_epi64(__mmask8 __U, __m512i __A) {
  // CHECK-LABEL: @test_mm512_maskz_compress_epi64
  // CHECK: @llvm.x86.avx512.mask.compress.q.512
  return _mm512_maskz_compress_epi64(__U, __A); 
}

__m512 test_mm512_mask_compress_ps(__m512 __W, __mmask16 __U, __m512 __A) {
  // CHECK-LABEL: @test_mm512_mask_compress_ps
  // CHECK: @llvm.x86.avx512.mask.compress.ps.512
  return _mm512_mask_compress_ps(__W, __U, __A); 
}

__m512 test_mm512_maskz_compress_ps(__mmask16 __U, __m512 __A) {
  // CHECK-LABEL: @test_mm512_maskz_compress_ps
  // CHECK: @llvm.x86.avx512.mask.compress.ps.512
  return _mm512_maskz_compress_ps(__U, __A); 
}

__m512i test_mm512_mask_compress_epi32(__m512i __W, __mmask16 __U, __m512i __A) {
  // CHECK-LABEL: @test_mm512_mask_compress_epi32
  // CHECK: @llvm.x86.avx512.mask.compress.d.512
  return _mm512_mask_compress_epi32(__W, __U, __A); 
}

__m512i test_mm512_maskz_compress_epi32(__mmask16 __U, __m512i __A) {
  // CHECK-LABEL: @test_mm512_maskz_compress_epi32
  // CHECK: @llvm.x86.avx512.mask.compress.d.512
  return _mm512_maskz_compress_epi32(__U, __A); 
}

__mmask8 test_mm_cmp_round_ss_mask(__m128 __X, __m128 __Y) {
  // CHECK-LABEL: @test_mm_cmp_round_ss_mask
  // CHECK: @llvm.x86.avx512.mask.cmp
  return _mm_cmp_round_ss_mask(__X, __Y, 5, _MM_FROUND_CUR_DIRECTION); 
}

__mmask8 test_mm_mask_cmp_round_ss_mask(__mmask8 __M, __m128 __X, __m128 __Y) {
  // CHECK-LABEL: @test_mm_mask_cmp_round_ss_mask
  // CHECK: @llvm.x86.avx512.mask.cmp
  return _mm_mask_cmp_round_ss_mask(__M, __X, __Y, 5, _MM_FROUND_CUR_DIRECTION); 
}

__mmask8 test_mm_cmp_ss_mask(__m128 __X, __m128 __Y) {
  // CHECK-LABEL: @test_mm_cmp_ss_mask
  // CHECK: @llvm.x86.avx512.mask.cmp
  return _mm_cmp_ss_mask(__X, __Y, 5); 
}

__mmask8 test_mm_mask_cmp_ss_mask(__mmask8 __M, __m128 __X, __m128 __Y) {
  // CHECK-LABEL: @test_mm_mask_cmp_ss_mask
  // CHECK: @llvm.x86.avx512.mask.cmp
  return _mm_mask_cmp_ss_mask(__M, __X, __Y, 5); 
}

__mmask8 test_mm_cmp_round_sd_mask(__m128d __X, __m128d __Y) {
  // CHECK-LABEL: @test_mm_cmp_round_sd_mask
  // CHECK: @llvm.x86.avx512.mask.cmp
  return _mm_cmp_round_sd_mask(__X, __Y, 5, _MM_FROUND_CUR_DIRECTION); 
}

__mmask8 test_mm_mask_cmp_round_sd_mask(__mmask8 __M, __m128d __X, __m128d __Y) {
  // CHECK-LABEL: @test_mm_mask_cmp_round_sd_mask
  // CHECK: @llvm.x86.avx512.mask.cmp
  return _mm_mask_cmp_round_sd_mask(__M, __X, __Y, 5, _MM_FROUND_CUR_DIRECTION); 
}

__mmask8 test_mm_cmp_sd_mask(__m128d __X, __m128d __Y) {
  // CHECK-LABEL: @test_mm_cmp_sd_mask
  // CHECK: @llvm.x86.avx512.mask.cmp
  return _mm_cmp_sd_mask(__X, __Y, 5); 
}

__mmask8 test_mm_mask_cmp_sd_mask(__mmask8 __M, __m128d __X, __m128d __Y) {
  // CHECK-LABEL: @test_mm_mask_cmp_sd_mask
  // CHECK: @llvm.x86.avx512.mask.cmp
  return _mm_mask_cmp_sd_mask(__M, __X, __Y, 5); 
}

__m512 test_mm512_movehdup_ps(__m512 __A) {
  // CHECK-LABEL: @test_mm512_movehdup_ps
  // CHECK: shufflevector <16 x float> %{{.*}}, <16 x float> %{{.*}}, <16 x i32> <i32 1, i32 1, i32 3, i32 3, i32 5, i32 5, i32 7, i32 7, i32 9, i32 9, i32 11, i32 11, i32 13, i32 13, i32 15, i32 15>
  return _mm512_movehdup_ps(__A);
}

__m512 test_mm512_mask_movehdup_ps(__m512 __W, __mmask16 __U, __m512 __A) {
  // CHECK-LABEL: @test_mm512_mask_movehdup_ps
  // CHECK: shufflevector <16 x float> %{{.*}}, <16 x float> %{{.*}}, <16 x i32> <i32 1, i32 1, i32 3, i32 3, i32 5, i32 5, i32 7, i32 7, i32 9, i32 9, i32 11, i32 11, i32 13, i32 13, i32 15, i32 15>
  // CHECK: select <16 x i1> %{{.*}}, <16 x float> %{{.*}}, <16 x float> %{{.*}}
  return _mm512_mask_movehdup_ps(__W, __U, __A);
}

__m512 test_mm512_maskz_movehdup_ps(__mmask16 __U, __m512 __A) {
  // CHECK-LABEL: @test_mm512_maskz_movehdup_ps
  // CHECK: shufflevector <16 x float> %{{.*}}, <16 x float> %{{.*}}, <16 x i32> <i32 1, i32 1, i32 3, i32 3, i32 5, i32 5, i32 7, i32 7, i32 9, i32 9, i32 11, i32 11, i32 13, i32 13, i32 15, i32 15>
  // CHECK: select <16 x i1> %{{.*}}, <16 x float> %{{.*}}, <16 x float> %{{.*}}
  return _mm512_maskz_movehdup_ps(__U, __A);
}

__m512 test_mm512_moveldup_ps(__m512 __A) {
  // CHECK-LABEL: @test_mm512_moveldup_ps
  // CHECK: shufflevector <16 x float> %{{.*}}, <16 x float> %{{.*}}, <16 x i32> <i32 0, i32 0, i32 2, i32 2, i32 4, i32 4, i32 6, i32 6, i32 8, i32 8, i32 10, i32 10, i32 12, i32 12, i32 14, i32 14>
  return _mm512_moveldup_ps(__A);
}

__m512 test_mm512_mask_moveldup_ps(__m512 __W, __mmask16 __U, __m512 __A) {
  // CHECK-LABEL: @test_mm512_mask_moveldup_ps
  // CHECK: shufflevector <16 x float> %{{.*}}, <16 x float> %{{.*}}, <16 x i32> <i32 0, i32 0, i32 2, i32 2, i32 4, i32 4, i32 6, i32 6, i32 8, i32 8, i32 10, i32 10, i32 12, i32 12, i32 14, i32 14>
  // CHECK: select <16 x i1> %{{.*}}, <16 x float> %{{.*}}, <16 x float> %{{.*}}
  return _mm512_mask_moveldup_ps(__W, __U, __A);
}

__m512 test_mm512_maskz_moveldup_ps(__mmask16 __U, __m512 __A) {
  // CHECK-LABEL: @test_mm512_maskz_moveldup_ps
  // CHECK: shufflevector <16 x float> %{{.*}}, <16 x float> %{{.*}}, <16 x i32> <i32 0, i32 0, i32 2, i32 2, i32 4, i32 4, i32 6, i32 6, i32 8, i32 8, i32 10, i32 10, i32 12, i32 12, i32 14, i32 14>
  // CHECK: select <16 x i1> %{{.*}}, <16 x float> %{{.*}}, <16 x float> %{{.*}}
  return _mm512_maskz_moveldup_ps(__U, __A);
}

__m512i test_mm512_shuffle_epi32(__m512i __A) {
  // CHECK-LABEL: @test_mm512_shuffle_epi32
  // CHECK: shufflevector <16 x i32> %{{.*}}, <16 x i32> undef, <16 x i32> <i32 1, i32 0, i32 0, i32 0, i32 5, i32 4, i32 4, i32 4, i32 9, i32 8, i32 8, i32 8, i32 13, i32 12, i32 12, i32 12>
  return _mm512_shuffle_epi32(__A, 1); 
}

__m512i test_mm512_mask_shuffle_epi32(__m512i __W, __mmask16 __U, __m512i __A) {
  // CHECK-LABEL: @test_mm512_mask_shuffle_epi32
  // CHECK: shufflevector <16 x i32> %{{.*}}, <16 x i32> undef, <16 x i32> <i32 1, i32 0, i32 0, i32 0, i32 5, i32 4, i32 4, i32 4, i32 9, i32 8, i32 8, i32 8, i32 13, i32 12, i32 12, i32 12>
  // CHECK: select <16 x i1> %{{.*}}, <16 x i32> %{{.*}}, <16 x i32> %{{.*}}
  return _mm512_mask_shuffle_epi32(__W, __U, __A, 1); 
}

__m512i test_mm512_maskz_shuffle_epi32(__mmask16 __U, __m512i __A) {
  // CHECK-LABEL: @test_mm512_maskz_shuffle_epi32
  // CHECK: shufflevector <16 x i32> %{{.*}}, <16 x i32> undef, <16 x i32> <i32 1, i32 0, i32 0, i32 0, i32 5, i32 4, i32 4, i32 4, i32 9, i32 8, i32 8, i32 8, i32 13, i32 12, i32 12, i32 12>
  // CHECK: select <16 x i1> %{{.*}}, <16 x i32> %{{.*}}, <16 x i32> %{{.*}}
  return _mm512_maskz_shuffle_epi32(__U, __A, 1); 
}

__m512d test_mm512_mask_expand_pd(__m512d __W, __mmask8 __U, __m512d __A) {
  // CHECK-LABEL: @test_mm512_mask_expand_pd
  // CHECK: @llvm.x86.avx512.mask.expand.pd.512
  return _mm512_mask_expand_pd(__W, __U, __A); 
}

__m512d test_mm512_maskz_expand_pd(__mmask8 __U, __m512d __A) {
  // CHECK-LABEL: @test_mm512_maskz_expand_pd
  // CHECK: @llvm.x86.avx512.mask.expand.pd.512
  return _mm512_maskz_expand_pd(__U, __A); 
}

__m512i test_mm512_mask_expand_epi64(__m512i __W, __mmask8 __U, __m512i __A) {
  // CHECK-LABEL: @test_mm512_mask_expand_epi64
  // CHECK: @llvm.x86.avx512.mask.expand.q.512
  return _mm512_mask_expand_epi64(__W, __U, __A); 
}

__m512i test_mm512_maskz_expand_epi64(__mmask8 __U, __m512i __A) {
  // CHECK-LABEL: @test_mm512_maskz_expand_epi64
  // CHECK: @llvm.x86.avx512.mask.expand.q.512
  return _mm512_maskz_expand_epi64(__U, __A); 
}
__m512i test_mm512_mask_expandloadu_epi64(__m512i __W, __mmask8 __U, void const *__P) {
  // CHECK-LABEL: @test_mm512_mask_expandloadu_epi64
  // CHECK: @llvm.masked.expandload.v8i64(i64* %{{.*}}, <8 x i1> %{{.*}}, <8 x i64> %{{.*}})
  return _mm512_mask_expandloadu_epi64(__W, __U, __P); 
}

__m512i test_mm512_maskz_expandloadu_epi64(__mmask8 __U, void const *__P) {
  // CHECK-LABEL: @test_mm512_maskz_expandloadu_epi64
  // CHECK: @llvm.masked.expandload.v8i64(i64* %{{.*}}, <8 x i1> %{{.*}}, <8 x i64> %{{.*}})
  return _mm512_maskz_expandloadu_epi64(__U, __P); 
}

__m512d test_mm512_mask_expandloadu_pd(__m512d __W, __mmask8 __U, void const *__P) {
  // CHECK-LABEL: @test_mm512_mask_expandloadu_pd
  // CHECK: @llvm.masked.expandload.v8f64(double* %{{.*}}, <8 x i1> %{{.*}}, <8 x double> %{{.*}})
  return _mm512_mask_expandloadu_pd(__W, __U, __P); 
}

__m512d test_mm512_maskz_expandloadu_pd(__mmask8 __U, void const *__P) {
  // CHECK-LABEL: @test_mm512_maskz_expandloadu_pd
  // CHECK: @llvm.masked.expandload.v8f64(double* %{{.*}}, <8 x i1> %{{.*}}, <8 x double> %{{.*}})
  return _mm512_maskz_expandloadu_pd(__U, __P); 
}

__m512i test_mm512_mask_expandloadu_epi32(__m512i __W, __mmask16 __U, void const *__P) {
  // CHECK-LABEL: @test_mm512_mask_expandloadu_epi32
  // CHECK: @llvm.masked.expandload.v16i32(i32* %{{.*}}, <16 x i1> %{{.*}}, <16 x i32> %{{.*}})
  return _mm512_mask_expandloadu_epi32(__W, __U, __P); 
}

__m512i test_mm512_maskz_expandloadu_epi32(__mmask16 __U, void const *__P) {
  // CHECK-LABEL: @test_mm512_maskz_expandloadu_epi32
  // CHECK: @llvm.masked.expandload.v16i32(i32* %{{.*}}, <16 x i1> %{{.*}}, <16 x i32> %{{.*}})
  return _mm512_maskz_expandloadu_epi32(__U, __P); 
}

__m512 test_mm512_mask_expandloadu_ps(__m512 __W, __mmask16 __U, void const *__P) {
  // CHECK-LABEL: @test_mm512_mask_expandloadu_ps
  // CHECK: @llvm.masked.expandload.v16f32(float* %{{.*}}, <16 x i1> %{{.*}}, <16 x float> %{{.*}})
  return _mm512_mask_expandloadu_ps(__W, __U, __P); 
}

__m512 test_mm512_maskz_expandloadu_ps(__mmask16 __U, void const *__P) {
  // CHECK-LABEL: @test_mm512_maskz_expandloadu_ps
  // CHECK: @llvm.masked.expandload.v16f32(float* %{{.*}}, <16 x i1> %{{.*}}, <16 x float> %{{.*}})
  return _mm512_maskz_expandloadu_ps(__U, __P); 
}

__m512 test_mm512_mask_expand_ps(__m512 __W, __mmask16 __U, __m512 __A) {
  // CHECK-LABEL: @test_mm512_mask_expand_ps
  // CHECK: @llvm.x86.avx512.mask.expand.ps.512
  return _mm512_mask_expand_ps(__W, __U, __A); 
}

__m512 test_mm512_maskz_expand_ps(__mmask16 __U, __m512 __A) {
  // CHECK-LABEL: @test_mm512_maskz_expand_ps
  // CHECK: @llvm.x86.avx512.mask.expand.ps.512
  return _mm512_maskz_expand_ps(__U, __A); 
}

__m512i test_mm512_mask_expand_epi32(__m512i __W, __mmask16 __U, __m512i __A) {
  // CHECK-LABEL: @test_mm512_mask_expand_epi32
  // CHECK: @llvm.x86.avx512.mask.expand.d.512
  return _mm512_mask_expand_epi32(__W, __U, __A); 
}

__m512i test_mm512_maskz_expand_epi32(__mmask16 __U, __m512i __A) {
  // CHECK-LABEL: @test_mm512_maskz_expand_epi32
  // CHECK: @llvm.x86.avx512.mask.expand.d.512
  return _mm512_maskz_expand_epi32(__U, __A); 
}
__m512d test_mm512_cvt_roundps_pd(__m256 __A) {
  // CHECK-LABEL: @test_mm512_cvt_roundps_pd
  // CHECK: @llvm.x86.avx512.mask.cvtps2pd.512
  return _mm512_cvt_roundps_pd(__A, _MM_FROUND_CUR_DIRECTION); 
}

__m512d test_mm512_mask_cvt_roundps_pd(__m512d __W, __mmask8 __U, __m256 __A) {
  // CHECK-LABEL: @test_mm512_mask_cvt_roundps_pd
  // CHECK: @llvm.x86.avx512.mask.cvtps2pd.512
  return _mm512_mask_cvt_roundps_pd(__W, __U, __A, _MM_FROUND_CUR_DIRECTION); 
}

__m512d test_mm512_maskz_cvt_roundps_pd(__mmask8 __U, __m256 __A) {
  // CHECK-LABEL: @test_mm512_maskz_cvt_roundps_pd
  // CHECK: @llvm.x86.avx512.mask.cvtps2pd.512
  return _mm512_maskz_cvt_roundps_pd(__U, __A, _MM_FROUND_CUR_DIRECTION); 
}

__m512d test_mm512_cvtps_pd(__m256 __A) {
  // CHECK-LABEL: @test_mm512_cvtps_pd
  // CHECK: fpext <8 x float> %{{.*}} to <8 x double>
  return _mm512_cvtps_pd(__A); 
}

__m512d test_mm512_cvtpslo_pd(__m512 __A) {
  // CHECK-LABEL: @test_mm512_cvtpslo_pd
  // CHECK: shufflevector <16 x float> %{{.*}}, <16 x float> %{{.*}}, <8 x i32> <i32 0, i32 1, i32 2, i32 3, i32 4, i32 5, i32 6, i32 7>
  // CHECK: fpext <8 x float> %{{.*}} to <8 x double>
  return _mm512_cvtpslo_pd(__A);
}

__m512d test_mm512_mask_cvtps_pd(__m512d __W, __mmask8 __U, __m256 __A) {
  // CHECK-LABEL: @test_mm512_mask_cvtps_pd
  // CHECK: fpext <8 x float> %{{.*}} to <8 x double>
  // CHECK: select <8 x i1> %{{.*}}, <8 x double> %{{.*}}, <8 x double> %{{.*}}
  return _mm512_mask_cvtps_pd(__W, __U, __A); 
}

__m512d test_mm512_mask_cvtpslo_pd(__m512d __W, __mmask8 __U, __m512 __A) {
  // CHECK-LABEL: @test_mm512_mask_cvtpslo_pd
  // CHECK: shufflevector <16 x float> %{{.*}}, <16 x float> %{{.*}}, <8 x i32> <i32 0, i32 1, i32 2, i32 3, i32 4, i32 5, i32 6, i32 7>
  // CHECK: fpext <8 x float> %{{.*}} to <8 x double>
  // CHECK: select <8 x i1> %{{.*}}, <8 x double> %{{.*}}, <8 x double> %{{.*}}
  return _mm512_mask_cvtpslo_pd(__W, __U, __A);
}

__m512d test_mm512_maskz_cvtps_pd(__mmask8 __U, __m256 __A) {
  // CHECK-LABEL: @test_mm512_maskz_cvtps_pd
  // CHECK: fpext <8 x float> %{{.*}} to <8 x double>
  // CHECK: select <8 x i1> %{{.*}}, <8 x double> %{{.*}}, <8 x double> %{{.*}}
  return _mm512_maskz_cvtps_pd(__U, __A); 
}
__m512d test_mm512_mask_mov_pd(__m512d __W, __mmask8 __U, __m512d __A) {
  // CHECK-LABEL: @test_mm512_mask_mov_pd
  // CHECK: select <8 x i1> %{{.*}}, <8 x double> %{{.*}}, <8 x double> %{{.*}}
  return _mm512_mask_mov_pd(__W, __U, __A); 
}

__m512d test_mm512_maskz_mov_pd(__mmask8 __U, __m512d __A) {
  // CHECK-LABEL: @test_mm512_maskz_mov_pd
  // CHECK: select <8 x i1> %{{.*}}, <8 x double> %{{.*}}, <8 x double> %{{.*}}
  return _mm512_maskz_mov_pd(__U, __A); 
}

__m512 test_mm512_mask_mov_ps(__m512 __W, __mmask16 __U, __m512 __A) {
  // CHECK-LABEL: @test_mm512_mask_mov_ps
  // CHECK: select <16 x i1> %{{.*}}, <16 x float> %{{.*}}, <16 x float> %{{.*}}
  return _mm512_mask_mov_ps(__W, __U, __A); 
}

__m512 test_mm512_maskz_mov_ps(__mmask16 __U, __m512 __A) {
  // CHECK-LABEL: @test_mm512_maskz_mov_ps
  // CHECK: select <16 x i1> %{{.*}}, <16 x float> %{{.*}}, <16 x float> %{{.*}}
  return _mm512_maskz_mov_ps(__U, __A); 
}

void test_mm512_mask_compressstoreu_pd(void *__P, __mmask8 __U, __m512d __A) {
  // CHECK-LABEL: @test_mm512_mask_compressstoreu_pd
  // CHECK: @llvm.masked.compressstore.v8f64(<8 x double> %{{.*}}, double* %{{.*}}, <8 x i1> %{{.*}})
  return _mm512_mask_compressstoreu_pd(__P, __U, __A); 
}

void test_mm512_mask_compressstoreu_epi64(void *__P, __mmask8 __U, __m512i __A) {
  // CHECK-LABEL: @test_mm512_mask_compressstoreu_epi64
  // CHECK: @llvm.masked.compressstore.v8i64(<8 x i64> %{{.*}}, i64* %{{.*}}, <8 x i1> %{{.*}})
  return _mm512_mask_compressstoreu_epi64(__P, __U, __A); 
}

void test_mm512_mask_compressstoreu_ps(void *__P, __mmask16 __U, __m512 __A) {
  // CHECK-LABEL: @test_mm512_mask_compressstoreu_ps
  // CHECK: @llvm.masked.compressstore.v16f32(<16 x float> %{{.*}}, float* %{{.*}}, <16 x i1> %{{.*}})
  return _mm512_mask_compressstoreu_ps(__P, __U, __A); 
}

void test_mm512_mask_compressstoreu_epi32(void *__P, __mmask16 __U, __m512i __A) {
  // CHECK-LABEL: @test_mm512_mask_compressstoreu_epi32
  // CHECK: @llvm.masked.compressstore.v16i32(<16 x i32> %{{.*}}, i32* %{{.*}}, <16 x i1> %{{.*}})
  return _mm512_mask_compressstoreu_epi32(__P, __U, __A); 
}

__m256i test_mm512_cvtt_roundpd_epu32(__m512d __A) {
  // CHECK-LABEL: @test_mm512_cvtt_roundpd_epu32
  // CHECK: @llvm.x86.avx512.mask.cvttpd2udq.512
  return _mm512_cvtt_roundpd_epu32(__A, _MM_FROUND_CUR_DIRECTION); 
}

__m256i test_mm512_mask_cvtt_roundpd_epu32(__m256i __W, __mmask8 __U, __m512d __A) {
  // CHECK-LABEL: @test_mm512_mask_cvtt_roundpd_epu32
  // CHECK: @llvm.x86.avx512.mask.cvttpd2udq.512
  return _mm512_mask_cvtt_roundpd_epu32(__W, __U, __A, _MM_FROUND_CUR_DIRECTION); 
}

__m256i test_mm512_maskz_cvtt_roundpd_epu32(__mmask8 __U, __m512d __A) {
  // CHECK-LABEL: @test_mm512_maskz_cvtt_roundpd_epu32
  // CHECK: @llvm.x86.avx512.mask.cvttpd2udq.512
  return _mm512_maskz_cvtt_roundpd_epu32(__U, __A, _MM_FROUND_CUR_DIRECTION); 
}

__m256i test_mm512_cvttpd_epu32(__m512d __A) {
  // CHECK-LABEL: @test_mm512_cvttpd_epu32
  // CHECK: @llvm.x86.avx512.mask.cvttpd2udq.512
  return _mm512_cvttpd_epu32(__A); 
}

__m256i test_mm512_mask_cvttpd_epu32(__m256i __W, __mmask8 __U, __m512d __A) {
  // CHECK-LABEL: @test_mm512_mask_cvttpd_epu32
  // CHECK: @llvm.x86.avx512.mask.cvttpd2udq.512
  return _mm512_mask_cvttpd_epu32(__W, __U, __A); 
}

__m256i test_mm512_maskz_cvttpd_epu32(__mmask8 __U, __m512d __A) {
  // CHECK-LABEL: @test_mm512_maskz_cvttpd_epu32
  // CHECK: @llvm.x86.avx512.mask.cvttpd2udq.512
  return _mm512_maskz_cvttpd_epu32(__U, __A); 
}

__m512 test_mm512_castpd_ps (__m512d __A)
{
  // CHECK-LABEL: @test_mm512_castpd_ps 
  // CHECK: bitcast <8 x double> %{{.}} to <16 x float>
  return _mm512_castpd_ps (__A);
}

__m512d test_mm512_castps_pd (__m512 __A)
{
  // CHECK-LABEL: @test_mm512_castps_pd 
  // CHECK: bitcast <16 x float> %{{.}} to <8 x double>
  return _mm512_castps_pd (__A);
}

__m512i test_mm512_castpd_si512 (__m512d __A)
{
  // CHECK-LABEL: @test_mm512_castpd_si512 
  // CHECK: bitcast <8 x double> %{{.}} to <8 x i64>
  return _mm512_castpd_si512 (__A);
}

__m512 test_mm512_castps128_ps512(__m128 __A) {
  // CHECK-LABEL: @test_mm512_castps128_ps512
  // CHECK: shufflevector <4 x float> %{{.*}}, <4 x float> %{{.*}}, <16 x i32> <i32 0, i32 1, i32 2, i32 3, i32 undef, i32 undef, i32 undef, i32 undef, i32 undef, i32 undef, i32 undef, i32 undef, i32 undef, i32 undef, i32 undef, i32 undef>
  return _mm512_castps128_ps512(__A); 
}

__m512d test_mm512_castpd128_pd512(__m128d __A) {
  // CHECK-LABEL: @test_mm512_castpd128_pd512
  // CHECK: shufflevector <2 x double> %{{.*}}, <2 x double> %{{.*}}, <8 x i32> <i32 0, i32 1, i32 undef, i32 undef, i32 undef, i32 undef, i32 undef, i32 undef>
  return _mm512_castpd128_pd512(__A); 
}

__m512i test_mm512_set1_epi8(char d)
{
  // CHECK-LABEL: @test_mm512_set1_epi8
  // CHECK: insertelement <64 x i8> {{.*}}, i32 0
  // CHECK: insertelement <64 x i8> {{.*}}, i32 1
  // CHECK: insertelement <64 x i8> {{.*}}, i32 2
  // CHECK: insertelement <64 x i8> {{.*}}, i32 3
  // CHECK: insertelement <64 x i8> {{.*}}, i32 4
  // CHECK: insertelement <64 x i8> {{.*}}, i32 5
  // CHECK: insertelement <64 x i8> {{.*}}, i32 6
  // CHECK: insertelement <64 x i8> {{.*}}, i32 7
  // CHECK: insertelement <64 x i8> {{.*}}, i32 63
  return _mm512_set1_epi8(d);
}

__m512i test_mm512_set1_epi16(short d)
{
  // CHECK-LABEL: @test_mm512_set1_epi16
  // CHECK: insertelement <32 x i16> {{.*}}, i32 0
  // CHECK: insertelement <32 x i16> {{.*}}, i32 1
  // CHECK: insertelement <32 x i16> {{.*}}, i32 2
  // CHECK: insertelement <32 x i16> {{.*}}, i32 3
  // CHECK: insertelement <32 x i16> {{.*}}, i32 4
  // CHECK: insertelement <32 x i16> {{.*}}, i32 5
  // CHECK: insertelement <32 x i16> {{.*}}, i32 6
  // CHECK: insertelement <32 x i16> {{.*}}, i32 7
  // CHECK: insertelement <32 x i16> {{.*}}, i32 31
  return _mm512_set1_epi16(d);
}

__m512i test_mm512_set4_epi32 (int __A, int __B, int __C, int __D)
{
  // CHECK-LABEL: @test_mm512_set4_epi32 
  // CHECK: insertelement <16 x i32> {{.*}}, i32 15
  return _mm512_set4_epi32 (__A,__B,__C,__D);
}

__m512i test_mm512_set4_epi64 (long long __A, long long __B, long long __C, long long __D)
{
  // CHECK-LABEL: @test_mm512_set4_epi64 
  // CHECK: insertelement <8 x i64> {{.*}}, i32 7
  return _mm512_set4_epi64 (__A,__B,__C,__D);
}

__m512d test_mm512_set4_pd (double __A, double __B, double __C, double __D)
{
  // CHECK-LABEL: @test_mm512_set4_pd 
  // CHECK: insertelement <8 x double> {{.*}}, i32 7
  return _mm512_set4_pd (__A,__B,__C,__D);
}

__m512 test_mm512_set4_ps (float __A, float __B, float __C, float __D)
{
  // CHECK-LABEL: @test_mm512_set4_ps 
  // CHECK: insertelement <16 x float> {{.*}}, i32 15
  return _mm512_set4_ps (__A,__B,__C,__D);
}

__m512i test_mm512_setr4_epi32(int e0, int e1, int e2, int e3)
{
  // CHECK-LABEL: @test_mm512_setr4_epi32
  // CHECK: insertelement <16 x i32> {{.*}}, i32 15
  return _mm512_setr4_epi32(e0, e1, e2, e3);
}

 __m512i test_mm512_setr4_epi64(long long e0, long long e1, long long e2, long long e3)
{
  // CHECK-LABEL: @test_mm512_setr4_epi64
  // CHECK: insertelement <8 x i64> {{.*}}, i32 7
  return _mm512_setr4_epi64(e0, e1, e2, e3);
}

__m512d test_mm512_setr4_pd(double e0, double e1, double e2, double e3)
{
  // CHECK-LABEL: @test_mm512_setr4_pd
  // CHECK: insertelement <8 x double> {{.*}}, i32 7
  return _mm512_setr4_pd(e0,e1,e2,e3);
}

 __m512 test_mm512_setr4_ps(float e0, float e1, float e2, float e3)
{
  // CHECK-LABEL: @test_mm512_setr4_ps
  // CHECK: insertelement <16 x float> {{.*}}, i32 15
  return _mm512_setr4_ps(e0,e1,e2,e3);
}

__m512d test_mm512_castpd256_pd512(__m256d a)
{
  // CHECK-LABEL: @test_mm512_castpd256_pd512
  // CHECK: shufflevector <4 x double> {{.*}} <i32 0, i32 1, i32 2, i32 3, i32 undef, i32 undef, i32 undef, i32 undef>
  return _mm512_castpd256_pd512(a);
}

__m256d test_mm512_castpd512_pd256 (__m512d __A)
{
  // CHECK-LABEL: @test_mm512_castpd512_pd256 
  // CHECK: shufflevector <8 x double> %{{.}}, <8 x double> %{{.}}, <4 x i32> <i32 0, i32 1, i32 2, i32 3>
  return _mm512_castpd512_pd256 (__A);
}

__m256 test_mm512_castps512_ps256 (__m512 __A)
{
  // CHECK-LABEL: @test_mm512_castps512_ps256 
  // CHECK: shufflevector <16 x float> %{{.}}, <16 x float> %{{.}}, <8 x i32> <i32 0, i32 1, i32 2, i32 3, i32 4, i32 5, i32 6, i32 7>
  return _mm512_castps512_ps256 (__A);
}

__m512i test_mm512_castps_si512 (__m512 __A)
{
  // CHECK-LABEL: @test_mm512_castps_si512 
  // CHECK: bitcast <16 x float> %{{.}} to <8 x i64>
  return _mm512_castps_si512 (__A);
}
__m512i test_mm512_castsi128_si512(__m128i __A) {
  // CHECK-LABEL: @test_mm512_castsi128_si512
  // CHECK: shufflevector <2 x i64> %{{.*}}, <2 x i64> %{{.*}}, <8 x i32> <i32 0, i32 1, i32 undef, i32 undef, i32 undef, i32 undef, i32 undef, i32 undef>
  return _mm512_castsi128_si512(__A); 
}

__m512i test_mm512_castsi256_si512(__m256i __A) {
  // CHECK-LABEL: @test_mm512_castsi256_si512
  // CHECK: shufflevector <4 x i64> %{{.*}}, <4 x i64> %{{.*}}, <8 x i32> <i32 0, i32 1, i32 2, i32 3, i32 undef, i32 undef, i32 undef, i32 undef>
  return _mm512_castsi256_si512(__A); 
}

__m512 test_mm512_castsi512_ps (__m512i __A)
{
  // CHECK-LABEL: @test_mm512_castsi512_ps 
  // CHECK: bitcast <8 x i64> %{{.}} to <16 x float>
  return _mm512_castsi512_ps (__A);
}

__m512d test_mm512_castsi512_pd (__m512i __A)
{
  // CHECK-LABEL: @test_mm512_castsi512_pd 
  // CHECK: bitcast <8 x i64> %{{.}} to <8 x double>
  return _mm512_castsi512_pd (__A);
}

__m128i test_mm512_castsi512_si128 (__m512i __A)
{
  // CHECK-LABEL: @test_mm512_castsi512_si128 
  // CHECK: shufflevector <8 x i64> %{{.}}, <8 x i64> %{{.}}, <2 x i32> <i32 0, i32 1>
  return _mm512_castsi512_si128 (__A);
}

__m256i test_mm512_castsi512_si256 (__m512i __A)
{
  // CHECK-LABEL: @test_mm512_castsi512_si256 
  // CHECK: shufflevector <8 x i64> %{{.}}, <8 x i64> %{{.}}, <4 x i32> <i32 0, i32 1, i32 2, i32 3>
  return _mm512_castsi512_si256 (__A);
}

__m128 test_mm_cvt_roundsd_ss(__m128 __A, __m128d __B) {
  // CHECK-LABEL: @test_mm_cvt_roundsd_ss
  // CHECK: @llvm.x86.avx512.mask.cvtsd2ss.round
  return _mm_cvt_roundsd_ss(__A, __B, _MM_FROUND_CUR_DIRECTION); 
}

__m128 test_mm_mask_cvt_roundsd_ss(__m128 __W, __mmask8 __U, __m128 __A, __m128d __B) {
  // CHECK-LABEL: @test_mm_mask_cvt_roundsd_ss
  // CHECK: @llvm.x86.avx512.mask.cvtsd2ss.round
  return _mm_mask_cvt_roundsd_ss(__W, __U, __A, __B, _MM_FROUND_CUR_DIRECTION); 
}

__m128 test_mm_maskz_cvt_roundsd_ss(__mmask8 __U, __m128 __A, __m128d __B) {
  // CHECK-LABEL: @test_mm_maskz_cvt_roundsd_ss
  // CHECK: @llvm.x86.avx512.mask.cvtsd2ss.round
  return _mm_maskz_cvt_roundsd_ss(__U, __A, __B, _MM_FROUND_CUR_DIRECTION); 
}

#ifdef __x86_64__
__m128d test_mm_cvt_roundi64_sd(__m128d __A, long long __B) {
  // CHECK-LABEL: @test_mm_cvt_roundi64_sd
  // CHECK: @llvm.x86.avx512.cvtsi2sd64
  return _mm_cvt_roundi64_sd(__A, __B, _MM_FROUND_CUR_DIRECTION); 
}

__m128d test_mm_cvt_roundsi64_sd(__m128d __A, long long __B) {
  // CHECK-LABEL: @test_mm_cvt_roundsi64_sd
  // CHECK: @llvm.x86.avx512.cvtsi2sd64
  return _mm_cvt_roundsi64_sd(__A, __B, _MM_FROUND_CUR_DIRECTION); 
}
#endif

__m128 test_mm_cvt_roundsi32_ss(__m128 __A, int __B) {
  // CHECK-LABEL: @test_mm_cvt_roundsi32_ss
  // CHECK: @llvm.x86.avx512.cvtsi2ss32
  return _mm_cvt_roundsi32_ss(__A, __B, _MM_FROUND_CUR_DIRECTION); 
}

__m128 test_mm_cvt_roundi32_ss(__m128 __A, int __B) {
  // CHECK-LABEL: @test_mm_cvt_roundi32_ss
  // CHECK: @llvm.x86.avx512.cvtsi2ss32
  return _mm_cvt_roundi32_ss(__A, __B, _MM_FROUND_CUR_DIRECTION); 
}

#ifdef __x86_64__
__m128 test_mm_cvt_roundsi64_ss(__m128 __A, long long __B) {
  // CHECK-LABEL: @test_mm_cvt_roundsi64_ss
  // CHECK: @llvm.x86.avx512.cvtsi2ss64
  return _mm_cvt_roundsi64_ss(__A, __B, _MM_FROUND_CUR_DIRECTION); 
}

__m128 test_mm_cvt_roundi64_ss(__m128 __A, long long __B) {
  // CHECK-LABEL: @test_mm_cvt_roundi64_ss
  // CHECK: @llvm.x86.avx512.cvtsi2ss64
  return _mm_cvt_roundi64_ss(__A, __B, _MM_FROUND_CUR_DIRECTION); 
}
#endif

__m128d test_mm_cvt_roundss_sd(__m128d __A, __m128 __B) {
  // CHECK-LABEL: @test_mm_cvt_roundss_sd
  // CHECK: @llvm.x86.avx512.mask.cvtss2sd.round
  return _mm_cvt_roundss_sd(__A, __B, _MM_FROUND_CUR_DIRECTION); 
}

__m128d test_mm_mask_cvt_roundss_sd(__m128d __W, __mmask8 __U, __m128d __A, __m128 __B) {
  // CHECK-LABEL: @test_mm_mask_cvt_roundss_sd
  // CHECK: @llvm.x86.avx512.mask.cvtss2sd.round
  return _mm_mask_cvt_roundss_sd(__W, __U, __A, __B, _MM_FROUND_CUR_DIRECTION); 
}

__m128d test_mm_maskz_cvt_roundss_sd( __mmask8 __U, __m128d __A, __m128 __B) {
  // CHECK-LABEL: @test_mm_maskz_cvt_roundss_sd
  // CHECK: @llvm.x86.avx512.mask.cvtss2sd.round
  return _mm_maskz_cvt_roundss_sd( __U, __A, __B, _MM_FROUND_CUR_DIRECTION); 
}

__m128d test_mm_cvtu32_sd(__m128d __A, unsigned __B) {
  // CHECK-LABEL: @test_mm_cvtu32_sd
  // CHECK: uitofp i32 %{{.*}} to double
  // CHECK: insertelement <2 x double> %{{.*}}, double %{{.*}}, i32 0
  return _mm_cvtu32_sd(__A, __B); 
}

#ifdef __x86_64__
__m128d test_mm_cvt_roundu64_sd(__m128d __A, unsigned long long __B) {
  // CHECK-LABEL: @test_mm_cvt_roundu64_sd
  // CHECK: @llvm.x86.avx512.cvtusi642sd
  return _mm_cvt_roundu64_sd(__A, __B, _MM_FROUND_CUR_DIRECTION); 
}

__m128d test_mm_cvtu64_sd(__m128d __A, unsigned long long __B) {
  // CHECK-LABEL: @test_mm_cvtu64_sd
  // CHECK: uitofp i64 %{{.*}} to double
  // CHECK: insertelement <2 x double> %{{.*}}, double %{{.*}}, i32 0
  return _mm_cvtu64_sd(__A, __B); 
}
#endif

__m128 test_mm_cvt_roundu32_ss(__m128 __A, unsigned __B) {
  // CHECK-LABEL: @test_mm_cvt_roundu32_ss
  // CHECK: @llvm.x86.avx512.cvtusi2ss
  return _mm_cvt_roundu32_ss(__A, __B, _MM_FROUND_CUR_DIRECTION); 
}

__m128 test_mm_cvtu32_ss(__m128 __A, unsigned __B) {
  // CHECK-LABEL: @test_mm_cvtu32_ss
  // CHECK: uitofp i32 %{{.*}} to float
  // CHECK: insertelement <4 x float> %{{.*}}, float %{{.*}}, i32 0
  return _mm_cvtu32_ss(__A, __B); 
}

#ifdef __x86_64__
__m128 test_mm_cvt_roundu64_ss(__m128 __A, unsigned long long __B) {
  // CHECK-LABEL: @test_mm_cvt_roundu64_ss
  // CHECK: @llvm.x86.avx512.cvtusi642ss
    return _mm_cvt_roundu64_ss(__A, __B, _MM_FROUND_CUR_DIRECTION); 
}

__m128 test_mm_cvtu64_ss(__m128 __A, unsigned long long __B) {
  // CHECK-LABEL: @test_mm_cvtu64_ss
  // CHECK: uitofp i64 %{{.*}} to float
  // CHECK: insertelement <4 x float> %{{.*}}, float %{{.*}}, i32 0
  return _mm_cvtu64_ss(__A, __B); 
}
#endif

__m512i test_mm512_mask_cvttps_epu32 (__m512i __W, __mmask16 __U, __m512 __A)
{
  // CHECK-LABEL: @test_mm512_mask_cvttps_epu32 
  // CHECK: @llvm.x86.avx512.mask.cvttps2udq.512
  return _mm512_mask_cvttps_epu32 (__W,__U,__A);
}

__m512i test_mm512_maskz_cvttps_epu32 (__mmask16 __U, __m512 __A)
{
  // CHECK-LABEL: @test_mm512_maskz_cvttps_epu32 
  // CHECK: @llvm.x86.avx512.mask.cvttps2udq.512
  return _mm512_maskz_cvttps_epu32 (__U,__A);
}

__m512 test_mm512_cvtepu32_ps (__m512i __A)
{
  // CHECK-LABEL: @test_mm512_cvtepu32_ps 
  // CHECK: uitofp <16 x i32> %{{.*}} to <16 x float>
  return _mm512_cvtepu32_ps (__A);
}

__m512 test_mm512_mask_cvtepu32_ps (__m512 __W, __mmask16 __U, __m512i __A)
{
  // CHECK-LABEL: @test_mm512_mask_cvtepu32_ps 
  // CHECK: uitofp <16 x i32> %{{.*}} to <16 x float>
  // CHECK: select <16 x i1> {{.*}}, <16 x float> {{.*}}, <16 x float> {{.*}}
  return _mm512_mask_cvtepu32_ps (__W,__U,__A);
}

__m512 test_mm512_maskz_cvtepu32_ps (__mmask16 __U, __m512i __A)
{
  // CHECK-LABEL: @test_mm512_maskz_cvtepu32_ps 
  // CHECK: uitofp <16 x i32> %{{.*}} to <16 x float>
  // CHECK: select <16 x i1> {{.*}}, <16 x float> {{.*}}, <16 x float> {{.*}}
  return _mm512_maskz_cvtepu32_ps (__U,__A);
}

__m512d test_mm512_cvtepi32_pd (__m256i __A)
{
  // CHECK-LABEL: @test_mm512_cvtepi32_pd
  // CHECK: sitofp <8 x i32> %{{.*}} to <8 x double>
  return _mm512_cvtepi32_pd (__A);
}

__m512d test_mm512_mask_cvtepi32_pd (__m512d __W, __mmask8 __U, __m256i __A)
{
  // CHECK-LABEL: @test_mm512_mask_cvtepi32_pd
  // CHECK: sitofp <8 x i32> %{{.*}} to <8 x double>
  // CHECK: select <8 x i1> {{.*}}, <8 x double> {{.*}}, <8 x double> {{.*}}
  return _mm512_mask_cvtepi32_pd (__W,__U,__A);
}

__m512d test_mm512_maskz_cvtepi32_pd (__mmask8 __U, __m256i __A)
{
  // CHECK-LABEL: @test_mm512_maskz_cvtepi32_pd
  // CHECK: sitofp <8 x i32> %{{.*}} to <8 x double>
  // CHECK: select <8 x i1> {{.*}}, <8 x double> {{.*}}, <8 x double> {{.*}}
  return _mm512_maskz_cvtepi32_pd (__U,__A);
}

__m512d test_mm512_cvtepi32lo_pd (__m512i __A)
{
  // CHECK-LABEL: @test_mm512_cvtepi32lo_pd
  // CHECK: shufflevector <8 x i64> %{{.*}}, <8 x i64> %{{.*}}, <4 x i32> <i32 0, i32 1, i32 2, i32 3>
  // CHECK: sitofp <8 x i32> %{{.*}} to <8 x double>
  return _mm512_cvtepi32lo_pd (__A);
}

__m512d test_mm512_mask_cvtepi32lo_pd (__m512d __W, __mmask8 __U, __m512i __A)
{
  // CHECK-LABEL: @test_mm512_mask_cvtepi32lo_pd
  // CHECK: shufflevector <8 x i64> %{{.*}}, <8 x i64> %{{.*}}, <4 x i32> <i32 0, i32 1, i32 2, i32 3>
  // CHECK: sitofp <8 x i32> %{{.*}} to <8 x double>
  // CHECK: select <8 x i1> {{.*}}, <8 x double> {{.*}}, <8 x double> {{.*}}
  return _mm512_mask_cvtepi32lo_pd (__W, __U, __A);
}

__m512 test_mm512_cvtepi32_ps (__m512i __A)
{
  // CHECK-LABEL: @test_mm512_cvtepi32_ps 
  // CHECK: sitofp <16 x i32> %{{.*}} to <16 x float>
  return _mm512_cvtepi32_ps (__A);
}

__m512 test_mm512_mask_cvtepi32_ps (__m512 __W, __mmask16 __U, __m512i __A)
{
  // CHECK-LABEL: @test_mm512_mask_cvtepi32_ps 
  // CHECK: sitofp <16 x i32> %{{.*}} to <16 x float>
  // CHECK: select <16 x i1> %{{.*}}, <16 x float> %{{.*}}, <16 x float> %{{.*}}
  return _mm512_mask_cvtepi32_ps (__W,__U,__A);
}

__m512 test_mm512_maskz_cvtepi32_ps (__mmask16 __U, __m512i __A)
{
  // CHECK-LABEL: @test_mm512_maskz_cvtepi32_ps 
  // CHECK: sitofp <16 x i32> %{{.*}} to <16 x float>
  // CHECK: select <16 x i1> %{{.*}}, <16 x float> %{{.*}}, <16 x float> %{{.*}}
  return _mm512_maskz_cvtepi32_ps (__U,__A);
}

__m512d test_mm512_cvtepu32_pd(__m256i __A)
{
  // CHECK-LABEL: @test_mm512_cvtepu32_pd
  // CHECK: uitofp <8 x i32> %{{.*}} to <8 x double>
  return _mm512_cvtepu32_pd(__A);
}

__m512d test_mm512_mask_cvtepu32_pd (__m512d __W, __mmask8 __U, __m256i __A)
{
  // CHECK-LABEL: @test_mm512_mask_cvtepu32_pd
  // CHECK: uitofp <8 x i32> %{{.*}} to <8 x double>
  // CHECK: select <8 x i1> {{.*}}, <8 x double> {{.*}}, <8 x double> {{.*}}
  return _mm512_mask_cvtepu32_pd (__W,__U,__A);
}

__m512d test_mm512_maskz_cvtepu32_pd (__mmask8 __U, __m256i __A)
{
  // CHECK-LABEL: @test_mm512_maskz_cvtepu32_pd
  // CHECK: uitofp <8 x i32> %{{.*}} to <8 x double>
  // CHECK: select <8 x i1> {{.*}}, <8 x double> {{.*}}, <8 x double> {{.*}}
  return _mm512_maskz_cvtepu32_pd (__U,__A);
}

__m512d test_mm512_cvtepu32lo_pd (__m512i __A)
{
  // CHECK-LABEL: @test_mm512_cvtepu32lo_pd
  // CHECK: shufflevector <8 x i64> %{{.*}}, <8 x i64> %{{.*}}, <4 x i32> <i32 0, i32 1, i32 2, i32 3>
  // CHECK: uitofp <8 x i32> %{{.*}} to <8 x double>
  return _mm512_cvtepu32lo_pd (__A);
}

__m512d test_mm512_mask_cvtepu32lo_pd (__m512d __W, __mmask8 __U, __m512i __A)
{
  // CHECK-LABEL: @test_mm512_mask_cvtepu32lo_pd
  // CHECK: shufflevector <8 x i64> %{{.*}}, <8 x i64> %{{.*}}, <4 x i32> <i32 0, i32 1, i32 2, i32 3>
  // CHECK: uitofp <8 x i32> %{{.*}} to <8 x double>
  // CHECK: select <8 x i1> {{.*}}, <8 x double> {{.*}}, <8 x double> {{.*}}
  return _mm512_mask_cvtepu32lo_pd (__W, __U, __A);
}

__m256 test_mm512_cvtpd_ps (__m512d __A)
{
  // CHECK-LABEL: @test_mm512_cvtpd_ps 
  // CHECK: @llvm.x86.avx512.mask.cvtpd2ps.512
  return _mm512_cvtpd_ps (__A);
}

__m256 test_mm512_mask_cvtpd_ps (__m256 __W, __mmask8 __U, __m512d __A)
{
  // CHECK-LABEL: @test_mm512_mask_cvtpd_ps 
  // CHECK: @llvm.x86.avx512.mask.cvtpd2ps.512
  return _mm512_mask_cvtpd_ps (__W,__U,__A);
}

__m512d test_mm512_cvtpd_pslo(__m512 __A) 
{
  // CHECK-LABEL: @test_mm512_cvtpd_pslo
  // CHECK: @llvm.x86.avx512.mask.cvtpd2ps.512
  // CHECK: zeroinitializer
  // CHECK: shufflevector <8 x float> %{{.*}}, <8 x float> %{{.*}}, <16 x i32> <i32 0, i32 1, i32 2, i32 3, i32 4, i32 5, i32 6, i32 7, i32 8, i32 9, i32 10, i32 11, i32 12, i32 13, i32 14, i32 15>
  return _mm512_cvtpd_pslo(__A);
}

__m512d test_mm512_mask_cvtpd_pslo(__m512 __W, __mmask8 __U, __m512d __A) {
  // CHECK-LABEL: @test_mm512_mask_cvtpd_pslo
  // CHECK: @llvm.x86.avx512.mask.cvtpd2ps.512
  // CHECK: zeroinitializer
  // CHECK: shufflevector <8 x float> %{{.*}}, <8 x float> %{{.*}}, <16 x i32> <i32 0, i32 1, i32 2, i32 3, i32 4, i32 5, i32 6, i32 7, i32 8, i32 9, i32 10, i32 11, i32 12, i32 13, i32 14, i32 15>
  return _mm512_mask_cvtpd_pslo(__W, __U, __A);
}

__m256 test_mm512_maskz_cvtpd_ps (__mmask8 __U, __m512d __A)
{
  // CHECK-LABEL: @test_mm512_maskz_cvtpd_ps 
  // CHECK: @llvm.x86.avx512.mask.cvtpd2ps.512
  return _mm512_maskz_cvtpd_ps (__U,__A);
}

__m512 test_mm512_mask_cvtph_ps (__m512 __W, __mmask16 __U, __m256i __A)
{
  // CHECK-LABEL: @test_mm512_mask_cvtph_ps 
  // CHECK: @llvm.x86.avx512.mask.vcvtph2ps.512
  return _mm512_mask_cvtph_ps (__W,__U,__A);
}

__m512 test_mm512_maskz_cvtph_ps (__mmask16 __U, __m256i __A)
{
  // CHECK-LABEL: @test_mm512_maskz_cvtph_ps 
  // CHECK: @llvm.x86.avx512.mask.vcvtph2ps.512
  return _mm512_maskz_cvtph_ps (__U,__A);
}

__m256i test_mm512_mask_cvttpd_epi32 (__m256i __W, __mmask8 __U, __m512d __A)
{
  // CHECK-LABEL: @test_mm512_mask_cvttpd_epi32 
  // CHECK: @llvm.x86.avx512.mask.cvttpd2dq.512
  return _mm512_mask_cvttpd_epi32 (__W,__U,__A);
}

__m256i test_mm512_maskz_cvttpd_epi32 (__mmask8 __U, __m512d __A)
{
  // CHECK-LABEL: @test_mm512_maskz_cvttpd_epi32 
  // CHECK: @llvm.x86.avx512.mask.cvttpd2dq.512
  return _mm512_maskz_cvttpd_epi32 (__U,__A);
}

__m512i test_mm512_mask_cvttps_epi32 (__m512i __W, __mmask16 __U, __m512 __A)
{
  // CHECK-LABEL: @test_mm512_mask_cvttps_epi32 
  // CHECK: @llvm.x86.avx512.mask.cvttps2dq.512
  return _mm512_mask_cvttps_epi32 (__W,__U,__A);
}

__m512i test_mm512_maskz_cvttps_epi32 (__mmask16 __U, __m512 __A)
{
  // CHECK-LABEL: @test_mm512_maskz_cvttps_epi32 
  // CHECK: @llvm.x86.avx512.mask.cvttps2dq.512
  return _mm512_maskz_cvttps_epi32 (__U,__A);
}

__m512i test_mm512_cvtps_epi32 (__m512 __A)
{
  // CHECK-LABEL: @test_mm512_cvtps_epi32 
  // CHECK: @llvm.x86.avx512.mask.cvtps2dq.512
  return _mm512_cvtps_epi32 (__A);
}

__m512i test_mm512_mask_cvtps_epi32 (__m512i __W, __mmask16 __U, __m512 __A)
{
  // CHECK-LABEL: @test_mm512_mask_cvtps_epi32 
  // CHECK: @llvm.x86.avx512.mask.cvtps2dq.512
  return _mm512_mask_cvtps_epi32 (__W,__U,__A);
}

__m512i test_mm512_maskz_cvtps_epi32 (__mmask16 __U, __m512 __A)
{
  // CHECK-LABEL: @test_mm512_maskz_cvtps_epi32 
  // CHECK: @llvm.x86.avx512.mask.cvtps2dq.512
  return _mm512_maskz_cvtps_epi32 (__U,__A);
}

__m256i test_mm512_cvtpd_epi32 (__m512d __A)
{
  // CHECK-LABEL: @test_mm512_cvtpd_epi32 
  // CHECK: @llvm.x86.avx512.mask.cvtpd2dq.512
  return _mm512_cvtpd_epi32 (__A);
}

__m256i test_mm512_mask_cvtpd_epi32 (__m256i __W, __mmask8 __U, __m512d __A)
{
  // CHECK-LABEL: @test_mm512_mask_cvtpd_epi32 
  // CHECK: @llvm.x86.avx512.mask.cvtpd2dq.512
  return _mm512_mask_cvtpd_epi32 (__W,__U,__A);
}

__m256i test_mm512_maskz_cvtpd_epi32 (__mmask8 __U, __m512d __A)
{
  // CHECK-LABEL: @test_mm512_maskz_cvtpd_epi32 
  // CHECK: @llvm.x86.avx512.mask.cvtpd2dq.512
  return _mm512_maskz_cvtpd_epi32 (__U,__A);
}

__m256i test_mm512_cvtpd_epu32 (__m512d __A)
{
  // CHECK-LABEL: @test_mm512_cvtpd_epu32 
  // CHECK: @llvm.x86.avx512.mask.cvtpd2udq.512
  return _mm512_cvtpd_epu32 (__A);
}

__m256i test_mm512_mask_cvtpd_epu32 (__m256i __W, __mmask8 __U, __m512d __A)
{
  // CHECK-LABEL: @test_mm512_mask_cvtpd_epu32 
  // CHECK: @llvm.x86.avx512.mask.cvtpd2udq.512
  return _mm512_mask_cvtpd_epu32 (__W,__U,__A);
}

__m256i test_mm512_maskz_cvtpd_epu32 (__mmask8 __U, __m512d __A)
{
  // CHECK-LABEL: @test_mm512_maskz_cvtpd_epu32 
  // CHECK: @llvm.x86.avx512.mask.cvtpd2udq.512
  return _mm512_maskz_cvtpd_epu32 (__U,__A);
}

__m256i test_mm512_mask_cvtps_ph(__m256i src, __mmask16 k, __m512 a) 
{
  // CHECK-LABEL: @test_mm512_mask_cvtps_ph
  // CHECK: @llvm.x86.avx512.mask.vcvtps2ph.512
  return _mm512_mask_cvtps_ph(src, k, a,_MM_FROUND_CUR_DIRECTION);
}

__m256i test_mm512_maskz_cvtps_ph (__mmask16 k, __m512 a) 
{
  // CHECK-LABEL: @test_mm512_maskz_cvtps_ph
  // CHECK: @llvm.x86.avx512.mask.vcvtps2ph.512
  return _mm512_maskz_cvtps_ph( k, a,_MM_FROUND_CUR_DIRECTION);
}

__m512i test_mm512_cvtps_epu32 ( __m512 __A) 
{
  // CHECK-LABEL: @test_mm512_cvtps_epu32
  // CHECK: @llvm.x86.avx512.mask.cvtps2udq.512
  return _mm512_cvtps_epu32(__A);
}

__m512i test_mm512_mask_cvtps_epu32 (__m512i __W, __mmask16 __U, __m512 __A)
{
  // CHECK-LABEL: @test_mm512_mask_cvtps_epu32
  // CHECK: @llvm.x86.avx512.mask.cvtps2udq.512
  return _mm512_mask_cvtps_epu32( __W, __U, __A);
}
__m512i test_mm512_maskz_cvtps_epu32 (__mmask16 __U, __m512 __A)
{
  // CHECK-LABEL: @test_mm512_maskz_cvtps_epu32
  // CHECK: @llvm.x86.avx512.mask.cvtps2udq.512
  return _mm512_maskz_cvtps_epu32( __U, __A);
}

double test_mm512_cvtsd_f64(__m512d A) {
  // CHECK-LABEL: test_mm512_cvtsd_f64
  // CHECK: extractelement <8 x double> %{{.*}}, i32 0
  return _mm512_cvtsd_f64(A);
}

float test_mm512_cvtss_f32(__m512 A) {
  // CHECK-LABEL: test_mm512_cvtss_f32
  // CHECK: extractelement <16 x float> %{{.*}}, i32 0
  return _mm512_cvtss_f32(A);
}

__m512d test_mm512_mask_max_pd (__m512d __W, __mmask8 __U, __m512d __A, __m512d __B)
{
  // CHECK-LABEL: @test_mm512_mask_max_pd 
  // CHECK: @llvm.x86.avx512.max.pd.512
  // CHECK: select <8 x i1> %{{.*}}, <8 x double> %{{.*}}, <8 x double> %{{.*}}
  return _mm512_mask_max_pd (__W,__U,__A,__B);
}

__m512d test_mm512_maskz_max_pd (__mmask8 __U, __m512d __A, __m512d __B)
{
  // CHECK-LABEL: @test_mm512_maskz_max_pd 
  // CHECK: @llvm.x86.avx512.max.pd.512
  // CHECK: select <8 x i1> %{{.*}}, <8 x double> %{{.*}}, <8 x double> %{{.*}}
  return _mm512_maskz_max_pd (__U,__A,__B);
}

__m512 test_mm512_mask_max_ps (__m512 __W, __mmask16 __U, __m512 __A, __m512 __B)
{
  // CHECK-LABEL: @test_mm512_mask_max_ps 
  // CHECK: @llvm.x86.avx512.max.ps.512
  // CHECK: select <16 x i1> %{{.*}}, <16 x float> %{{.*}}, <16 x float> %{{.*}}
  return _mm512_mask_max_ps (__W,__U,__A,__B);
}

__m512d test_mm512_mask_max_round_pd(__m512d __W,__mmask8 __U,__m512d __A,__m512d __B)
{
  // CHECK-LABEL: @test_mm512_mask_max_round_pd
  // CHECK: @llvm.x86.avx512.max.pd.512
  // CHECK: select <8 x i1> %{{.*}}, <8 x double> %{{.*}}, <8 x double> %{{.*}}
  return _mm512_mask_max_round_pd(__W,__U,__A,__B,_MM_FROUND_CUR_DIRECTION);
}

__m512d test_mm512_maskz_max_round_pd(__mmask8 __U,__m512d __A,__m512d __B)
{
  // CHECK-LABEL: @test_mm512_maskz_max_round_pd
  // CHECK: @llvm.x86.avx512.max.pd.512
  // CHECK: select <8 x i1> %{{.*}}, <8 x double> %{{.*}}, <8 x double> %{{.*}}
  return _mm512_maskz_max_round_pd(__U,__A,__B,_MM_FROUND_CUR_DIRECTION);
}

__m512d test_mm512_max_round_pd(__m512d __A,__m512d __B)
{
  // CHECK-LABEL: @test_mm512_max_round_pd
  // CHECK: @llvm.x86.avx512.max.pd.512
  return _mm512_max_round_pd(__A,__B,_MM_FROUND_CUR_DIRECTION);
}

__m512 test_mm512_maskz_max_ps (__mmask16 __U, __m512 __A, __m512 __B)
{
  // CHECK-LABEL: @test_mm512_maskz_max_ps 
  // CHECK: @llvm.x86.avx512.max.ps.512
  // CHECK: select <16 x i1> %{{.*}}, <16 x float> %{{.*}}, <16 x float> %{{.*}}
  return _mm512_maskz_max_ps (__U,__A,__B);
}

__m512 test_mm512_mask_max_round_ps(__m512 __W,__mmask16 __U,__m512 __A,__m512 __B)
{
  // CHECK-LABEL: @test_mm512_mask_max_round_ps
  // CHECK: @llvm.x86.avx512.max.ps.512
  // CHECK: select <16 x i1> %{{.*}}, <16 x float> %{{.*}}, <16 x float> %{{.*}}
  return _mm512_mask_max_round_ps(__W,__U,__A,__B,_MM_FROUND_CUR_DIRECTION);
}

__m512 test_mm512_maskz_max_round_ps(__mmask16 __U,__m512 __A,__m512 __B)
{
  // CHECK-LABEL: @test_mm512_maskz_max_round_ps
  // CHECK: @llvm.x86.avx512.max.ps.512
  // CHECK: select <16 x i1> %{{.*}}, <16 x float> %{{.*}}, <16 x float> %{{.*}}
  return _mm512_maskz_max_round_ps(__U,__A,__B,_MM_FROUND_CUR_DIRECTION);
}

__m512 test_mm512_max_round_ps(__m512 __A,__m512 __B)
{
  // CHECK-LABEL: @test_mm512_max_round_ps
  // CHECK: @llvm.x86.avx512.max.ps.512
  return _mm512_max_round_ps(__A,__B,_MM_FROUND_CUR_DIRECTION);
}

__m512d test_mm512_mask_min_pd (__m512d __W, __mmask8 __U, __m512d __A, __m512d __B)
{
  // CHECK-LABEL: @test_mm512_mask_min_pd 
  // CHECK: @llvm.x86.avx512.min.pd.512
  // CHECK: select <8 x i1> %{{.*}}, <8 x double> %{{.*}}, <8 x double> %{{.*}}
  return _mm512_mask_min_pd (__W,__U,__A,__B);
}

__m512d test_mm512_maskz_min_pd (__mmask8 __U, __m512d __A, __m512d __B)
{
  // CHECK-LABEL: @test_mm512_maskz_min_pd 
  // CHECK: @llvm.x86.avx512.min.pd.512
  return _mm512_maskz_min_pd (__U,__A,__B);
}

__m512d test_mm512_mask_min_round_pd(__m512d __W,__mmask8 __U,__m512d __A,__m512d __B)
{
  // CHECK-LABEL: @test_mm512_mask_min_round_pd
  // CHECK: @llvm.x86.avx512.min.pd.512
  // CHECK: select <8 x i1> %{{.*}}, <8 x double> %{{.*}}, <8 x double> %{{.*}}
  return _mm512_mask_min_round_pd(__W,__U,__A,__B,_MM_FROUND_CUR_DIRECTION);
}

__m512d test_mm512_maskz_min_round_pd(__mmask8 __U,__m512d __A,__m512d __B)
{
  // CHECK-LABEL: @test_mm512_maskz_min_round_pd
  // CHECK: @llvm.x86.avx512.min.pd.512
  // CHECK: select <8 x i1> %{{.*}}, <8 x double> %{{.*}}, <8 x double> %{{.*}}
  return _mm512_maskz_min_round_pd(__U,__A,__B,_MM_FROUND_CUR_DIRECTION);
}

__m512d test_mm512_min_round_pd( __m512d __A,__m512d __B)
{
  // CHECK-LABEL: @test_mm512_min_round_pd
  // CHECK: @llvm.x86.avx512.min.pd.512
  return _mm512_min_round_pd(__A,__B,_MM_FROUND_CUR_DIRECTION);
}

__m512 test_mm512_mask_min_ps (__m512 __W, __mmask16 __U, __m512 __A, __m512 __B)
{
  // CHECK-LABEL: @test_mm512_mask_min_ps 
  // CHECK: @llvm.x86.avx512.min.ps.512
  // CHECK: select <16 x i1> %{{.*}}, <16 x float> %{{.*}}, <16 x float> %{{.*}}
  return _mm512_mask_min_ps (__W,__U,__A,__B);
}

__m512 test_mm512_maskz_min_ps (__mmask16 __U, __m512 __A, __m512 __B)
{
  // CHECK-LABEL: @test_mm512_maskz_min_ps 
  // CHECK: @llvm.x86.avx512.min.ps.512
  // CHECK: select <16 x i1> %{{.*}}, <16 x float> %{{.*}}, <16 x float> %{{.*}}
  return _mm512_maskz_min_ps (__U,__A,__B);
}

__m512 test_mm512_mask_min_round_ps(__m512 __W,__mmask16 __U,__m512 __A,__m512 __B)
{
  // CHECK-LABEL: @test_mm512_mask_min_round_ps
  // CHECK: @llvm.x86.avx512.min.ps.512
  // CHECK: select <16 x i1> %{{.*}}, <16 x float> %{{.*}}, <16 x float> %{{.*}}
  return _mm512_mask_min_round_ps(__W,__U,__A,__B,_MM_FROUND_CUR_DIRECTION);
}

__m512 test_mm512_maskz_min_round_ps(__mmask16 __U,__m512 __A,__m512 __B)
{
  // CHECK-LABEL: @test_mm512_maskz_min_round_ps
  // CHECK: @llvm.x86.avx512.min.ps.512
  // CHECK: select <16 x i1> %{{.*}}, <16 x float> %{{.*}}, <16 x float> %{{.*}}
  return _mm512_maskz_min_round_ps(__U,__A,__B,_MM_FROUND_CUR_DIRECTION);
}

__m512 test_mm512_min_round_ps(__m512 __A,__m512 __B)
{
  // CHECK-LABEL: @test_mm512_min_round_ps
  // CHECK: @llvm.x86.avx512.min.ps.512
  return _mm512_min_round_ps(__A,__B,_MM_FROUND_CUR_DIRECTION);
}

__m512 test_mm512_mask_floor_ps (__m512 __W, __mmask16 __U, __m512 __A)
{
  // CHECK-LABEL: @test_mm512_mask_floor_ps 
  // CHECK: @llvm.x86.avx512.mask.rndscale.ps.512
  return _mm512_mask_floor_ps (__W,__U,__A);
}

__m512d test_mm512_mask_floor_pd (__m512d __W, __mmask8 __U, __m512d __A)
{
  // CHECK-LABEL: @test_mm512_mask_floor_pd 
  // CHECK: @llvm.x86.avx512.mask.rndscale.pd.512
  return _mm512_mask_floor_pd (__W,__U,__A);
}

__m512 test_mm512_mask_ceil_ps (__m512 __W, __mmask16 __U, __m512 __A)
{
  // CHECK-LABEL: @test_mm512_mask_ceil_ps 
  // CHECK: @llvm.x86.avx512.mask.rndscale.ps.512
  return _mm512_mask_ceil_ps (__W,__U,__A);
}

__m512d test_mm512_mask_ceil_pd (__m512d __W, __mmask8 __U, __m512d __A)
{
  // CHECK-LABEL: @test_mm512_mask_ceil_pd 
  // CHECK: @llvm.x86.avx512.mask.rndscale.pd.512
  return _mm512_mask_ceil_pd (__W,__U,__A);
}

__m512 test_mm512_mask_roundscale_ps(__m512 __W, __mmask16 __U, __m512 __A) 
{
  // CHECK-LABEL: @test_mm512_mask_roundscale_ps
  // CHECK: @llvm.x86.avx512.mask.rndscale.ps.512
  return _mm512_mask_roundscale_ps(__W,__U,__A, 1);
}

__m512 test_mm512_maskz_roundscale_ps(__mmask16 __U, __m512 __A) 
{
  // CHECK-LABEL: @test_mm512_maskz_roundscale_ps
  // CHECK: @llvm.x86.avx512.mask.rndscale.ps.512
  return _mm512_maskz_roundscale_ps(__U,__A, 1);
}

__m512 test_mm512_mask_roundscale_round_ps(__m512 __A,__mmask16 __U,__m512 __C)
{
  // CHECK-LABEL: @test_mm512_mask_roundscale_round_ps
  // CHECK: @llvm.x86.avx512.mask.rndscale.ps.512
  return _mm512_mask_roundscale_round_ps(__A,__U,__C,3,_MM_FROUND_CUR_DIRECTION);
}

__m512 test_mm512_maskz_roundscale_round_ps(__m512 __A,__mmask16 __U) 
{
  // CHECK-LABEL: @test_mm512_maskz_roundscale_round_ps
  // CHECK: @llvm.x86.avx512.mask.rndscale.ps.512
  return _mm512_maskz_roundscale_round_ps(__U,__A,3,_MM_FROUND_CUR_DIRECTION);
}

__m512 test_mm512_roundscale_round_ps(__m512 __A)
{
  // CHECK-LABEL: @test_mm512_roundscale_round_ps
  // CHECK: @llvm.x86.avx512.mask.rndscale.ps.512
  return _mm512_roundscale_round_ps(__A,3,_MM_FROUND_CUR_DIRECTION);
}

__m512d test_mm512_mask_roundscale_pd(__m512d __W, __mmask8 __U, __m512d __A) 
{
  // CHECK-LABEL: @test_mm512_mask_roundscale_pd
  // CHECK: @llvm.x86.avx512.mask.rndscale.pd.512
  return _mm512_mask_roundscale_pd(__W,__U,__A, 1);
}

__m512d test_mm512_maskz_roundscale_pd(__mmask8 __U, __m512d __A) 
{
  // CHECK-LABEL: @test_mm512_maskz_roundscale_pd
  // CHECK: @llvm.x86.avx512.mask.rndscale.pd.512
  return _mm512_maskz_roundscale_pd(__U,__A, 1);
}

__m512d test_mm512_mask_roundscale_round_pd(__m512d __A,__mmask8 __U,__m512d __C)
{
  // CHECK-LABEL: @test_mm512_mask_roundscale_round_pd
  // CHECK: @llvm.x86.avx512.mask.rndscale.pd.512
  return _mm512_mask_roundscale_round_pd(__A,__U,__C,3,_MM_FROUND_CUR_DIRECTION);
}

__m512d test_mm512_maskz_roundscale_round_pd(__m512d __A,__mmask8 __U)
{
  // CHECK-LABEL: @test_mm512_maskz_roundscale_round_pd
  // CHECK: @llvm.x86.avx512.mask.rndscale.pd.512
  return _mm512_maskz_roundscale_round_pd(__U,__A,3,_MM_FROUND_CUR_DIRECTION);
}

__m512d test_mm512_roundscale_round_pd(__m512d __A)
{
  // CHECK-LABEL: @test_mm512_roundscale_round_pd
  // CHECK: @llvm.x86.avx512.mask.rndscale.pd.512
  return _mm512_roundscale_round_pd(__A,3,_MM_FROUND_CUR_DIRECTION);
}

__m512i test_mm512_max_epi32 (__m512i __A, __m512i __B)
{
  // CHECK-LABEL: @test_mm512_max_epi32 
  // CHECK:       [[CMP:%.*]] = icmp sgt <16 x i32> [[X:%.*]], [[Y:%.*]]
  // CHECK-NEXT:  [[RES:%.*]] = select <16 x i1> [[CMP]], <16 x i32> [[X]], <16 x i32> [[Y]]
  return _mm512_max_epi32 (__A,__B);
}

__m512i test_mm512_mask_max_epi32 (__m512i __W, __mmask16 __M, __m512i __A, __m512i __B)
{
  // CHECK-LABEL: @test_mm512_mask_max_epi32 
  // CHECK:       [[CMP:%.*]] = icmp sgt <16 x i32> [[X:%.*]], [[Y:%.*]]
  // CHECK-NEXT:  [[RES:%.*]] = select <16 x i1> [[CMP]], <16 x i32> [[X]], <16 x i32> [[Y]]
  // CHECK:       select <16 x i1> {{.*}}, <16 x i32> [[RES]], <16 x i32> {{.*}}
  return _mm512_mask_max_epi32 (__W,__M,__A,__B);
}

__m512i test_mm512_maskz_max_epi32 (__mmask16 __M, __m512i __A, __m512i __B)
{
  // CHECK-LABEL: @test_mm512_maskz_max_epi32 
  // CHECK:       [[CMP:%.*]] = icmp sgt <16 x i32> [[X:%.*]], [[Y:%.*]]
  // CHECK-NEXT:  [[RES:%.*]] = select <16 x i1> [[CMP]], <16 x i32> [[X]], <16 x i32> [[Y]]
  // CHECK:       select <16 x i1> {{.*}}, <16 x i32> [[RES]], <16 x i32> {{.*}}
  return _mm512_maskz_max_epi32 (__M,__A,__B);
}

__m512i test_mm512_max_epi64 (__m512i __A, __m512i __B)
{
  // CHECK-LABEL: @test_mm512_max_epi64 
  // CHECK:       [[CMP:%.*]] = icmp sgt <8 x i64> [[X:%.*]], [[Y:%.*]]
  // CHECK-NEXT:  [[RES:%.*]] = select <8 x i1> [[CMP]], <8 x i64> [[X]], <8 x i64> [[Y]]
  return _mm512_max_epi64 (__A,__B);
}

__m512i test_mm512_mask_max_epi64 (__m512i __W, __mmask8 __M, __m512i __A, __m512i __B)
{
  // CHECK-LABEL: @test_mm512_mask_max_epi64 
  // CHECK:       [[CMP:%.*]] = icmp sgt <8 x i64> [[X:%.*]], [[Y:%.*]]
  // CHECK-NEXT:  [[RES:%.*]] = select <8 x i1> [[CMP]], <8 x i64> [[X]], <8 x i64> [[Y]]
  // CHECK:       select <8 x i1> {{.*}}, <8 x i64> [[RES]], <8 x i64> {{.*}}
  return _mm512_mask_max_epi64 (__W,__M,__A,__B);
}

__m512i test_mm512_maskz_max_epi64 (__mmask8 __M, __m512i __A, __m512i __B)
{
  // CHECK-LABEL: @test_mm512_maskz_max_epi64 
  // CHECK:       [[CMP:%.*]] = icmp sgt <8 x i64> [[X:%.*]], [[Y:%.*]]
  // CHECK-NEXT:  [[RES:%.*]] = select <8 x i1> [[CMP]], <8 x i64> [[X]], <8 x i64> [[Y]]
  // CHECK:       select <8 x i1> {{.*}}, <8 x i64> [[RES]], <8 x i64> {{.*}}
  return _mm512_maskz_max_epi64 (__M,__A,__B);
}

__m512i test_mm512_max_epu64 (__m512i __A, __m512i __B)
{
  // CHECK-LABEL: @test_mm512_max_epu64 
  // CHECK:       [[CMP:%.*]] = icmp ugt <8 x i64> [[X:%.*]], [[Y:%.*]]
  // CHECK-NEXT:  [[RES:%.*]] = select <8 x i1> [[CMP]], <8 x i64> [[X]], <8 x i64> [[Y]]
  return _mm512_max_epu64 (__A,__B);
}

__m512i test_mm512_mask_max_epu64 (__m512i __W, __mmask8 __M, __m512i __A, __m512i __B)
{
  // CHECK-LABEL: @test_mm512_mask_max_epu64 
  // CHECK:       [[CMP:%.*]] = icmp ugt <8 x i64> [[X:%.*]], [[Y:%.*]]
  // CHECK-NEXT:  [[RES:%.*]] = select <8 x i1> [[CMP]], <8 x i64> [[X]], <8 x i64> [[Y]]
  // CHECK:       select <8 x i1> {{.*}}, <8 x i64> [[RES]], <8 x i64> {{.*}}
  return _mm512_mask_max_epu64 (__W,__M,__A,__B);
}

__m512i test_mm512_maskz_max_epu64 (__mmask8 __M, __m512i __A, __m512i __B)
{
  // CHECK-LABEL: @test_mm512_maskz_max_epu64 
  // CHECK:       [[CMP:%.*]] = icmp ugt <8 x i64> [[X:%.*]], [[Y:%.*]]
  // CHECK-NEXT:  [[RES:%.*]] = select <8 x i1> [[CMP]], <8 x i64> [[X]], <8 x i64> [[Y]]
  // CHECK:       select <8 x i1> {{.*}}, <8 x i64> [[RES]], <8 x i64> {{.*}}
  return _mm512_maskz_max_epu64 (__M,__A,__B);
}

__m512i test_mm512_max_epu32 (__m512i __A, __m512i __B)
{
  // CHECK-LABEL: @test_mm512_max_epu32 
  // CHECK:       [[CMP:%.*]] = icmp ugt <16 x i32> [[X:%.*]], [[Y:%.*]]
  // CHECK-NEXT:  [[RES:%.*]] = select <16 x i1> [[CMP]], <16 x i32> [[X]], <16 x i32> [[Y]]
  return _mm512_max_epu32 (__A,__B);
}

__m512i test_mm512_mask_max_epu32 (__m512i __W, __mmask16 __M, __m512i __A, __m512i __B)
{
  // CHECK-LABEL: @test_mm512_mask_max_epu32 
  // CHECK:       [[CMP:%.*]] = icmp ugt <16 x i32> [[X:%.*]], [[Y:%.*]]
  // CHECK-NEXT:  [[RES:%.*]] = select <16 x i1> [[CMP]], <16 x i32> [[X]], <16 x i32> [[Y]]
  // CHECK:       select <16 x i1> {{.*}}, <16 x i32> [[RES]], <16 x i32> {{.*}}
  return _mm512_mask_max_epu32 (__W,__M,__A,__B);
}

__m512i test_mm512_maskz_max_epu32 (__mmask16 __M, __m512i __A, __m512i __B)
{
  // CHECK-LABEL: @test_mm512_maskz_max_epu32 
  // CHECK:       [[CMP:%.*]] = icmp ugt <16 x i32> [[X:%.*]], [[Y:%.*]]
  // CHECK-NEXT:  [[RES:%.*]] = select <16 x i1> [[CMP]], <16 x i32> [[X]], <16 x i32> [[Y]]
  // CHECK:       select <16 x i1> {{.*}}, <16 x i32> [[RES]], <16 x i32> {{.*}}
  return _mm512_maskz_max_epu32 (__M,__A,__B);
}

__m512i test_mm512_min_epi32 (__m512i __A, __m512i __B)
{
  // CHECK-LABEL: @test_mm512_min_epi32 
  // CHECK:       [[CMP:%.*]] = icmp slt <16 x i32> [[X:%.*]], [[Y:%.*]]
  // CHECK-NEXT:  [[RES:%.*]] = select <16 x i1> [[CMP]], <16 x i32> [[X]], <16 x i32> [[Y]]
  return _mm512_min_epi32 (__A,__B);
}

__m512i test_mm512_mask_min_epi32 (__m512i __W, __mmask16 __M, __m512i __A, __m512i __B)
{
  // CHECK-LABEL: @test_mm512_mask_min_epi32 
  // CHECK:       [[CMP:%.*]] = icmp slt <16 x i32> [[X:%.*]], [[Y:%.*]]
  // CHECK-NEXT:  [[RES:%.*]] = select <16 x i1> [[CMP]], <16 x i32> [[X]], <16 x i32> [[Y]]
  // CHECK:       select <16 x i1> {{.*}}, <16 x i32> [[RES]], <16 x i32> {{.*}}
  return _mm512_mask_min_epi32 (__W,__M,__A,__B);
}

__m512i test_mm512_maskz_min_epi32 (__mmask16 __M, __m512i __A, __m512i __B)
{
  // CHECK-LABEL: @test_mm512_maskz_min_epi32 
  // CHECK:       [[CMP:%.*]] = icmp slt <16 x i32> [[X:%.*]], [[Y:%.*]]
  // CHECK-NEXT:  [[RES:%.*]] = select <16 x i1> [[CMP]], <16 x i32> [[X]], <16 x i32> [[Y]]
  // CHECK:       select <16 x i1> {{.*}}, <16 x i32> [[RES]], <16 x i32> {{.*}}
  return _mm512_maskz_min_epi32 (__M,__A,__B);
}

__m512i test_mm512_min_epu32 (__m512i __A, __m512i __B)
{
  // CHECK-LABEL: @test_mm512_min_epu32 
  // CHECK:       [[CMP:%.*]] = icmp ult <16 x i32> [[X:%.*]], [[Y:%.*]]
  // CHECK-NEXT:  [[RES:%.*]] = select <16 x i1> [[CMP]], <16 x i32> [[X]], <16 x i32> [[Y]]
  return _mm512_min_epu32 (__A,__B);
}

__m512i test_mm512_mask_min_epu32 (__m512i __W, __mmask16 __M, __m512i __A, __m512i __B)
{
  // CHECK-LABEL: @test_mm512_mask_min_epu32 
  // CHECK:       [[CMP:%.*]] = icmp ult <16 x i32> [[X:%.*]], [[Y:%.*]]
  // CHECK-NEXT:  [[RES:%.*]] = select <16 x i1> [[CMP]], <16 x i32> [[X]], <16 x i32> [[Y]]
  // CHECK:       select <16 x i1> {{.*}}, <16 x i32> [[RES]], <16 x i32> {{.*}}
  return _mm512_mask_min_epu32 (__W,__M,__A,__B);
}

__m512i test_mm512_maskz_min_epu32 (__mmask16 __M, __m512i __A, __m512i __B)
{
  // CHECK-LABEL: @test_mm512_maskz_min_epu32 
  // CHECK:       [[CMP:%.*]] = icmp ult <16 x i32> [[X:%.*]], [[Y:%.*]]
  // CHECK-NEXT:  [[RES:%.*]] = select <16 x i1> [[CMP]], <16 x i32> [[X]], <16 x i32> [[Y]]
  // CHECK:       select <16 x i1> {{.*}}, <16 x i32> [[RES]], <16 x i32> {{.*}}
  return _mm512_maskz_min_epu32 (__M,__A,__B);
}

__m512i test_mm512_min_epi64 (__m512i __A, __m512i __B)
{
  // CHECK-LABEL: @test_mm512_min_epi64 
  // CHECK:       [[CMP:%.*]] = icmp slt <8 x i64> [[X:%.*]], [[Y:%.*]]
  // CHECK-NEXT:  [[RES:%.*]] = select <8 x i1> [[CMP]], <8 x i64> [[X]], <8 x i64> [[Y]]
  return _mm512_min_epi64 (__A,__B);
}

__m512i test_mm512_mask_min_epi64 (__m512i __W, __mmask8 __M, __m512i __A, __m512i __B)
{
  // CHECK-LABEL: @test_mm512_mask_min_epi64 
  // CHECK:       [[CMP:%.*]] = icmp slt <8 x i64> [[X:%.*]], [[Y:%.*]]
  // CHECK-NEXT:  [[RES:%.*]] = select <8 x i1> [[CMP]], <8 x i64> [[X]], <8 x i64> [[Y]]
  // CHECK:       select <8 x i1> {{.*}}, <8 x i64> [[RES]], <8 x i64> {{.*}}
  return _mm512_mask_min_epi64 (__W,__M,__A,__B);
}

__m512i test_mm512_maskz_min_epi64 (__mmask8 __M, __m512i __A, __m512i __B)
{
  // CHECK-LABEL: @test_mm512_maskz_min_epi64 
  // CHECK:       [[CMP:%.*]] = icmp slt <8 x i64> [[X:%.*]], [[Y:%.*]]
  // CHECK-NEXT:  [[RES:%.*]] = select <8 x i1> [[CMP]], <8 x i64> [[X]], <8 x i64> [[Y]]
  // CHECK:       select <8 x i1> {{.*}}, <8 x i64> [[RES]], <8 x i64> {{.*}}
  return _mm512_maskz_min_epi64 (__M,__A,__B);
}

__m512i test_mm512_min_epu64 (__m512i __A, __m512i __B)
{
  // CHECK-LABEL: @test_mm512_min_epu64 
  // CHECK:       [[CMP:%.*]] = icmp ult <8 x i64> [[X:%.*]], [[Y:%.*]]
  // CHECK-NEXT:  [[RES:%.*]] = select <8 x i1> [[CMP]], <8 x i64> [[X]], <8 x i64> [[Y]]
  return _mm512_min_epu64 (__A,__B);
}

__m512i test_mm512_mask_min_epu64 (__m512i __W, __mmask8 __M, __m512i __A, __m512i __B)
{
  // CHECK-LABEL: @test_mm512_mask_min_epu64 
  // CHECK:       [[CMP:%.*]] = icmp ult <8 x i64> [[X:%.*]], [[Y:%.*]]
  // CHECK-NEXT:  [[RES:%.*]] = select <8 x i1> [[CMP]], <8 x i64> [[X]], <8 x i64> [[Y]]
  // CHECK:       select <8 x i1> {{.*}}, <8 x i64> [[RES]], <8 x i64> {{.*}}
  return _mm512_mask_min_epu64 (__W,__M,__A,__B);
}

__m512i test_mm512_maskz_min_epu64 (__mmask8 __M, __m512i __A, __m512i __B)
{
  // CHECK-LABEL: @test_mm512_maskz_min_epu64 
  // CHECK:       [[CMP:%.*]] = icmp ult <8 x i64> [[X:%.*]], [[Y:%.*]]
  // CHECK-NEXT:  [[RES:%.*]] = select <8 x i1> [[CMP]], <8 x i64> [[X]], <8 x i64> [[Y]]
  // CHECK:       select <8 x i1> {{.*}}, <8 x i64> [[RES]], <8 x i64> {{.*}}
  return _mm512_maskz_min_epu64 (__M,__A,__B);
}

__m512i test_mm512_mask_set1_epi32 (__m512i __O, __mmask16 __M, int __A)
{
  // CHECK-LABEL: @test_mm512_mask_set1_epi32
  // CHECK: insertelement <16 x i32> undef, i32 %{{.*}}, i32 0
  // CHECK: insertelement <16 x i32> %{{.*}}, i32 %{{.*}}, i32 1
  // CHECK: insertelement <16 x i32> %{{.*}}, i32 %{{.*}}, i32 2
  // CHECK: insertelement <16 x i32> %{{.*}}, i32 %{{.*}}, i32 3
  // CHECK: insertelement <16 x i32> %{{.*}}, i32 %{{.*}}, i32 4
  // CHECK: insertelement <16 x i32> %{{.*}}, i32 %{{.*}}, i32 5
  // CHECK: insertelement <16 x i32> %{{.*}}, i32 %{{.*}}, i32 6
  // CHECK: insertelement <16 x i32> %{{.*}}, i32 %{{.*}}, i32 7
  // CHECK: insertelement <16 x i32> %{{.*}}, i32 %{{.*}}, i32 8
  // CHECK: insertelement <16 x i32> %{{.*}}, i32 %{{.*}}, i32 9
  // CHECK: insertelement <16 x i32> %{{.*}}, i32 %{{.*}}, i32 10
  // CHECK: insertelement <16 x i32> %{{.*}}, i32 %{{.*}}, i32 11
  // CHECK: insertelement <16 x i32> %{{.*}}, i32 %{{.*}}, i32 12
  // CHECK: insertelement <16 x i32> %{{.*}}, i32 %{{.*}}, i32 13
  // CHECK: insertelement <16 x i32> %{{.*}}, i32 %{{.*}}, i32 14
  // CHECK: insertelement <16 x i32> %{{.*}}, i32 %{{.*}}, i32 15
  // CHECK: select <16 x i1> %{{.*}}, <16 x i32> %{{.*}}, <16 x i32> %{{.*}}
  return _mm512_mask_set1_epi32 ( __O, __M, __A);
}

__m512i test_mm512_maskz_set1_epi32(__mmask16 __M, int __A)
{     
  // CHECK-LABEL: @test_mm512_maskz_set1_epi32
  // CHECK: insertelement <16 x i32> undef, i32 %{{.*}}, i32 0
  // CHECK: insertelement <16 x i32> %{{.*}}, i32 %{{.*}}, i32 1
  // CHECK: insertelement <16 x i32> %{{.*}}, i32 %{{.*}}, i32 2
  // CHECK: insertelement <16 x i32> %{{.*}}, i32 %{{.*}}, i32 3
  // CHECK: insertelement <16 x i32> %{{.*}}, i32 %{{.*}}, i32 4
  // CHECK: insertelement <16 x i32> %{{.*}}, i32 %{{.*}}, i32 5
  // CHECK: insertelement <16 x i32> %{{.*}}, i32 %{{.*}}, i32 6
  // CHECK: insertelement <16 x i32> %{{.*}}, i32 %{{.*}}, i32 7
  // CHECK: insertelement <16 x i32> %{{.*}}, i32 %{{.*}}, i32 8
  // CHECK: insertelement <16 x i32> %{{.*}}, i32 %{{.*}}, i32 9
  // CHECK: insertelement <16 x i32> %{{.*}}, i32 %{{.*}}, i32 10
  // CHECK: insertelement <16 x i32> %{{.*}}, i32 %{{.*}}, i32 11
  // CHECK: insertelement <16 x i32> %{{.*}}, i32 %{{.*}}, i32 12
  // CHECK: insertelement <16 x i32> %{{.*}}, i32 %{{.*}}, i32 13
  // CHECK: insertelement <16 x i32> %{{.*}}, i32 %{{.*}}, i32 14
  // CHECK: insertelement <16 x i32> %{{.*}}, i32 %{{.*}}, i32 15
  // CHECK: select <16 x i1> %{{.*}}, <16 x i32> %{{.*}}, <16 x i32> %{{.*}}
    return _mm512_maskz_set1_epi32(__M, __A);
}


__m512i test_mm512_set_epi8(char e63, char e62, char e61, char e60, char e59,
    char e58, char e57, char e56, char e55, char e54, char e53, char e52,
    char e51, char e50, char e49, char e48, char e47, char e46, char e45,
    char e44, char e43, char e42, char e41, char e40, char e39, char e38,
    char e37, char e36, char e35, char e34, char e33, char e32, char e31,
    char e30, char e29, char e28, char e27, char e26, char e25, char e24,
    char e23, char e22, char e21, char e20, char e19, char e18, char e17,
    char e16, char e15, char e14, char e13, char e12, char e11, char e10,
    char e9, char e8, char e7, char e6, char e5, char e4, char e3, char e2,
    char e1, char e0) {

  //CHECK-LABEL: @test_mm512_set_epi8
  //CHECK: load i8, i8* %e63.addr, align 1
   //CHECK: load i8, i8* %e62.addr, align 1
   //CHECK: load i8, i8* %e61.addr, align 1
   //CHECK: load i8, i8* %e60.addr, align 1
   //CHECK: load i8, i8* %e59.addr, align 1
   //CHECK: load i8, i8* %e58.addr, align 1
   //CHECK: load i8, i8* %e57.addr, align 1
   //CHECK: load i8, i8* %e56.addr, align 1
   //CHECK: load i8, i8* %e55.addr, align 1
   //CHECK: load i8, i8* %e54.addr, align 1
   //CHECK: load i8, i8* %e53.addr, align 1
   //CHECK: load i8, i8* %e52.addr, align 1
   //CHECK: load i8, i8* %e51.addr, align 1
   //CHECK: load i8, i8* %e50.addr, align 1
   //CHECK: load i8, i8* %e49.addr, align 1
   //CHECK: load i8, i8* %e48.addr, align 1
   //CHECK: load i8, i8* %e47.addr, align 1
   //CHECK: load i8, i8* %e46.addr, align 1
   //CHECK: load i8, i8* %e45.addr, align 1
   //CHECK: load i8, i8* %e44.addr, align 1
   //CHECK: load i8, i8* %e43.addr, align 1
   //CHECK: load i8, i8* %e42.addr, align 1
   //CHECK: load i8, i8* %e41.addr, align 1
   //CHECK: load i8, i8* %e40.addr, align 1
   //CHECK: load i8, i8* %e39.addr, align 1
   //CHECK: load i8, i8* %e38.addr, align 1
   //CHECK: load i8, i8* %e37.addr, align 1
   //CHECK: load i8, i8* %e36.addr, align 1
   //CHECK: load i8, i8* %e35.addr, align 1
   //CHECK: load i8, i8* %e34.addr, align 1
   //CHECK: load i8, i8* %e33.addr, align 1
   //CHECK: load i8, i8* %e32.addr, align 1
   //CHECK: load i8, i8* %e31.addr, align 1
   //CHECK: load i8, i8* %e30.addr, align 1
   //CHECK: load i8, i8* %e29.addr, align 1
   //CHECK: load i8, i8* %e28.addr, align 1
   //CHECK: load i8, i8* %e27.addr, align 1
   //CHECK: load i8, i8* %e26.addr, align 1
   //CHECK: load i8, i8* %e25.addr, align 1
   //CHECK: load i8, i8* %e24.addr, align 1
   //CHECK: load i8, i8* %e23.addr, align 1
   //CHECK: load i8, i8* %e22.addr, align 1
   //CHECK: load i8, i8* %e21.addr, align 1
   //CHECK: load i8, i8* %e20.addr, align 1
   //CHECK: load i8, i8* %e19.addr, align 1
   //CHECK: load i8, i8* %e18.addr, align 1
   //CHECK: load i8, i8* %e17.addr, align 1
   //CHECK: load i8, i8* %e16.addr, align 1
   //CHECK: load i8, i8* %e15.addr, align 1
   //CHECK: load i8, i8* %e14.addr, align 1
   //CHECK: load i8, i8* %e13.addr, align 1
   //CHECK: load i8, i8* %e12.addr, align 1
   //CHECK: load i8, i8* %e11.addr, align 1
   //CHECK: load i8, i8* %e10.addr, align 1
   //CHECK: load i8, i8* %e9.addr, align 1
   //CHECK: load i8, i8* %e8.addr, align 1
   //CHECK: load i8, i8* %e7.addr, align 1
   //CHECK: load i8, i8* %e6.addr, align 1
   //CHECK: load i8, i8* %e5.addr, align 1
   //CHECK: load i8, i8* %e4.addr, align 1
   //CHECK: load i8, i8* %e3.addr, align 1
   //CHECK: load i8, i8* %e2.addr, align 1
   //CHECK: load i8, i8* %e1.addr, align 1
   //CHECK: load i8, i8* %e0.addr, align 1
  return _mm512_set_epi8(e63, e62, e61, e60, e59, e58, e57, e56, e55, e54,
      e53, e52, e51, e50, e49, e48,e47, e46, e45, e44, e43, e42, e41, e40,
      e39, e38, e37, e36, e35, e34, e33, e32,e31, e30, e29, e28, e27, e26,
      e25, e24, e23, e22, e21, e20, e19, e18, e17, e16, e15, e14, e13, e12,
      e11, e10, e9, e8, e7, e6, e5, e4, e3, e2, e1, e0);
}

__m512i test_mm512_set_epi16(short e31, short e30, short e29, short e28,
    short e27, short e26, short e25, short e24, short e23, short e22,
    short e21, short e20, short e19, short e18, short e17,
    short e16, short e15, short e14, short e13, short e12,
    short e11, short e10, short e9, short e8, short e7,
    short e6, short e5, short e4, short e3, short e2, short e1, short e0) {
  //CHECK-LABEL: @test_mm512_set_epi16
  //CHECK: insertelement{{.*}}i32 0
  //CHECK: insertelement{{.*}}i32 1
  //CHECK: insertelement{{.*}}i32 2
  //CHECK: insertelement{{.*}}i32 3
  //CHECK: insertelement{{.*}}i32 4
  //CHECK: insertelement{{.*}}i32 5
  //CHECK: insertelement{{.*}}i32 6
  //CHECK: insertelement{{.*}}i32 7
  //CHECK: insertelement{{.*}}i32 8
  //CHECK: insertelement{{.*}}i32 9
  //CHECK: insertelement{{.*}}i32 10
  //CHECK: insertelement{{.*}}i32 11
  //CHECK: insertelement{{.*}}i32 12
  //CHECK: insertelement{{.*}}i32 13
  //CHECK: insertelement{{.*}}i32 14
  //CHECK: insertelement{{.*}}i32 15
  //CHECK: insertelement{{.*}}i32 16
  //CHECK: insertelement{{.*}}i32 17
  //CHECK: insertelement{{.*}}i32 18
  //CHECK: insertelement{{.*}}i32 19
  //CHECK: insertelement{{.*}}i32 20
  //CHECK: insertelement{{.*}}i32 21
  //CHECK: insertelement{{.*}}i32 22
  //CHECK: insertelement{{.*}}i32 23
  //CHECK: insertelement{{.*}}i32 24
  //CHECK: insertelement{{.*}}i32 25
  //CHECK: insertelement{{.*}}i32 26
  //CHECK: insertelement{{.*}}i32 27
  //CHECK: insertelement{{.*}}i32 28
  //CHECK: insertelement{{.*}}i32 29
  //CHECK: insertelement{{.*}}i32 30
  //CHECK: insertelement{{.*}}i32 31
  return _mm512_set_epi16(e31, e30, e29, e28, e27, e26, e25, e24, e23, e22,
      e21, e20, e19, e18, e17, e16, e15, e14, e13, e12, e11, e10, e9, e8, e7,
      e6, e5, e4, e3, e2, e1, e0);

}
__m512i test_mm512_set_epi32 (int __A, int __B, int __C, int __D,
               int __E, int __F, int __G, int __H,
               int __I, int __J, int __K, int __L,
               int __M, int __N, int __O, int __P)
{
 //CHECK-LABEL: @test_mm512_set_epi32
 //CHECK: insertelement{{.*}}i32 0
 //CHECK: insertelement{{.*}}i32 1
 //CHECK: insertelement{{.*}}i32 2
 //CHECK: insertelement{{.*}}i32 3
 //CHECK: insertelement{{.*}}i32 4
 //CHECK: insertelement{{.*}}i32 5
 //CHECK: insertelement{{.*}}i32 6
 //CHECK: insertelement{{.*}}i32 7
 //CHECK: insertelement{{.*}}i32 8
 //CHECK: insertelement{{.*}}i32 9
 //CHECK: insertelement{{.*}}i32 10
 //CHECK: insertelement{{.*}}i32 11
 //CHECK: insertelement{{.*}}i32 12
 //CHECK: insertelement{{.*}}i32 13
 //CHECK: insertelement{{.*}}i32 14
 //CHECK: insertelement{{.*}}i32 15
 return _mm512_set_epi32( __A, __B, __C, __D,__E, __F, __G, __H,
              __I, __J, __K, __L,__M, __N, __O, __P);
}

__m512i test_mm512_setr_epi32 (int __A, int __B, int __C, int __D,
               int __E, int __F, int __G, int __H,
               int __I, int __J, int __K, int __L,
               int __M, int __N, int __O, int __P)
{
 //CHECK-LABEL: @test_mm512_setr_epi32
 //CHECK: load{{.*}}%__P.addr, align 4
 //CHECK: load{{.*}}%__O.addr, align 4
 //CHECK: load{{.*}}%__N.addr, align 4
 //CHECK: load{{.*}}%__M.addr, align 4
 //CHECK: load{{.*}}%__L.addr, align 4
 //CHECK: load{{.*}}%__K.addr, align 4
 //CHECK: load{{.*}}%__J.addr, align 4
 //CHECK: load{{.*}}%__I.addr, align 4
 //CHECK: load{{.*}}%__H.addr, align 4
 //CHECK: load{{.*}}%__G.addr, align 4
 //CHECK: load{{.*}}%__F.addr, align 4
 //CHECK: load{{.*}}%__E.addr, align 4
 //CHECK: load{{.*}}%__D.addr, align 4
 //CHECK: load{{.*}}%__C.addr, align 4
 //CHECK: load{{.*}}%__B.addr, align 4
 //CHECK: load{{.*}}%__A.addr, align 4
 //CHECK: insertelement{{.*}}i32 0
 //CHECK: insertelement{{.*}}i32 1
 //CHECK: insertelement{{.*}}i32 2
 //CHECK: insertelement{{.*}}i32 3
 //CHECK: insertelement{{.*}}i32 4
 //CHECK: insertelement{{.*}}i32 5
 //CHECK: insertelement{{.*}}i32 6
 //CHECK: insertelement{{.*}}i32 7
 //CHECK: insertelement{{.*}}i32 8
 //CHECK: insertelement{{.*}}i32 9
 //CHECK: insertelement{{.*}}i32 10
 //CHECK: insertelement{{.*}}i32 11
 //CHECK: insertelement{{.*}}i32 12
 //CHECK: insertelement{{.*}}i32 13
 //CHECK: insertelement{{.*}}i32 14
 //CHECK: insertelement{{.*}}i32 15
 return _mm512_setr_epi32( __A, __B, __C, __D,__E, __F, __G, __H,
              __I, __J, __K, __L,__M, __N, __O, __P);
}

__m512i test_mm512_mask_set1_epi64 (__m512i __O, __mmask8 __M, long long __A)
{
  // CHECK-LABEL: @test_mm512_mask_set1_epi64
  // CHECK: insertelement <8 x i64> undef, i64 %{{.*}}, i32 0
  // CHECK: insertelement <8 x i64> %{{.*}}, i64 %{{.*}}, i32 1
  // CHECK: insertelement <8 x i64> %{{.*}}, i64 %{{.*}}, i32 2
  // CHECK: insertelement <8 x i64> %{{.*}}, i64 %{{.*}}, i32 3
  // CHECK: insertelement <8 x i64> %{{.*}}, i64 %{{.*}}, i32 4
  // CHECK: insertelement <8 x i64> %{{.*}}, i64 %{{.*}}, i32 5
  // CHECK: insertelement <8 x i64> %{{.*}}, i64 %{{.*}}, i32 6
  // CHECK: insertelement <8 x i64> %{{.*}}, i64 %{{.*}}, i32 7
  // CHECK: select <8 x i1> %{{.*}}, <8 x i64> %{{.*}}, <8 x i64> %{{.*}}
  return _mm512_mask_set1_epi64 (__O, __M, __A);
}

__m512i test_mm512_maskz_set1_epi64 (__mmask8 __M, long long __A)
{
<<<<<<< HEAD
    //CHECK-LABEL: @test_mm512_maskz_set1_epi64
    //CHECK: @llvm.x86.avx512.mask.pbroadcast.q.gpr.512
  return _mm512_maskz_set1_epi64 (__M, __A);
}
#endif
=======
  // CHECK-LABEL: @test_mm512_maskz_set1_epi64
  // CHECK: insertelement <8 x i64> undef, i64 %{{.*}}, i32 0
  // CHECK: insertelement <8 x i64> %{{.*}}, i64 %{{.*}}, i32 1
  // CHECK: insertelement <8 x i64> %{{.*}}, i64 %{{.*}}, i32 2
  // CHECK: insertelement <8 x i64> %{{.*}}, i64 %{{.*}}, i32 3
  // CHECK: insertelement <8 x i64> %{{.*}}, i64 %{{.*}}, i32 4
  // CHECK: insertelement <8 x i64> %{{.*}}, i64 %{{.*}}, i32 5
  // CHECK: insertelement <8 x i64> %{{.*}}, i64 %{{.*}}, i32 6
  // CHECK: insertelement <8 x i64> %{{.*}}, i64 %{{.*}}, i32 7
  // CHECK: select <8 x i1> %{{.*}}, <8 x i64> %{{.*}}, <8 x i64> %{{.*}}
  return _mm512_maskz_set1_epi64 (__M, __A);
}

>>>>>>> 905c5892

__m512i test_mm512_set_epi64 (long long __A, long long __B, long long __C,
                              long long __D, long long __E, long long __F,
                              long long __G, long long __H)
{
    //CHECK-LABEL: @test_mm512_set_epi64
    //CHECK: insertelement{{.*}}i32 0
    //CHECK: insertelement{{.*}}i32 1
    //CHECK: insertelement{{.*}}i32 2
    //CHECK: insertelement{{.*}}i32 3
    //CHECK: insertelement{{.*}}i32 4
    //CHECK: insertelement{{.*}}i32 5
    //CHECK: insertelement{{.*}}i32 6
    //CHECK: insertelement{{.*}}i32 7
  return _mm512_set_epi64(__A, __B, __C, __D, __E, __F, __G, __H );
}

__m512i test_mm512_setr_epi64 (long long __A, long long __B, long long __C,
                              long long __D, long long __E, long long __F,
                              long long __G, long long __H)
{
    //CHECK-LABEL: @test_mm512_setr_epi64
    //CHECK: load{{.*}}%__H.addr, align 8
    //CHECK: load{{.*}}%__G.addr, align 8
    //CHECK: load{{.*}}%__F.addr, align 8
    //CHECK: load{{.*}}%__E.addr, align 8
    //CHECK: load{{.*}}%__D.addr, align 8
    //CHECK: load{{.*}}%__C.addr, align 8
    //CHECK: load{{.*}}%__B.addr, align 8
    //CHECK: load{{.*}}%__A.addr, align 8
    //CHECK: insertelement{{.*}}i32 0
    //CHECK: insertelement{{.*}}i32 1
    //CHECK: insertelement{{.*}}i32 2
    //CHECK: insertelement{{.*}}i32 3
    //CHECK: insertelement{{.*}}i32 4
    //CHECK: insertelement{{.*}}i32 5
    //CHECK: insertelement{{.*}}i32 6
    //CHECK: insertelement{{.*}}i32 7
  return _mm512_setr_epi64(__A, __B, __C, __D, __E, __F, __G, __H );
}

__m512d test_mm512_set_pd (double __A, double __B, double __C, double __D,
                           double __E, double __F, double __G, double __H)
{
    //CHECK-LABEL: @test_mm512_set_pd
    //CHECK: insertelement{{.*}}i32 0
    //CHECK: insertelement{{.*}}i32 1
    //CHECK: insertelement{{.*}}i32 2
    //CHECK: insertelement{{.*}}i32 3
    //CHECK: insertelement{{.*}}i32 4
    //CHECK: insertelement{{.*}}i32 5
    //CHECK: insertelement{{.*}}i32 6
    //CHECK: insertelement{{.*}}i32 7
  return _mm512_set_pd( __A, __B, __C, __D, __E, __F, __G, __H);
}

__m512d test_mm512_setr_pd (double __A, double __B, double __C, double __D,
                           double __E, double __F, double __G, double __H)
{
    //CHECK-LABEL: @test_mm512_setr_pd
    //CHECK: load{{.*}}%__H.addr, align 8
    //CHECK: load{{.*}}%__G.addr, align 8
    //CHECK: load{{.*}}%__F.addr, align 8
    //CHECK: load{{.*}}%__E.addr, align 8
    //CHECK: load{{.*}}%__D.addr, align 8
    //CHECK: load{{.*}}%__C.addr, align 8
    //CHECK: load{{.*}}%__B.addr, align 8
    //CHECK: load{{.*}}%__A.addr, align 8
    //CHECK: insertelement{{.*}}i32 0
    //CHECK: insertelement{{.*}}i32 1
    //CHECK: insertelement{{.*}}i32 2
    //CHECK: insertelement{{.*}}i32 3
    //CHECK: insertelement{{.*}}i32 4
    //CHECK: insertelement{{.*}}i32 5
    //CHECK: insertelement{{.*}}i32 6
    //CHECK: insertelement{{.*}}i32 7
  return _mm512_setr_pd( __A, __B, __C, __D, __E, __F, __G, __H);
}

__m512 test_mm512_set_ps (float __A, float __B, float __C, float __D,
                          float __E, float __F, float __G, float __H,
                          float __I, float __J, float __K, float __L,
                          float __M, float __N, float __O, float __P)
{
    //CHECK-LABEL: @test_mm512_set_ps
    //CHECK: insertelement{{.*}}i32 0
    //CHECK: insertelement{{.*}}i32 1
    //CHECK: insertelement{{.*}}i32 2
    //CHECK: insertelement{{.*}}i32 3
    //CHECK: insertelement{{.*}}i32 4
    //CHECK: insertelement{{.*}}i32 5
    //CHECK: insertelement{{.*}}i32 6
    //CHECK: insertelement{{.*}}i32 7
    //CHECK: insertelement{{.*}}i32 8
    //CHECK: insertelement{{.*}}i32 9
    //CHECK: insertelement{{.*}}i32 10
    //CHECK: insertelement{{.*}}i32 11
    //CHECK: insertelement{{.*}}i32 12
    //CHECK: insertelement{{.*}}i32 13
    //CHECK: insertelement{{.*}}i32 14
    //CHECK: insertelement{{.*}}i32 15
    return _mm512_set_ps( __A, __B, __C, __D, __E, __F, __G, __H,
                          __I, __J, __K, __L, __M, __N, __O, __P);
}

__m512i test_mm512_mask_abs_epi64 (__m512i __W, __mmask8 __U, __m512i __A)
{
  // CHECK-LABEL: @test_mm512_mask_abs_epi64 
  // CHECK: [[SUB:%.*]] = sub <8 x i64> zeroinitializer, [[A:%.*]]
  // CHECK: [[CMP:%.*]] = icmp sgt <8 x i64> [[A]], zeroinitializer
  // CHECK: [[SEL:%.*]] = select <8 x i1> [[CMP]], <8 x i64> [[A]], <8 x i64> [[SUB]]
  // CHECK: select <8 x i1> %{{.*}}, <8 x i64> [[SEL]], <8 x i64> %{{.*}}
  return _mm512_mask_abs_epi64 (__W,__U,__A);
}

__m512i test_mm512_maskz_abs_epi64 (__mmask8 __U, __m512i __A)
{
  // CHECK-LABEL: @test_mm512_maskz_abs_epi64 
  // CHECK: [[SUB:%.*]] = sub <8 x i64> zeroinitializer, [[A:%.*]]
  // CHECK: [[CMP:%.*]] = icmp sgt <8 x i64> [[A]], zeroinitializer
  // CHECK: [[SEL:%.*]] = select <8 x i1> [[CMP]], <8 x i64> [[A]], <8 x i64> [[SUB]]
  // CHECK: select <8 x i1> %{{.*}}, <8 x i64> [[SEL]], <8 x i64> %{{.*}}
  return _mm512_maskz_abs_epi64 (__U,__A);
}

__m512i test_mm512_mask_abs_epi32 (__m512i __W, __mmask16 __U, __m512i __A)
{
  // CHECK-LABEL: @test_mm512_mask_abs_epi32 
  // CHECK: [[SUB:%.*]] = sub <16 x i32> zeroinitializer, [[A:%.*]]
  // CHECK: [[CMP:%.*]] = icmp sgt <16 x i32> [[A]], zeroinitializer
  // CHECK: [[SEL:%.*]] = select <16 x i1> [[CMP]], <16 x i32> [[A]], <16 x i32> [[SUB]]
  // CHECK: select <16 x i1> %{{.*}}, <16 x i32> [[SEL]], <16 x i32> %{{.*}}
  return _mm512_mask_abs_epi32 (__W,__U,__A);
}

__m512i test_mm512_maskz_abs_epi32 (__mmask16 __U, __m512i __A)
{
  // CHECK-LABEL: @test_mm512_maskz_abs_epi32 
  // CHECK: [[SUB:%.*]] = sub <16 x i32> zeroinitializer, [[A:%.*]]
  // CHECK: [[CMP:%.*]] = icmp sgt <16 x i32> [[A]], zeroinitializer
  // CHECK: [[SEL:%.*]] = select <16 x i1> [[CMP]], <16 x i32> [[A]], <16 x i32> [[SUB]]
  // CHECK: select <16 x i1> %{{.*}}, <16 x i32> [[SEL]], <16 x i32> %{{.*}}
  return _mm512_maskz_abs_epi32 (__U,__A);
}

__m512 test_mm512_setr_ps (float __A, float __B, float __C, float __D,
                          float __E, float __F, float __G, float __H,
                          float __I, float __J, float __K, float __L,
                          float __M, float __N, float __O, float __P)
{
    //CHECK-LABEL: @test_mm512_setr_ps
    //CHECK: load{{.*}}%__P.addr, align 4
    //CHECK: load{{.*}}%__O.addr, align 4
    //CHECK: load{{.*}}%__N.addr, align 4
    //CHECK: load{{.*}}%__M.addr, align 4
    //CHECK: load{{.*}}%__L.addr, align 4
    //CHECK: load{{.*}}%__K.addr, align 4
    //CHECK: load{{.*}}%__J.addr, align 4
    //CHECK: load{{.*}}%__I.addr, align 4
    //CHECK: load{{.*}}%__H.addr, align 4
    //CHECK: load{{.*}}%__G.addr, align 4
    //CHECK: load{{.*}}%__F.addr, align 4
    //CHECK: load{{.*}}%__E.addr, align 4
    //CHECK: load{{.*}}%__D.addr, align 4
    //CHECK: load{{.*}}%__C.addr, align 4
    //CHECK: load{{.*}}%__B.addr, align 4
    //CHECK: load{{.*}}%__A.addr, align 4
    //CHECK: insertelement{{.*}}i32 0
    //CHECK: insertelement{{.*}}i32 1
    //CHECK: insertelement{{.*}}i32 2
    //CHECK: insertelement{{.*}}i32 3
    //CHECK: insertelement{{.*}}i32 4
    //CHECK: insertelement{{.*}}i32 5
    //CHECK: insertelement{{.*}}i32 6
    //CHECK: insertelement{{.*}}i32 7
    //CHECK: insertelement{{.*}}i32 8
    //CHECK: insertelement{{.*}}i32 9
    //CHECK: insertelement{{.*}}i32 10
    //CHECK: insertelement{{.*}}i32 11
    //CHECK: insertelement{{.*}}i32 12
    //CHECK: insertelement{{.*}}i32 13
    //CHECK: insertelement{{.*}}i32 14
    //CHECK: insertelement{{.*}}i32 15
    return _mm512_setr_ps( __A, __B, __C, __D, __E, __F, __G, __H,
                          __I, __J, __K, __L, __M, __N, __O, __P);
}

int test_mm_cvtss_i32(__m128 A) {
  // CHECK-LABEL: test_mm_cvtss_i32
  // CHECK: call i32 @llvm.x86.sse.cvtss2si(<4 x float> %{{.*}})
  return _mm_cvtss_i32(A);
}

#ifdef __x86_64__
long long test_mm_cvtss_i64(__m128 A) {
  // CHECK-LABEL: test_mm_cvtss_i64
  // CHECK: call i64 @llvm.x86.sse.cvtss2si64(<4 x float> %{{.*}})
  return _mm_cvtss_i64(A);
}
#endif

__m128d test_mm_cvti32_sd(__m128d A, int B) {
  // CHECK-LABEL: test_mm_cvti32_sd
  // CHECK: sitofp i32 %{{.*}} to double
  // CHECK: insertelement <2 x double> %{{.*}}, double %{{.*}}, i32 0
  return _mm_cvti32_sd(A, B);
}

#ifdef __x86_64__
__m128d test_mm_cvti64_sd(__m128d A, long long B) {
  // CHECK-LABEL: test_mm_cvti64_sd
  // CHECK: sitofp i64 %{{.*}} to double
  // CHECK: insertelement <2 x double> %{{.*}}, double %{{.*}}, i32 0
  return _mm_cvti64_sd(A, B);
}
#endif

__m128 test_mm_cvti32_ss(__m128 A, int B) {
  // CHECK-LABEL: test_mm_cvti32_ss
  // CHECK: sitofp i32 %{{.*}} to float
  // CHECK: insertelement <4 x float> %{{.*}}, float %{{.*}}, i32 0
  return _mm_cvti32_ss(A, B);
}

#ifdef __x86_64__
__m128 test_mm_cvti64_ss(__m128 A, long long B) {
  // CHECK-LABEL: test_mm_cvti64_ss
  // CHECK: sitofp i64 %{{.*}} to float
  // CHECK: insertelement <4 x float> %{{.*}}, float %{{.*}}, i32 0
  return _mm_cvti64_ss(A, B);
}
#endif

int test_mm_cvtsd_i32(__m128d A) {
  // CHECK-LABEL: test_mm_cvtsd_i32
  // CHECK: call i32 @llvm.x86.sse2.cvtsd2si(<2 x double> %{{.*}})
  return _mm_cvtsd_i32(A);
}

#ifdef __x86_64__
long long test_mm_cvtsd_i64(__m128d A) {
  // CHECK-LABEL: test_mm_cvtsd_i64
  // CHECK: call i64 @llvm.x86.sse2.cvtsd2si64(<2 x double> %{{.*}})
  return _mm_cvtsd_i64(A);
}
#endif

__m128d test_mm_mask_cvtss_sd(__m128d __W, __mmask8 __U, __m128d __A, __m128 __B) {
  // CHECK-LABEL: @test_mm_mask_cvtss_sd
  // CHECK: @llvm.x86.avx512.mask.cvtss2sd.round
  return _mm_mask_cvtss_sd(__W, __U, __A, __B); 
}

__m128d test_mm_maskz_cvtss_sd( __mmask8 __U, __m128d __A, __m128 __B) {
  // CHECK-LABEL: @test_mm_maskz_cvtss_sd
  // CHECK: @llvm.x86.avx512.mask.cvtss2sd.round
  return _mm_maskz_cvtss_sd( __U, __A, __B); 
}

__m128 test_mm_mask_cvtsd_ss(__m128 __W, __mmask8 __U, __m128 __A, __m128d __B) {
  // CHECK-LABEL: @test_mm_mask_cvtsd_ss
  // CHECK: @llvm.x86.avx512.mask.cvtsd2ss.round
  return _mm_mask_cvtsd_ss(__W, __U, __A, __B); 
}

__m128 test_mm_maskz_cvtsd_ss(__mmask8 __U, __m128 __A, __m128d __B) {
  // CHECK-LABEL: @test_mm_maskz_cvtsd_ss
  // CHECK: @llvm.x86.avx512.mask.cvtsd2ss.round
  return _mm_maskz_cvtsd_ss(__U, __A, __B); 
}


__m512i test_mm512_setzero_epi32()
{
  // CHECK-LABEL: @test_mm512_setzero_epi32
  // CHECK: zeroinitializer
  return _mm512_setzero_epi32();
}

__m512i test_mm512_setzero()
{
  // CHECK-LABEL: @test_mm512_setzero
  // CHECK: zeroinitializer
  return _mm512_setzero();
}

__m512i test_mm512_setzero_si512()
{
  // CHECK-LABEL: @test_mm512_setzero_si512
  // CHECK: zeroinitializer
  return _mm512_setzero_si512();
}

__m512i test_mm512_setzero_ps()
{
  // CHECK-LABEL: @test_mm512_setzero_ps
  // CHECK: zeroinitializer
  return _mm512_setzero_ps();
}

__m512d test_mm512_setzero_pd()
{
  // CHECK-LABEL: @test_mm512_setzero_pd
  // CHECK: zeroinitializer
  return _mm512_setzero_pd();
}

__mmask16 test_mm512_int2mask(int __a)
{
  // CHECK-LABEL: test_mm512_int2mask
  // CHECK: trunc i32 %{{.*}} to i16
  return _mm512_int2mask(__a);
}

int test_mm512_mask2int(__mmask16 __a)
{
  // CHECK-LABEL: test_mm512_mask2int
  // CHECK: zext i16 %{{.*}} to i32
  return _mm512_mask2int(__a);
}

__m128 test_mm_mask_move_ss (__m128 __W, __mmask8 __U, __m128 __A, __m128 __B)
{
  // CHECK-LABEL: @test_mm_mask_move_ss
  // CHECK: [[EXT:%.*]] = extractelement <4 x float> %{{.*}}, i32 0
  // CHECK: insertelement <4 x float> %{{.*}}, float [[EXT]], i32 0
  // CHECK: [[A:%.*]] = extractelement <4 x float> [[VEC:%.*]], i64 0
  // CHECK-NEXT: [[B:%.*]] = extractelement <4 x float> %{{.*}}, i64 0
  // CHECK-NEXT: bitcast i8 %{{.*}} to <8 x i1>
  // CHECK-NEXT: extractelement <8 x i1> %{{.*}}, i64 0
  // CHECK-NEXT: [[SEL:%.*]] = select i1 %{{.*}}, float [[A]], float [[B]]
  // CHECK-NEXT: insertelement <4 x float> [[VEC]], float [[SEL]], i64 0
  return _mm_mask_move_ss ( __W,  __U,  __A,  __B);
}

__m128 test_mm_maskz_move_ss (__mmask8 __U, __m128 __A, __m128 __B)
{
  // CHECK-LABEL: @test_mm_maskz_move_ss
  // CHECK: [[EXT:%.*]] = extractelement <4 x float> %{{.*}}, i32 0
  // CHECK: insertelement <4 x float> %{{.*}}, float [[EXT]], i32 0
  // CHECK: [[A:%.*]] = extractelement <4 x float> [[VEC:%.*]], i64 0
  // CHECK-NEXT: [[B:%.*]] = extractelement <4 x float> %{{.*}}, i64 0
  // CHECK-NEXT: bitcast i8 %{{.*}} to <8 x i1>
  // CHECK-NEXT: extractelement <8 x i1> %{{.*}}, i64 0
  // CHECK-NEXT: [[SEL:%.*]] = select i1 %{{.*}}, float [[A]], float [[B]]
  // CHECK-NEXT: insertelement <4 x float> [[VEC]], float [[SEL]], i64 0
  return _mm_maskz_move_ss (__U, __A, __B);
}

__m128d test_mm_mask_move_sd (__m128d __W, __mmask8 __U, __m128d __A, __m128d __B)
{
  // CHECK-LABEL: @test_mm_mask_move_sd
  // CHECK: [[EXT:%.*]] = extractelement <2 x double> %{{.*}}, i32 0
  // CHECK: insertelement <2 x double> %{{.*}}, double [[EXT]], i32 0
  // CHECK: [[A:%.*]] = extractelement <2 x double> [[VEC:%.*]], i64 0
  // CHECK-NEXT: [[B:%.*]] = extractelement <2 x double> %{{.*}}, i64 0
  // CHECK-NEXT: bitcast i8 %{{.*}} to <8 x i1>
  // CHECK-NEXT: extractelement <8 x i1> %{{.*}}, i64 0
  // CHECK-NEXT: [[SEL:%.*]] = select i1 %{{.*}}, double [[A]], double [[B]]
  // CHECK-NEXT: insertelement <2 x double> [[VEC]], double [[SEL]], i64 0
  return _mm_mask_move_sd ( __W,  __U,  __A,  __B);
}

__m128d test_mm_maskz_move_sd (__mmask8 __U, __m128d __A, __m128d __B)
{
  // CHECK-LABEL: @test_mm_maskz_move_sd
  // CHECK: [[EXT:%.*]] = extractelement <2 x double> %{{.*}}, i32 0
  // CHECK: insertelement <2 x double> %{{.*}}, double [[EXT]], i32 0
  // CHECK: [[A:%.*]] = extractelement <2 x double> [[VEC:%.*]], i64 0
  // CHECK-NEXT: [[B:%.*]] = extractelement <2 x double> %{{.*}}, i64 0
  // CHECK-NEXT: bitcast i8 %{{.*}} to <8 x i1>
  // CHECK-NEXT: extractelement <8 x i1> %{{.*}}, i64 0
  // CHECK-NEXT: [[SEL:%.*]] = select i1 %13, double [[A]], double [[B]]
  // CHECK-NEXT: insertelement <2 x double> [[VEC]], double [[SEL]], i64 0
  return _mm_maskz_move_sd (__U, __A, __B);
}

void test_mm_mask_store_ss(float * __P, __mmask8 __U, __m128 __A)
{
  // CHECK-LABEL: @test_mm_mask_store_ss
  // CHECK: call void @llvm.masked.store.v4f32.p0v4f32(
  _mm_mask_store_ss(__P, __U, __A);
}

void test_mm_mask_store_sd(double * __P, __mmask8 __U, __m128d __A)
{
  // CHECK-LABEL: @test_mm_mask_store_sd
  // CHECK: call void @llvm.masked.store.v2f64.p0v2f64(
  _mm_mask_store_sd(__P, __U, __A);
}

__m128 test_mm_mask_load_ss(__m128 __A, __mmask8 __U, const float* __W)
{
  // CHECK-LABEL: @test_mm_mask_load_ss
  // CHECK: call <4 x float> @llvm.masked.load.v4f32.p0v4f32(
  return _mm_mask_load_ss(__A, __U, __W);
}

__m128 test_mm_maskz_load_ss (__mmask8 __U, const float * __W)
{
  // CHECK-LABEL: @test_mm_maskz_load_ss
  // CHECK: call <4 x float> @llvm.masked.load.v4f32.p0v4f32(
  return _mm_maskz_load_ss (__U, __W);
}

__m128d test_mm_mask_load_sd (__m128d __A, __mmask8 __U, const double * __W)
{
  // CHECK-LABEL: @test_mm_mask_load_sd
  // CHECK: call <2 x double> @llvm.masked.load.v2f64.p0v2f64(
  return _mm_mask_load_sd (__A, __U, __W);
}

__m128d test_mm_maskz_load_sd (__mmask8 __U, const double * __W)
{
  // CHECK-LABEL: @test_mm_maskz_load_sd
  // CHECK: call <2 x double> @llvm.masked.load.v2f64.p0v2f64(
  return _mm_maskz_load_sd (__U, __W);
}

__m512d test_mm512_abs_pd(__m512d a){
  // CHECK-LABEL: @test_mm512_abs_pd
  // CHECK: and <8 x i64> 
  return _mm512_abs_pd(a);
}

__m512d test_mm512_mask_abs_pd (__m512d __W, __mmask8 __U, __m512d __A){
  // CHECK-LABEL: @test_mm512_mask_abs_pd 
  // CHECK: %[[AND_RES:.*]] = and <8 x i64>
  // CHECK: %[[MASK:.*]] = bitcast i8 %{{.*}} to <8 x i1>
  // CHECK: select <8 x i1> %[[MASK]], <8 x i64> %[[AND_RES]], <8 x i64> %{{.*}}
  return _mm512_mask_abs_pd (__W,__U,__A);
}

__m512 test_mm512_abs_ps(__m512 a){
  // CHECK-LABEL: @test_mm512_abs_ps
  // CHECK: and <16 x i32> 
  return _mm512_abs_ps(a);
}

__m512 test_mm512_mask_abs_ps(__m512 __W, __mmask16 __U, __m512 __A){
  // CHECK-LABEL: @test_mm512_mask_abs_ps
  // CHECK: and <16 x i32> 
  // CHECK: %[[MASK:.*]] = bitcast i16 %{{.*}} to <16 x i1>
  // CHECK: select <16 x i1> %[[MASK]], <16 x i32> %{{.*}}, <16 x i32> %{{.*}}
  return _mm512_mask_abs_ps( __W, __U, __A);
}

__m512d test_mm512_zextpd128_pd512(__m128d A) {
  // CHECK-LABEL: test_mm512_zextpd128_pd512
  // CHECK: store <2 x double> zeroinitializer
  // CHECK: shufflevector <2 x double> %{{.*}}, <2 x double> %{{.*}}, <8 x i32> <i32 0, i32 1, i32 2, i32 3, i32 2, i32 3, i32 2, i32 3>
  return _mm512_zextpd128_pd512(A);
}

__m512d test_mm512_zextpd256_pd512(__m256d A) {
  // CHECK-LABEL: test_mm512_zextpd256_pd512
  // CHECK: store <4 x double> zeroinitializer
  // CHECK: shufflevector <4 x double> %{{.*}}, <4 x double> %{{.*}}, <8 x i32> <i32 0, i32 1, i32 2, i32 3, i32 4, i32 5, i32 6, i32 7>
  return _mm512_zextpd256_pd512(A);
}

__m512 test_mm512_zextps128_ps512(__m128 A) {
  // CHECK-LABEL: test_mm512_zextps128_ps512
  // CHECK: store <4 x float> zeroinitializer
  // CHECK: shufflevector <4 x float> %{{.*}}, <4 x float> %{{.*}}, <16 x i32> <i32 0, i32 1, i32 2, i32 3, i32 4, i32 5, i32 6, i32 7, i32 4, i32 5, i32 6, i32 7, i32 4, i32 5, i32 6, i32 7>
  return _mm512_zextps128_ps512(A);
}

__m512 test_mm512_zextps256_ps512(__m256 A) {
  // CHECK-LABEL: test_mm512_zextps256_ps512
  // CHECK: store <8 x float> zeroinitializer
  // CHECK: shufflevector <8 x float> %{{.*}}, <8 x float> %{{.*}}, <16 x i32> <i32 0, i32 1, i32 2, i32 3, i32 4, i32 5, i32 6, i32 7, i32 8, i32 9, i32 10, i32 11, i32 12, i32 13, i32 14, i32 15>
  return _mm512_zextps256_ps512(A);
}

__m512i test_mm512_zextsi128_si512(__m128i A) {
  // CHECK-LABEL: test_mm512_zextsi128_si512
  // CHECK: store <2 x i64> zeroinitializer
  // CHECK: shufflevector <2 x i64> %{{.*}}, <2 x i64> %{{.*}}, <8 x i32> <i32 0, i32 1, i32 2, i32 3, i32 2, i32 3, i32 2, i32 3>
  return _mm512_zextsi128_si512(A);
}

__m512i test_mm512_zextsi256_si512(__m256i A) {
  // CHECK-LABEL: test_mm512_zextsi256_si512
  // CHECK: store <4 x i64> zeroinitializer
  // CHECK: shufflevector <4 x i64> %{{.*}}, <4 x i64> %{{.*}}, <8 x i32> <i32 0, i32 1, i32 2, i32 3, i32 4, i32 5, i32 6, i32 7>
  return _mm512_zextsi256_si512(A);
}<|MERGE_RESOLUTION|>--- conflicted
+++ resolved
@@ -9962,13 +9962,6 @@
 
 __m512i test_mm512_maskz_set1_epi64 (__mmask8 __M, long long __A)
 {
-<<<<<<< HEAD
-    //CHECK-LABEL: @test_mm512_maskz_set1_epi64
-    //CHECK: @llvm.x86.avx512.mask.pbroadcast.q.gpr.512
-  return _mm512_maskz_set1_epi64 (__M, __A);
-}
-#endif
-=======
   // CHECK-LABEL: @test_mm512_maskz_set1_epi64
   // CHECK: insertelement <8 x i64> undef, i64 %{{.*}}, i32 0
   // CHECK: insertelement <8 x i64> %{{.*}}, i64 %{{.*}}, i32 1
@@ -9982,7 +9975,6 @@
   return _mm512_maskz_set1_epi64 (__M, __A);
 }
 
->>>>>>> 905c5892
 
 __m512i test_mm512_set_epi64 (long long __A, long long __B, long long __C,
                               long long __D, long long __E, long long __F,
