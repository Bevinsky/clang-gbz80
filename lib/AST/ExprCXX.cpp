--- conflicted
+++ resolved
@@ -1082,23 +1082,6 @@
                                                  SourceLocation LParenLoc,
                                                  ArrayRef<Expr*> Args,
                                                  SourceLocation RParenLoc)
-<<<<<<< HEAD
-  : Expr(CXXUnresolvedConstructExprClass, 
-         Type->getType().getNonReferenceType(),
-         (Type->getType()->isLValueReferenceType() ? VK_LValue
-          :Type->getType()->isRValueReferenceType()? VK_XValue
-          :VK_RValue),
-         OK_Ordinary,
-         Type->getType()->isDependentType() ||
-             Type->getType()->getContainedDeducedType(),
-         true, true,
-         Type->getType()->containsUnexpandedParameterPack()),
-    Type(Type),
-    LParenLoc(LParenLoc),
-    RParenLoc(RParenLoc),
-    NumArgs(Args.size()) {
-  Expr **StoredArgs = getTrailingObjects<Expr *>();
-=======
     : Expr(CXXUnresolvedConstructExprClass,
            Type->getType().getNonReferenceType(),
            (Type->getType()->isLValueReferenceType()
@@ -1112,7 +1095,6 @@
       Type(Type), LParenLoc(LParenLoc), RParenLoc(RParenLoc),
       NumArgs(Args.size()) {
   auto **StoredArgs = getTrailingObjects<Expr *>();
->>>>>>> 905c5892
   for (unsigned I = 0; I != Args.size(); ++I) {
     if (Args[I]->containsUnexpandedParameterPack())
       ExprBits.ContainsUnexpandedParameterPack = true;
