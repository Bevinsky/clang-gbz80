// RUN: %clang_cc1 -verify -fopenmp -x c++ -emit-llvm %s -triple %itanium_abi_triple -fexceptions -fcxx-exceptions -o - -femit-all-decls -disable-llvm-passes | FileCheck %s
// RUN: %clang_cc1 -fopenmp -x c++ -std=c++11 -triple %itanium_abi_triple -fexceptions -fcxx-exceptions -emit-pch -o %t %s -femit-all-decls -disable-llvm-passes
// RUN: %clang_cc1 -fopenmp -x c++ -triple %itanium_abi_triple -fexceptions -fcxx-exceptions -std=c++11 -include-pch %t -verify %s -emit-llvm -o - -femit-all-decls -disable-llvm-passes | FileCheck --check-prefix=CHECK-LOAD %s

// RUN: %clang_cc1 -verify -fopenmp-simd -x c++ -emit-llvm %s -triple %itanium_abi_triple -fexceptions -fcxx-exceptions -o - -femit-all-decls -disable-llvm-passes | FileCheck --check-prefix SIMD-ONLY0 %s
// RUN: %clang_cc1 -fopenmp-simd -x c++ -std=c++11 -triple %itanium_abi_triple -fexceptions -fcxx-exceptions -emit-pch -o %t %s -femit-all-decls -disable-llvm-passes
// RUN: %clang_cc1 -fopenmp-simd -x c++ -triple %itanium_abi_triple -fexceptions -fcxx-exceptions -std=c++11 -include-pch %t -verify %s -emit-llvm -o - -femit-all-decls -disable-llvm-passes | FileCheck --check-prefix SIMD-ONLY0 %s
// SIMD-ONLY0-NOT: {{__kmpc|__tgt}}
// expected-no-diagnostics

#ifndef HEADER
#define HEADER

// CHECK: [[SSS_INT:.+]] = type { i32 }
// CHECK-LOAD: [[SSS_INT:.+]] = type { i32 }

// CHECK: add
void add(short &out, short &in) {}

#pragma omp declare reduction(my_add : short : add(omp_out, omp_in))

// CHECK: define internal void @.
// CHECK: call void @{{.+}}add{{.+}}(
// CHECK: ret void

// CHECK: foo_reduction_array
void foo_reduction_array() {
  short y[1];
<<<<<<< HEAD
  // CHECK: call void (%ident_t*, i32, void (i32*, i32*, ...)*, ...) @__kmpc_fork_call(
=======
  // CHECK: call void (%struct.ident_t*, i32, void (i32*, i32*, ...)*, ...) @__kmpc_fork_call(
>>>>>>> 905c5892
#pragma omp parallel for reduction(my_add : y)
  for (int i = 0; i < 1; i++) {
  }
}

// CHECK: define internal void @

#pragma omp declare reduction(+ : int, char : omp_out *= omp_in)
// CHECK: define internal {{.*}}void @{{[^(]+}}(i32* noalias, i32* noalias)
// CHECK: [[MUL:%.+]] = mul nsw i32
// CHECK-NEXT: store i32 [[MUL]], i32*
// CHECK-NEXT: ret void
// CHECK-NEXT: }
// CHECK-LOAD: define internal {{.*}}void @{{[^(]+}}(i32* noalias, i32* noalias)
// CHECK-LOAD: [[MUL:%.+]] = mul nsw i32
// CHECK-LOAD-NEXT: store i32 [[MUL]], i32*
// CHECK-LOAD-NEXT: ret void
// CHECK-LOAD-NEXT: }

// CHECK: define internal {{.*}}void @{{[^(]+}}(i8* noalias, i8* noalias)
// CHECK: sext i8
// CHECK: sext i8
// CHECK: [[MUL:%.+]] = mul nsw i32
// CHECK-NEXT: [[TRUNC:%.+]] = trunc i32 [[MUL]] to i8
// CHECK-NEXT: store i8 [[TRUNC]], i8*
// CHECK-NEXT: ret void
// CHECK-NEXT: }

// CHECK-LOAD: define internal {{.*}}void @{{[^(]+}}(i8* noalias, i8* noalias)
// CHECK-LOAD: sext i8
// CHECK-LOAD: sext i8
// CHECK-LOAD: [[MUL:%.+]] = mul nsw i32
// CHECK-LOAD-NEXT: [[TRUNC:%.+]] = trunc i32 [[MUL]] to i8
// CHECK-LOAD-NEXT: store i8 [[TRUNC]], i8*
// CHECK-LOAD-NEXT: ret void
// CHECK-LOAD-NEXT: }

template <class T>
struct SSS {
  T a;
  SSS() : a() {}
#pragma omp declare reduction(fun : T : omp_out ^= omp_in) initializer(omp_priv = 24 + omp_orig)
};

SSS<int> d;

// CHECK: define internal {{.*}}void @{{[^(]+}}(i32* noalias, i32* noalias)
// CHECK: [[XOR:%.+]] = xor i32
// CHECK-NEXT: store i32 [[XOR]], i32*
// CHECK-NEXT: ret void
// CHECK-NEXT: }

// CHECK: define internal {{.*}}void @{{[^(]+}}(i32* noalias, i32* noalias)
// CHECK: [[ADD:%.+]] = add nsw i32 24,
// CHECK-NEXT: store i32 [[ADD]], i32*
// CHECK-NEXT: ret void
// CHECK-NEXT: }

// CHECK: define {{.*}}void [[INIT:@[^(]+]]([[SSS_INT]]*
// CHECK-LOAD: define {{.*}}void [[INIT:@[^(]+]]([[SSS_INT]]*
void init(SSS<int> &lhs, SSS<int> &rhs) {}

#pragma omp declare reduction(fun : SSS < int > : omp_out = omp_in) initializer(init(omp_priv, omp_orig))
// CHECK: define internal {{.*}}void @{{[^(]+}}([[SSS_INT]]* noalias, [[SSS_INT]]* noalias)
// CHECK: call void @llvm.memcpy
// CHECK-NEXT: ret void
// CHECK-NEXT: }
// CHECK: define internal {{.*}}void @{{[^(]+}}([[SSS_INT]]* noalias, [[SSS_INT]]* noalias)
// CHECK: call {{.*}}void [[INIT]](
// CHECK-NEXT: ret void
// CHECK-NEXT: }

// CHECK-LOAD: define internal {{.*}}void @{{[^(]+}}([[SSS_INT]]* noalias, [[SSS_INT]]* noalias)
// CHECK-LOAD: call void @llvm.memcpy
// CHECK-LOAD-NEXT: ret void
// CHECK-LOAD-NEXT: }
// CHECK-LOAD: define internal {{.*}}void @{{[^(]+}}([[SSS_INT]]* noalias, [[SSS_INT]]* noalias)
// CHECK-LOAD: call {{.*}}void [[INIT]](
// CHECK-LOAD-NEXT: ret void
// CHECK-LOAD-NEXT: }

template <typename T>
T foo(T a) {
#pragma omp declare reduction(fun : T : omp_out += omp_in) initializer(omp_priv = 15 * omp_orig)
  {
#pragma omp declare reduction(fun : T : omp_out /= omp_in) initializer(omp_priv = 11 - omp_orig)
  }
  return a;
}

struct Summary {
  void merge(const Summary& other) {}
};

template <typename K>
void work() {
  Summary global_summary;
#pragma omp declare reduction(+ : Summary : omp_out.merge(omp_in))
#pragma omp parallel for reduction(+ : global_summary)
  for (int k = 1; k <= 100; ++k) {
  }
}

struct A {};


// CHECK-LABEL: @main
int main() {
  int i = 0;
  SSS<int> sss;
#pragma omp parallel reduction(SSS < int > ::fun : i)
  {
    i += 1;
  }
#pragma omp parallel reduction(::fun : sss)
  {
  }
#pragma omp declare reduction(fun : SSS < int > : init(omp_out, omp_in))
#pragma omp parallel reduction(fun : sss)
  {
  }
<<<<<<< HEAD
  // CHECK: call {{.*}}void (%ident_t*, i32, void (i32*, i32*, ...)*, ...) @__kmpc_fork_call(
  // CHECK: call {{.*}}void (%ident_t*, i32, void (i32*, i32*, ...)*, ...) @__kmpc_fork_call(
  // CHECK: call {{.*}}void (%ident_t*, i32, void (i32*, i32*, ...)*, ...) @__kmpc_fork_call({{[^@]*}} @{{[^@]*}}[[REGION:@[^ ]+]]
=======
  // CHECK: call {{.*}}void (%struct.ident_t*, i32, void (i32*, i32*, ...)*, ...) @__kmpc_fork_call(
  // CHECK: call {{.*}}void (%struct.ident_t*, i32, void (i32*, i32*, ...)*, ...) @__kmpc_fork_call(
  // CHECK: call {{.*}}void (%struct.ident_t*, i32, void (i32*, i32*, ...)*, ...) @__kmpc_fork_call({{[^@]*}} @{{[^@]*}}[[REGION:@[^ ]+]]
>>>>>>> 905c5892
  // CHECK-LABEL: work
  work<A>();
  // CHECK-LABEL: foo
  return foo(15);
}

// CHECK: define internal {{.*}}void [[REGION]](
// CHECK: [[SSS_PRIV:%.+]] = alloca %struct.SSS,
// CHECK: invoke {{.*}} @_ZN3SSSIiEC1Ev(%struct.SSS* [[SSS_PRIV]])
// CHECK-NOT: {{call |invoke }}
// CHECK: call {{.*}}i32 @__kmpc_reduce_nowait(

// CHECK-LABEL: i32 @{{.+}}foo{{[^(].+}}(i32
// CHECK-LOAD-LABEL: i32 @{{.+}}foo{{[^(].+}}(i32

// CHECK-LOAD: define internal {{.*}}void @{{[^(]+}}(i32* noalias, i32* noalias)
// CHECK-LOAD: [[XOR:%.+]] = xor i32
// CHECK-LOAD-NEXT: store i32 [[XOR]], i32*
// CHECK-LOAD-NEXT: ret void
// CHECK-LOAD-NEXT: }

// CHECK-LOAD: define internal {{.*}}void @{{[^(]+}}(i32* noalias, i32* noalias)
// CHECK-LOAD: [[ADD:%.+]] = add nsw i32 24,
// CHECK-LOAD-NEXT: store i32 [[ADD]], i32*
// CHECK-LOAD-NEXT: ret void
// CHECK-LOAD-NEXT: }

// CHECK: define internal {{.*}}void @{{[^(]+}}(i32* noalias, i32* noalias)
// CHECK: [[ADD:%.+]] = add nsw i32
// CHECK-NEXT: store i32 [[ADD]], i32*
// CHECK-NEXT: ret void
// CHECK-NEXT: }
// CHECK-LOAD: define internal {{.*}}void @{{[^(]+}}(i32* noalias, i32* noalias)
// CHECK-LOAD: [[ADD:%.+]] = add nsw i32
// CHECK-LOAD-NEXT: store i32 [[ADD]], i32*
// CHECK-LOAD-NEXT: ret void
// CHECK-LOAD-NEXT: }

// CHECK: define internal {{.*}}void @{{[^(]+}}(i32* noalias, i32* noalias)
// CHECK: [[MUL:%.+]] = mul nsw i32 15,
// CHECK-NEXT: store i32 [[MUL]], i32*
// CHECK-NEXT: ret void
// CHECK-NEXT: }
// CHECK-LOAD: define internal {{.*}}void @{{[^(]+}}(i32* noalias, i32* noalias)
// CHECK-LOAD: [[MUL:%.+]] = mul nsw i32 15,
// CHECK-LOAD-NEXT: store i32 [[MUL]], i32*
// CHECK-LOAD-NEXT: ret void
// CHECK-LOAD-NEXT: }

// CHECK: define internal {{.*}}void @{{[^(]+}}(i32* noalias, i32* noalias)
// CHECK: [[DIV:%.+]] = sdiv i32
// CHECK-NEXT: store i32 [[DIV]], i32*
// CHECK-NEXT: ret void
// CHECK-NEXT: }
// CHECK-LOAD: define internal {{.*}}void @{{[^(]+}}(i32* noalias, i32* noalias)
// CHECK-LOAD: [[DIV:%.+]] = sdiv i32
// CHECK-LOAD-NEXT: store i32 [[DIV]], i32*
// CHECK-LOAD-NEXT: ret void
// CHECK-LOAD-NEXT: }

// CHECK: define internal {{.*}}void @{{[^(]+}}(i32* noalias, i32* noalias)
// CHECK: [[SUB:%.+]] = sub nsw i32 11,
// CHECK-NEXT: store i32 [[SUB]], i32*
// CHECK-NEXT: ret void
// CHECK-NEXT: }
// CHECK-LOAD: define internal {{.*}}void @{{[^(]+}}(i32* noalias, i32* noalias)
// CHECK-LOAD: [[SUB:%.+]] = sub nsw i32 11,
// CHECK-LOAD-NEXT: store i32 [[SUB]], i32*
// CHECK-LOAD-NEXT: ret void
// CHECK-LOAD-NEXT: }

#endif<|MERGE_RESOLUTION|>--- conflicted
+++ resolved
@@ -26,11 +26,7 @@
 // CHECK: foo_reduction_array
 void foo_reduction_array() {
   short y[1];
-<<<<<<< HEAD
-  // CHECK: call void (%ident_t*, i32, void (i32*, i32*, ...)*, ...) @__kmpc_fork_call(
-=======
   // CHECK: call void (%struct.ident_t*, i32, void (i32*, i32*, ...)*, ...) @__kmpc_fork_call(
->>>>>>> 905c5892
 #pragma omp parallel for reduction(my_add : y)
   for (int i = 0; i < 1; i++) {
   }
@@ -152,15 +148,9 @@
 #pragma omp parallel reduction(fun : sss)
   {
   }
-<<<<<<< HEAD
-  // CHECK: call {{.*}}void (%ident_t*, i32, void (i32*, i32*, ...)*, ...) @__kmpc_fork_call(
-  // CHECK: call {{.*}}void (%ident_t*, i32, void (i32*, i32*, ...)*, ...) @__kmpc_fork_call(
-  // CHECK: call {{.*}}void (%ident_t*, i32, void (i32*, i32*, ...)*, ...) @__kmpc_fork_call({{[^@]*}} @{{[^@]*}}[[REGION:@[^ ]+]]
-=======
   // CHECK: call {{.*}}void (%struct.ident_t*, i32, void (i32*, i32*, ...)*, ...) @__kmpc_fork_call(
   // CHECK: call {{.*}}void (%struct.ident_t*, i32, void (i32*, i32*, ...)*, ...) @__kmpc_fork_call(
   // CHECK: call {{.*}}void (%struct.ident_t*, i32, void (i32*, i32*, ...)*, ...) @__kmpc_fork_call({{[^@]*}} @{{[^@]*}}[[REGION:@[^ ]+]]
->>>>>>> 905c5892
   // CHECK-LABEL: work
   work<A>();
   // CHECK-LABEL: foo
