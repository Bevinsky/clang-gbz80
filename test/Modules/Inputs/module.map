module c_library [extern_c] { module inner { header "c-header.h" } }
module cxx_library { header "cxx-header.h" requires cplusplus }
module c_library_bad [extern_c] { header "c-header-bad.h" }
module diamond_top { header "diamond_top.h" }
module diamond_left { 
  header "diamond_left.h" 
  export diamond_top
}
module diamond_right { 
  header "diamond_right.h" 
  export diamond_top
}
module diamond_bottom { 
  header "diamond_bottom.h" 
  export *
}
module irgen { header "irgen.h" }
module cxx_irgen_top { header "cxx-irgen-top.h" }
module cxx_irgen_left { header "cxx-irgen-left.h" }
module cxx_irgen_right { header "cxx-irgen-right.h" }
module lookup_left_objc { header "lookup_left.h" }
module lookup_right_objc { header "lookup_right.h" }
module lookup_left_cxx { header "lookup_left.hpp" }
module lookup_right_cxx { header "lookup_right.hpp" }
module module_private_left { header "module_private_left.h" }
module module_private_right { header "module_private_right.h" }
module macros_top { 
  header "macros_top.h" 
  explicit module b { header "macros_top_b.h" }
  explicit module c { header "macros_top_c.h" }
}
module macros_left { 
  header "macros_left.h" 
  export *
}
module macros_right { 
  header "macros_right.h" 
  export *
  explicit module undef {
    header "macros_right_undef.h"
  }
}
module macros_bottom { 
  header "macros_bottom.h" 
  export *
}
module macros { header "macros.h" }
module macros_other { header "macros_other.h" }
module category_top { header "category_top.h" }
module category_left { 
  header "category_left.h" 
  export category_top

  explicit module sub {
    header "category_left_sub.h"
  }
}
module category_right { 
  header "category_right.h" 
  export category_top

  explicit module sub {
    header "category_right_sub.h"
  }
}
module category_bottom { 
  header "category_bottom.h" 
  export category_left
  export category_right
}
module category_other { header "category_other.h" }
module redeclarations_left { header "redeclarations_left.h" }
module redeclarations_right { header "redeclarations_right.h" }
module redecl_namespaces_left { header "redecl_namespaces_left.h" }
module redecl_namespaces_right { header "redecl_namespaces_right.h" }
module redecl_add_after_load_top { header "redecl-add-after-load-top.h" }
module redecl_add_after_load_decls { header "redecl-add-after-load-decls.h" }
module redecl_add_after_load { header "redecl-add-after-load.h" }
module load_failure { header "load_failure.h" }

module decldef {
  explicit module Decl { header "decl.h" }
  explicit module Decl2 { header "decl2.h" }
  explicit module Def { header "def.h" }
}

module redecl_merge_top { 
  header "redecl-merge-top.h"
  explicit module Explicit { header "redecl-merge-top-explicit.h" }
  exclude header "nonexistent.h"
}
module redecl_merge_left { 
  header "redecl-merge-left.h" 
  export *
}
module redecl_merge_left_left { 
  header "redecl-merge-left-left.h" 
  export *
}
module redecl_merge_right { 
  header "redecl-merge-right.h" 
  export *
}
module redecl_merge_bottom { 
  explicit module prefix {
    header "redecl-merge-bottom-prefix.h"
  }

  header "redecl-merge-bottom.h" 
  export *
}
module namespaces_top { 
  header "namespaces-top.h"
  export *
}
module namespaces_left { 
  header "namespaces-left.h"
  export *
}
module namespaces_right { 
  header "namespaces-right.h"
  export *
}
module templates_top { 
  header "templates-top.h"
  export *
}
module templates_left { 
  header "templates-left.h"
  export *
}
module templates_right { 
  header "templates-right.h"
  export *
}
module MethodPoolA {
  header "MethodPoolA.h"

  explicit module Sub2 {
    header "MethodPoolASub2.h"
  }

  explicit module Sub {
    header "MethodPoolASub.h"
  }
}
module MethodPoolB {
  header "MethodPoolB.h"

  explicit module Sub2 {
    header "MethodPoolBSub2.h"
  }

  explicit module Sub {
    header "MethodPoolBSub.h"
  }
}
module import_decl {
  header "import-decl.h"
}

framework module * { 
  exclude NotAModule
}

module linkage_merge_left {
  explicit module sub {
    header "linkage-merge-sub.h"
  }
}

module autolink {
  header "autolink.h"
  link "autolink"

  explicit module sub {
    header "autolink-sub.h"
    link "autolink_sub"
  }

  explicit module sub2 {
    header "autolink-sub2.h"
    link framework "autolink_framework"
  }

  explicit module sub3 {
    header "autolink-sub3.h"
    link "autolink_from_pch"
  }
}

module weird_objc {
  header "weird_objc.h"
}

module ignored_macros {
  header "ignored_macros.h"
}

module cxx_many_overloads {
  header "cxx-many-overloads.h"
}

module cxx_inline_namespace {
  header "cxx-inline-namespace.h"
}

module cxx_inline_namespace_b {
  header "cxx-inline-namespace-b.h"
}

module cxx_linkage_cache {
  header "cxx-linkage-cache.h"
}

module cxx_templates_common {
  header "cxx-templates-common.h"

  explicit module unimported { header "cxx-templates-unimported.h" }
}

module cxx_templates_a {
  header "cxx-templates-a.h"
}

module cxx_templates_b_impl {
  header "cxx-templates-b-impl.h"
}

module cxx_templates_b {
  header "cxx-templates-b.h"
}

module cxx_templates_c {
  header "cxx-templates-c.h"
}

module cxx_templates_d {
  header "cxx-templates-d.h"
}

module cxx_decls {
  module unimported {
    header "cxx-decls-unimported.h"
  }
  module imported {
    header "cxx-decls-imported.h"
  }
}

module cxx_decls_premerged {
  header "cxx-decls-premerged.h"
}

module cxx_decls_merged {
  header "cxx-decls-merged.h"
}

module config {
  header "config.h"
  config_macros [exhaustive] WANT_FOO, WANT_BAR
}

module diag_flags {
  header "diag_flags.h"
}

module diag_pragma {
  header "diag_pragma.h"
}

module pragma_pack {
  module set { header "pragma_pack_set.h" }
  module empty { header "empty.h" }
}

module dummy {
  header "dummy.h"
}

module builtin {
  header "builtin.h"
  explicit module sub {
    header "builtin_sub.h"
  }
}

module linkage_merge {
  explicit module foo {
    header "linkage-merge-foo.h"
  }
  explicit module bar {
    header "linkage-merge-bar.h"
  }

}

module incomplete_mod {
  header "incomplete_mod.h"
}

module warning {
  header "warning.h"
}

module warn_unused_local_typedef {
  header "warn-unused-local-typedef.h"
}

module using_decl {
  module a { header "using-decl-a.h" export * }
  module b { header "using-decl-b.h" export * }
}

module recursive_visibility_a1 {
  module inner { header "recursive_visibility_a1_inner.h" }
}
module recursive_visibility_a2 {
  module inner {
    module more_inner {
      header "recursive_visibility_a2_more_inner.h"
    }
  }
}
module recursive_visibility_b {
  header "recursive_visibility_b.h"
  export *
}
module recursive_visibility_c {
  header "recursive_visibility_c.h"
}
module recursive1 {
  header "recursive1.h"
}
module recursive2 {
  header "recursive2.h"
}
module crash {
  header "crash.h"
}

module DebugCXX {
  header "DebugCXX.h"
}

module DebugObjC {
  header "DebugObjC.h"
}

module DebugObjCImport {
  module SubModule {
    header "DebugObjCImport.h"
  }
}

module ImportNameInDir {
  header "ImportNameInDir.h"
  export *
}

module RequiresWithMissingHeader {
  module HeaderBefore {
    header "RequiresWithMissingHeader-Missing1.h"
    requires missing
  }
  module HeaderAfter {
    requires missing
    header "RequiresWithMissingHeader-Missing2.h"
  }
}

module TargetFeatures {
  module arm {
    requires arm
    module aarch32 { requires aarch32 }
    module aarch64 { requires aarch64 }
  }
  module x86 {
    requires x86
    module x86_32 { requires x86_32 }
    module x86_64 { requires x86_64 }
  }
  module riscv {
    requires riscv
    module riscv32 { requires riscv32 }
    module riscv64 { requires riscv64 }
  }
}

module DebugSubmodules {
  module DebugSubmoduleA {
    header "DebugSubmoduleA.h"
    export *
  }
  module DebugSubmoduleB {
    header "DebugSubmoduleB.h"
    export *
  }
}

module ExtensionTestA {
  header "ExtensionTestA.h"
}

module TypedefTag {
  header "typedef-tag.h"
  explicit module Hidden {
    header "typedef-tag-hidden.h"
  }
}

module ElaboratedTypeStructs {
  module Empty {}
  module Structs {
    header "elaborated-type-structs.h"
  }
}

// We import a module, then declare a method with selector stringValue in
// MethodPoolCombined1.h. In MethodPoolCombined2.h, we import another module
// that also contains a method for selector stringValue. We make sure that
// the method pool entry for stringValue in this module is complete.
module MethodPoolCombined {
  header "MethodPoolCombined1.h"
  header "MethodPoolCombined2.h"
}

module MethodPoolString1 {
  header "MethodPoolString1.h"
}

module MethodPoolString2 {
  header "MethodPoolString2.h"
}

module Empty {}

module MacroFabs1 {
  header "MacroFabs1.h"
}

module DiagOutOfDate {
  header "DiagOutOfDate.h"
}

module DebugNestedA {
  header "DebugNestedA.h"
  export *
}

module DebugNestedB {
  header "DebugNestedB.h"
  export *
}

module objcAtKeywordMissingEnd {
  header "objcAtKeywordMissingEnd.h"
}

module innerstructredef {
  module one {
    header "empty.h"
  }
  module two {
   header "innerstructredef.h"
  }
<<<<<<< HEAD
=======
}

module template_nontrivial0 {
  header "template-nontrivial0.h"
  export *
}

module template_nontrivial1 {
  header "template-nontrivial1.h"
  export *
>>>>>>> 905c5892
}<|MERGE_RESOLUTION|>--- conflicted
+++ resolved
@@ -464,8 +464,6 @@
   module two {
    header "innerstructredef.h"
   }
-<<<<<<< HEAD
-=======
 }
 
 module template_nontrivial0 {
@@ -476,5 +474,4 @@
 module template_nontrivial1 {
   header "template-nontrivial1.h"
   export *
->>>>>>> 905c5892
 }