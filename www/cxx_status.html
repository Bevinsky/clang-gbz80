<!DOCTYPE html>
<html>
<head>
  <meta http-equiv="Content-Type" content="text/html; charset=ISO-8859-1">
  <title>Clang - C++17, C++14, C++11 and C++98 Status</title>
  <link type="text/css" rel="stylesheet" href="menu.css">
  <link type="text/css" rel="stylesheet" href="content.css">
  <style type="text/css">
    .none { background-color: #FFCCCC }
    .partial { background-color: #FFE0B0 }
    .svn  { background-color: #FFFF99 }
    .full { background-color: #CCFF99 }
    .na { background-color: #DDDDDD }
    :target { background-color: #FFFFBB; outline: #DDDD55 solid thin; }
    th { background-color: #FFDDAA }
    td { vertical-align: middle }
    tt { white-space: nowrap }
  </style>
</head>
<body>

<!--#include virtual="menu.html.incl"-->

<div id="content">

<!--*************************************************************************-->
<h1>C++ Support in Clang</h1>
<!--*************************************************************************-->
<p>Last updated: $Date$</p>

<p>Clang fully implements all published ISO C++ standards (<a
href="#cxx98">C++98 / C++03</a>, <a
href="#cxx11">C++11</a>, and <a
href="#cxx14">C++14</a>), and most of the upcoming <a
href="#cxx17">C++17</a> standard.

<p>The Clang community is continually striving to improve C++ standards
compliance between releases by submitting and tracking <a
href="cxx_dr_status.html">C++ Defect Reports</a> and implementing resolutions
as they become available.</p>

<p>Experimental work is also under way to implement <a href="#ts">C++ Technical
Specifications</a> that will help drive the future of the C++ programming
language.</p>

<p>The <a href="http://llvm.org/bugs/">LLVM bug tracker</a> contains Clang
C++ components that track known bugs with Clang's language conformance in
each language mode.</p>

<h2 id="cxx98">C++98 implementation status</h2>

<p>Clang implements all of the ISO C++ 1998 standard
  (including the defects addressed in the ISO C++ 2003 standard)
  except for <tt>export</tt> (which was removed in C++11).

<h2 id="cxx11">C++11 implementation status</h2>

<p>Clang 3.3 and later implement all of the <a
  href="http://www.iso.org/standard/50372.html">ISO
  C++ 2011 standard</a>.

<p>By default, Clang builds C++ code according to the C++98 standard, with many
C++11 features accepted as extensions. You can use Clang in C++11 mode with the
<code>-std=c++11</code> option. Clang's C++11 mode can be used
with <a href="http://libcxx.llvm.org/">libc++</a> or with gcc's libstdc++.

<details>
<summary>List of features and minimum Clang version with support</summary>

<table width="689" border="1" cellspacing="0">
 <tr>
    <th>Language Feature</th>
    <th>C++11 Proposal</th>
    <th>Available in Clang?</th>
 </tr>
     <tr>
      <td>Rvalue references</td>
      <td><a href="http://www.open-std.org/jtc1/sc22/wg21/docs/papers/2006/n2118.html">N2118</a></td>
      <td class="full" align="center">Clang 2.9</td>
    </tr>
    <tr>
      <td>&nbsp;&nbsp;&nbsp;&nbsp;Rvalue references for <code>*this</code></td>
      <td><a href="http://www.open-std.org/jtc1/sc22/wg21/docs/papers/2007/n2439.htm">N2439</a></td>
      <td class="full" align="center">Clang 2.9</td>
    </tr>
    <tr>
      <td>Initialization of class objects by rvalues</td>
      <td><a href="http://www.open-std.org/jtc1/sc22/wg21/docs/papers/2004/n1610.html">N1610</a></td>
      <td class="full" align="center">Clang 2.9</td>
    </tr>
    <tr>
      <td>Non-static data member initializers</td>
      <td><a href="http://www.open-std.org/JTC1/SC22/WG21/docs/papers/2008/n2756.htm">N2756</a></td>
      <td class="full" align="center">Clang 3.0</td>
    </tr>
    <tr>
      <td>Variadic templates</td>
      <td><a href="http://www.open-std.org/jtc1/sc22/wg21/docs/papers/2007/n2242.pdf">N2242</a></td>
      <td class="full" align="center">Clang 2.9</td>
    </tr>
    <tr>
      <td>&nbsp;&nbsp;&nbsp;&nbsp;Extending variadic template template parameters</td>
      <td><a href="http://www.open-std.org/jtc1/sc22/wg21/docs/papers/2008/n2555.pdf">N2555</a></td>
      <td class="full" align="center">Clang 2.9</td>
    </tr>
    <tr>
      <td>Initializer lists</td>
      <td><a href="http://www.open-std.org/jtc1/sc22/wg21/docs/papers/2008/n2672.htm">N2672</a></td>
      <td class="full" align="center">Clang 3.1</td>
    </tr>
    <tr>
      <td>Static assertions</td>
      <td><a href="http://www.open-std.org/jtc1/sc22/wg21/docs/papers/2004/n1720.html">N1720</a></td>
      <td class="full" align="center">Clang 2.9</td>
    </tr>
    <tr>
      <td><code>auto</code>-typed variables</td>
      <td><a href="http://www.open-std.org/jtc1/sc22/wg21/docs/papers/2006/n1984.pdf">N1984</a></td>
      <td class="full" align="center">Clang 2.9</td>
    </tr>
    <tr>
      <td>&nbsp;&nbsp;&nbsp;&nbsp;Multi-declarator <code>auto</code></td>
      <td><a href="http://www.open-std.org/jtc1/sc22/wg21/docs/papers/2004/n1737.pdf">N1737</a></td>
      <td class="full" align="center">Clang 2.9</td>
    </tr>
    <tr>
      <td>&nbsp;&nbsp;&nbsp;&nbsp;Removal of auto as a storage-class specifier</td>
      <td><a href="http://www.open-std.org/jtc1/sc22/wg21/docs/papers/2008/n2546.htm">N2546</a></td>
      <td class="full" align="center">Clang 2.9</td>
    </tr>
    <tr>
      <td>&nbsp;&nbsp;&nbsp;&nbsp;New function declarator syntax</td>
      <td><a href="http://www.open-std.org/jtc1/sc22/wg21/docs/papers/2008/n2541.htm">N2541</a></td>
      <td class="full" align="center">Clang 2.9</td>
    </tr>
    <tr>
      <td rowspan="2">Lambda expressions</td>
      <td><a href="http://www.open-std.org/JTC1/SC22/WG21/docs/papers/2009/n2927.pdf">N2927</a></td>
      <td class="full" align="center">Clang 3.1</td>
    </tr>
      <tr>
        <!-- from Albuquerque 2017 -->
        <td><a href="http://wg21.link/p0588r1">P0588R1</a> (<a href="#dr">DR</a>)</td>
        <td class="none" align="center">No</td>
      </tr>
    <tr>
      <td>Declared type of an expression</td>
      <td><a href="http://www.open-std.org/jtc1/sc22/wg21/docs/papers/2007/n2343.pdf">N2343</a></td>
      <td class="full" align="center">Clang 2.9</td>
    </tr>
    <tr>
      <td>&nbsp;&nbsp;&nbsp;&nbsp;Incomplete return types</td>
      <td><a href="http://www.open-std.org/jtc1/sc22/wg21/docs/papers/2011/n3276.pdf">N3276</a></td>
      <td class="full" align="center">Clang 3.1</td>
    </tr>
    <tr>
      <td>Right angle brackets</td>
      <td><a href="http://www.open-std.org/jtc1/sc22/wg21/docs/papers/2005/n1757.html">N1757</a></td>
      <td class="full" align="center">Clang 2.9</td>
    </tr>
    <tr>
      <td>Default template arguments for function templates</td>
      <td><a href="http://www.open-std.org/jtc1/sc22/wg21/docs/cwg_defects.html#226">DR226</a></td>
      <td class="full" align="center">Clang 2.9</td>
    </tr>
    <tr>
      <td>Solving the SFINAE problem for expressions</td>
      <td><a href="http://www.open-std.org/jtc1/sc22/wg21/docs/papers/2008/n2634.html">DR339</a></td>
      <td class="full" align="center">Clang 2.9</td>
    </tr>
    <tr>
      <td>Alias templates</td>
      <td><a href="http://www.open-std.org/jtc1/sc22/wg21/docs/papers/2007/n2258.pdf">N2258</a></td>
      <td class="full" align="center">Clang 3.0</td>
    </tr>
    <tr>
      <td>Extern templates</td>
      <td><a href="http://www.open-std.org/jtc1/sc22/wg21/docs/papers/2006/n1987.htm">N1987</a></td>
      <td class="full" align="center">Clang 2.9</td>
    </tr>
    <tr>
      <td>Null pointer constant</td>
      <td><a href="http://www.open-std.org/jtc1/sc22/wg21/docs/papers/2007/n2431.pdf">N2431</a></td>
      <td class="full" align="center">Clang 3.0</td>
    </tr>
    <tr>
      <td>Strongly-typed enums</td>
      <td><a href="http://www.open-std.org/jtc1/sc22/wg21/docs/papers/2007/n2347.pdf">N2347</a></td>
      <td class="full" align="center">Clang 2.9</td>
    </tr>
    <tr>
      <td>Forward declarations for enums</td>
      <td><a href="http://www.open-std.org/jtc1/sc22/wg21/docs/papers/2008/n2764.pdf">N2764</a>
      <br><a href="http://www.open-std.org/jtc1/sc22/wg21/docs/cwg_defects.html#1206">DR1206</a></td>
      <td class="full" align="center">Clang 3.1</td>
    </tr>
    <tr>
      <td>Standardized attribute syntax</td>
      <td><a href="http://www.open-std.org/jtc1/sc22/wg21/docs/papers/2008/n2761.pdf">N2761</a></td>
      <td class="full" align="center">Clang 3.3 <a href="#n2761">(1)</a></td>
    </tr>
    <tr>
      <td rowspan="2">Generalized constant expressions</td>
      <td><a href="http://www.open-std.org/jtc1/sc22/wg21/docs/papers/2007/n2235.pdf">N2235</a></td>
      <td class="full" align="center">Clang 3.1</td>
    </tr>
      <tr>
        <!-- from Albuquerque 2017 -->
        <td><a href="http://wg21.link/p0859r0">P0859R0</a> (<a href="#dr">DR</a>)</td>
        <td class="none" align="center">No</td>
      </tr>
    <tr>
      <td>Alignment support</td>
      <td><a href="http://www.open-std.org/jtc1/sc22/wg21/docs/papers/2007/n2341.pdf">N2341</a></td>
      <td class="full" align="center">Clang 3.3</td>
    </tr>
    <tr>
      <td>Conditionally-support behavior</td>
      <td><a href="http://www.open-std.org/jtc1/sc22/wg21/docs/papers/2004/n1627.pdf">N1627</a></td>
      <td class="full" align="center">Clang 2.9</td>
    </tr>
    <tr>
      <td>Changing undefined behavior into diagnosable errors</td>
      <td><a href="http://www.open-std.org/jtc1/sc22/wg21/docs/papers/2004/n1727.pdf">N1727</a></td>
      <td class="full" align="center">Clang 2.9</td>
    </tr>
    <tr>
      <td>Delegating constructors</td>
      <td><a href="http://www.open-std.org/jtc1/sc22/wg21/docs/papers/2006/n1986.pdf">N1986</a></td>
      <td class="full" align="center">Clang 3.0</td>
    </tr>
    <tr>
      <td rowspan="2">Inheriting constructors</td>
      <td><a href="http://www.open-std.org/jtc1/sc22/wg21/docs/papers/2008/n2540.htm">N2540</a></td>
      <td class="full" align="center">Clang 3.3</td>
    </tr>
      <tr>
        <!-- from Kona 2015 -->
        <td><a href="http://www.open-std.org/jtc1/sc22/wg21/docs/papers/2015/p0136r1.html">P0136R1</a> (<a href="#dr">DR</a>)</td>
        <td class="full" align="center">Clang 3.9</td>
      </tr>
    <tr>
      <td>Explicit conversion operators</td>
      <td><a href="http://www.open-std.org/jtc1/sc22/wg21/docs/papers/2007/n2437.pdf">N2437</a></td>
      <td class="full" align="center">Clang 3.0</td>
    </tr>
    <tr>
      <td>New character types</td>
      <td><a href="http://www.open-std.org/jtc1/sc22/wg21/docs/papers/2007/n2249.html">N2249</a></td>
      <td class="full" align="center">Clang 2.9</td>
    </tr>
    <tr>
      <td>Unicode string literals</td>
      <td><a href="http://www.open-std.org/jtc1/sc22/wg21/docs/papers/2007/n2442.htm">N2442</a></td>
      <td class="full" align="center">Clang 3.0</td>
    </tr>
    <tr>
      <td>Raw string literals</td>
      <td><a href="http://www.open-std.org/jtc1/sc22/wg21/docs/papers/2007/n2442.htm">N2442</a></td>
      <td class="full" align="center">Clang 3.0</td>
    </tr>
    <tr>
      <td>Universal character names in literals</td>
      <td><a href="http://www.open-std.org/jtc1/sc22/wg21/docs/papers/2007/n2170.html">N2170</a></td>
      <td class="full" align="center">Clang 3.1</td>
    </tr>
    <tr>
      <td>User-defined literals</td>
      <td><a href="http://www.open-std.org/jtc1/sc22/wg21/docs/papers/2008/n2765.pdf">N2765</a></td>
      <td class="full" align="center">Clang 3.1</td>
    </tr>
    <tr>
      <td>Standard Layout Types</td>
      <td><a href="http://www.open-std.org/jtc1/sc22/wg21/docs/papers/2007/n2342.htm">N2342</a></td>
      <td class="full" align="center">Clang 3.0</td>
    </tr>
    <tr>
      <td>Defaulted functions</td>
      <td><a href="http://www.open-std.org/jtc1/sc22/wg21/docs/papers/2007/n2346.htm">N2346</a></td>
      <td class="full" align="center">Clang 3.0</td>
    </tr>
    <tr>
      <td>Deleted functions</td>
      <td><a href="http://www.open-std.org/jtc1/sc22/wg21/docs/papers/2007/n2346.htm">N2346</a></td>
      <td class="full" align="center">Clang 2.9</td>
    </tr>
    <tr>
      <td>Extended friend declarations</td>
      <td><a href="http://www.open-std.org/jtc1/sc22/wg21/docs/papers/2005/n1791.pdf">N1791</a></td>
      <td class="full" align="center">Clang 2.9</td>
    </tr>
    <tr>
      <td>Extending <code>sizeof</code></td>
      <td><a href="http://www.open-std.org/jtc1/sc22/wg21/docs/papers/2007/n2253.html">N2253</a>
      <br><a href="http://www.open-std.org/jtc1/sc22/wg21/docs/cwg_defects.html#850">DR850</a></td>
      <td class="full" align="center">Clang 3.1</td>
    </tr>
    <tr>
      <td>Inline namespaces</td>
      <td><a href="http://www.open-std.org/jtc1/sc22/wg21/docs/papers/2008/n2535.htm">N2535</a></td>
      <td class="full" align="center">Clang 2.9</td>
    </tr>
    <tr>
      <td>Unrestricted unions</td>
      <td><a href="http://www.open-std.org/jtc1/sc22/wg21/docs/papers/2008/n2544.pdf">N2544</a></td>
      <td class="full" align="center">Clang 3.1</td>
    </tr>
    <tr>
      <td>Local and unnamed types as template arguments</td>
      <td><a href="http://www.open-std.org/jtc1/sc22/wg21/docs/papers/2008/n2657.htm">N2657</a></td>
      <td class="full" align="center">Clang 2.9</td>
    </tr>
    <tr>
      <td rowspan="2">Range-based for</td>
      <td><a href="http://www.open-std.org/JTC1/SC22/WG21/docs/papers/2009/n2930.html">N2930</a></td>
      <td class="full" align="center">Clang 3.0</td>
    </tr>
      <tr>
        <!-- from Jacksonville 2018 -->
        <td><a href="http://wg21.link/p0962r1">P0962R1</a> (<a href="#dr">DR</a>)</td>
        <td class="none" align="center">No</td>
      </tr>
    <tr>
      <td>Explicit virtual overrides</td>
      <td><a href="http://www.open-std.org/JTC1/SC22/WG21/docs/papers/2009/n2928.htm">N2928</a>
      <br><a href="http://www.open-std.org/jtc1/sc22/wg21/docs/papers/2010/n3206.htm">N3206</a>
      <br><a href="http://www.open-std.org/jtc1/sc22/wg21/docs/papers/2011/n3272.htm">N3272</a></td>
      <td class="full" align="center">Clang 3.0</td>
    </tr>
    <tr>
      <td>Minimal support for garbage collection and reachability-based leak detection</td>
      <td><a href="http://www.open-std.org/jtc1/sc22/wg21/docs/papers/2008/n2670.htm">N2670</a></td>
      <td class="na" align="center">N/A <a href="#n2670">(2)</a></td>
    </tr>
    <tr>
      <td>Allowing move constructors to throw [noexcept]</td>
      <td><a href="http://www.open-std.org/jtc1/sc22/wg21/docs/papers/2010/n3050.html">N3050</a></td>
      <td class="full" align="center">Clang 3.0</td>
    </tr>
    <tr>
      <td>Defining move special member functions</td>
      <td><a href="http://www.open-std.org/jtc1/sc22/wg21/docs/papers/2010/n3053.html">N3053</a></td>
      <td class="full" align="center">Clang 3.0</td>
    </tr>

    <tr class="separator">
      <th align="center" colspan="3">Concurrency</th>
    </tr>
    <tr>
      <td>Sequence points</td>
      <td><a href="http://www.open-std.org/jtc1/sc22/wg21/docs/papers/2007/n2239.html">N2239</a></td>
      <td class="full" align="center">Clang 3.3</td>
    </tr>
    <tr>
      <td>Atomic operations</td>
      <td><a href="http://www.open-std.org/jtc1/sc22/wg21/docs/papers/2007/n2427.html">N2427</a></td>
      <td class="full" align="center">Clang 3.1</td>
    </tr>
    <tr>
      <td>Strong Compare and Exchange</td>
      <td><a href="http://www.open-std.org/jtc1/sc22/wg21/docs/papers/2008/n2748.html">N2748</a></td>
      <td class="full" align="center">Clang 3.1 <a href="#n2748">(3)</a></td>
    </tr>
    <tr>
      <td>Bidirectional Fences</td>
      <td><a href="http://www.open-std.org/jtc1/sc22/wg21/docs/papers/2008/n2752.htm">N2752</a></td>
      <td class="full" align="center">Clang 3.1</td>
    </tr>

    <tr>
      <td>Memory model</td>
      <td><a href="http://www.open-std.org/jtc1/sc22/wg21/docs/papers/2007/n2429.htm">N2429</a></td>
      <td class="full" align="center">Clang 3.2</td>
    </tr>
    <tr>
      <td>Data-dependency ordering: atomics and memory model</td>
      <td><a href="http://www.open-std.org/jtc1/sc22/wg21/docs/papers/2008/n2664.htm">N2664</a></td>
      <td class="full" align="center">Clang 3.2 <a href="#n2664">(4)</a></td>
    </tr>
    <tr>
      <td>Propagating exceptions</td>
      <td><a href="http://www.open-std.org/jtc1/sc22/wg21/docs/papers/2007/n2179.html">N2179</a></td>
      <td class="full" align="center">Clang 2.9</td>
    </tr>
    <tr>
      <td>Allow atomics use in signal handlers</td>
      <td><a href="http://www.open-std.org/jtc1/sc22/wg21/docs/papers/2008/n2547.htm">N2547</a></td>
      <td class="full" align="center">Clang 3.1</td>
    </tr>
    <tr>
      <td>Thread-local storage</td>
      <td><a href="http://www.open-std.org/jtc1/sc22/wg21/docs/papers/2008/n2659.htm">N2659</a></td>
      <td class="full" align="center">Clang 3.3 <a href="#n2659">(5)</a></td>
    </tr>
    <tr>
      <td>Dynamic initialization and destruction with concurrency</td>
      <td><a href="http://www.open-std.org/jtc1/sc22/wg21/docs/papers/2008/n2660.htm">N2660</a></td>
      <td class="full" align="center">Clang 2.9</td>
    </tr>

    <tr class="separator">
      <th align="center" colspan="3">C99 Features in C++11</th>
    </tr>
    <tr>
      <td><code>__func__</code> predefined identifier</td>
      <td><a href="http://www.open-std.org/jtc1/sc22/wg21/docs/papers/2007/n2340.htm">N2340</a></td>
      <td class="full" align="center">Clang 2.9</td>
    </tr>
    <tr>
      <td>C99 preprocessor</td>
      <td><a href="http://www.open-std.org/jtc1/sc22/wg21/docs/papers/2004/n1653.htm">N1653</a></td>
      <td class="full" align="center">Clang 2.9</td>
    </tr>
    <tr>
      <td><code>long long</code></td>
      <td><a href="http://www.open-std.org/jtc1/sc22/wg21/docs/papers/2005/n1811.pdf">N1811</a></td>
      <td class="full" align="center">Clang 2.9</td>
    </tr>
    <tr>
      <td>Extended integral types</td>
      <td><a href="http://www.open-std.org/jtc1/sc22/wg21/docs/papers/2006/n1988.pdf">N1988</a></td>
      <td class="na" align="center">N/A <a href="#n1988">(6)</a></td>
    </tr>
</table>

<p>
<span id="n2761">(1): The <code>[[carries_dependency]]</code> attribute
has no effect.</span><br>
<span id="n2670">(2): No compiler changes are required for an implementation
such as Clang that does not provide garbage collection.</span><br>
<span id="n2748">(3): All compare-exchange operations are emitted as
strong compare-exchanges.</span><br>
<span id="n2664">(4): <code>memory_order_consume</code> is lowered to
<code>memory_order_acquire</code>.</span><br>
<span id="n2659">(5): <code>thread_local</code> support
requires a C++ runtime library providing <code>__cxa_thread_atexit</code>, such
as <a href="http://libcxxabi.llvm.org">libc++abi</a> 3.6 or later,
or libsupc++ 4.8 or later.</span><br>
<span id="n1988">(6): No compiler changes are required for an implementation
such as Clang that does not provide any extended integer types.
<code>__int128</code> is not treated as an extended integer type,
because changing <code>intmax_t</code> would be an ABI-incompatible
change.</span>
</p>
</details>

<h2 id="cxx14">C++14 implementation status</h2>

<p>Clang 3.4 and later implement all of the <a
    href="http://www.iso.org/standard/64029.html">ISO
    C++ 2014 standard</a>.

<p>You can use Clang in C++14 mode with the <code>-std=c++14</code> option
(use <code>-std=c++1y</code> in Clang 3.4 and earlier).</p>

<details>
<summary>List of features and minimum Clang version with support</summary>

<table width="689" border="1" cellspacing="0">
 <tr>
    <th>Language Feature</th>
    <th>C++14 Proposal</th>
    <th>Available in Clang?</th>
 </tr>
    <tr>
      <td>Tweak to certain C++ contextual conversions</td>
      <td><a href="http://www.open-std.org/jtc1/sc22/wg21/docs/papers/2012/n3323.pdf">N3323</a></td>
      <td class="full" align="center">Clang 3.4</td>
    </tr>
    <tr>
      <td>Binary literals</td>
      <td><a href="http://www.open-std.org/jtc1/sc22/wg21/docs/papers/2012/n3472.pdf">N3472</a></td>
      <td class="full" align="center">Clang 2.9</td>
    </tr>
    <tr>
      <td>decltype(auto)</td>
      <td rowspan=2 style="vertical-align:middle"><a href="http://www.open-std.org/jtc1/sc22/wg21/docs/papers/2013/n3638.html">N3638</a></td>
      <td class="full" align="center">Clang 3.3</td>
    </tr>
    <tr>
      <td>Return type deduction for normal functions</td>
      <td class="full" align="center">Clang 3.4</td>
    </tr>
    <tr>
      <td>Initialized lambda captures</td>
      <td><a href="http://www.open-std.org/jtc1/sc22/wg21/docs/papers/2013/n3648.html">N3648</a></td>
      <td class="full" align="center">Clang 3.4</td>
    </tr>
    <tr>
      <td>Generic lambdas</td>
      <td><a href="http://www.open-std.org/jtc1/sc22/wg21/docs/papers/2013/n3649.html">N3649</a></td>
      <td class="full" align="center">Clang 3.4</td>
    </tr>
    <tr>
      <td>Variable templates</td>
      <td><a href="http://www.open-std.org/jtc1/sc22/wg21/docs/papers/2013/n3651.pdf">N3651</a></td>
      <td class="full" align="center">Clang 3.4</td>
    </tr>
    <tr>
      <td>Relaxing requirements on constexpr functions</td>
      <td><a href="http://www.open-std.org/jtc1/sc22/wg21/docs/papers/2013/n3652.html">N3652</a></td>
      <td class="full" align="center">Clang 3.4</td>
    </tr>
    <tr>
      <td>Member initializers and aggregates</td>
      <td><a href="http://www.open-std.org/jtc1/sc22/wg21/docs/papers/2013/n3653.html">N3653</a></td>
      <td class="full" align="center">Clang 3.3</td>
    </tr>
    <tr>
      <td>Clarifying memory allocation</td>
      <td><a href="http://www.open-std.org/jtc1/sc22/wg21/docs/papers/2013/n3664.html">N3664</a></td>
      <td class="full" align="center">Clang 3.4</td>
    </tr>
    <tr>
      <td><tt>[[deprecated]]</tt> attribute</td>
      <td><a href="http://www.open-std.org/jtc1/sc22/wg21/docs/papers/2013/n3760.html">N3760</a></td>
      <td class="full" align="center">Clang 3.4</td>
    </tr>
    <tr>
      <td>Single quotation mark as digit separator</td>
      <td><a href="http://www.open-std.org/jtc1/sc22/wg21/docs/papers/2013/n3781.pdf">N3781</a></td>
      <td class="full" align="center">Clang 3.4</td>
    </tr>
    <tr>
      <td>C++ Sized Deallocation</td>
      <td><a href="http://www.open-std.org/jtc1/sc22/wg21/docs/papers/2013/n3778.html">N3778</a></td>
      <td class="full" align="center">Clang 3.4 <a href="#n3778">(7)</a></td>
    </tr>
</table>

<p>
<span id="n3778">(7): In Clang 3.7 and later, sized deallocation is only enabled
if the user passes the <code>-fsized-deallocation</code> flag. The user must
supply definitions of the sized deallocation functions, either by providing them
explicitly or by using a C++ standard library that does. <code>libstdc++</code>
added these functions in version 5.0, and <code>libc++</code> added them in
version 3.7.
</span>
</p>
</details>

<h2 id="cxx17">C++17 implementation status</h2>

<p>Clang 5 and later implement all the features of the
<a href="https://www.iso.org/standard/68564.html">ISO C++ 2017 standard</a>.

<p>You can use Clang in C++17 mode with the <code>-std=c++17</code> option
(use <code>-std=c++1z</code> in Clang 4 and earlier).</p>

<details open>
<summary>List of features and minimum Clang version with support</summary>

<table width="689" border="1" cellspacing="0">
 <tr>
    <th>Language Feature</th>
    <th>C++17 Proposal</th>
    <th>Available in Clang?</th>
 </tr>
    <!-- Issaquah 2014 papers -->
    <tr>
      <td><tt>static_assert</tt> with no message</td>
      <td><a href="http://www.open-std.org/jtc1/sc22/wg21/docs/papers/2014/n3928.pdf">N3928</a></td>
      <td class="full" align="center">Clang 3.5</td>
    </tr>
    <!-- Rapperswil papers -->
    <tr>
      <td>Disabling trigraph expansion by default</td>
      <td><a href="http://www.open-std.org/jtc1/sc22/wg21/docs/papers/2014/n4086.html">N4086</a></td>
      <td class="full" align="center">Clang 3.5</td>
    </tr>
    <!--
    <tr>
      <td rowspan="2">Terse range-based for loops (removed from C++17)</td>
      <td rowspan="2"><a href="http://www.open-std.org/jtc1/sc22/wg21/docs/papers/2014/n3994.htm">N3994</a></td>
      <td class="none" align="center">Clang 3.5: Yes</td>
    </tr>
    <tr>
      <td class="svn" align="center">SVN: No</td>
    </tr>
    -->
    <tr>
      <td><tt>typename</tt> in a template template parameter</td>
      <td><a href="http://www.open-std.org/jtc1/sc22/wg21/docs/papers/2014/n4051.html">N4051</a></td>
      <td class="full" align="center">Clang 3.5</td>
    </tr>
    <tr>
      <td>New <tt>auto</tt> rules for direct-list-initialization
      <td><a href="http://www.open-std.org/jtc1/sc22/wg21/docs/papers/2014/n3922.html">N3922</a></td>
      <td class="full" align="center">Clang 3.8 <a href="#n3922">(8)</a></td>
    </tr>
    <!-- Urbana papers -->
    <tr>
      <td rowspan="2">Fold expressions</td>
      <td><a href="http://www.open-std.org/jtc1/sc22/wg21/docs/papers/2014/n4295.html">N4295</a></td>
      <td class="full" align="center">Clang 3.6</td>
    </tr>
      <tr> <!-- from Jacksonville -->
        <td><a href="http://wg21.link/p0036r0">P0036R0</a></td>
        <td class="full" align="center">Clang 3.9</td>
      </tr>
    <tr>
      <td><tt>u8</tt> character literals</td>
      <td><a href="http://www.open-std.org/jtc1/sc22/wg21/docs/papers/2014/n4267.html">N4267</a></td>
      <td class="full" align="center">Clang 3.6</td>
    </tr>
    <tr>
      <td>Nested namespace definition</td>
      <td><a href="http://www.open-std.org/jtc1/sc22/wg21/docs/papers/2014/n4230.html">N4230</a></td>
      <td class="full" align="center">Clang 3.6</td>
    </tr>
    <tr>
      <td>Attributes for namespaces and enumerators</td>
      <td><a href="http://www.open-std.org/jtc1/sc22/wg21/docs/papers/2014/n4266.html">N4266</a></td>
      <td class="full" align="center">Clang 3.6</td>
    </tr>
    <tr>
      <td>Allow constant evaluation for all non-type template arguments</td>
      <td><a href="http://www.open-std.org/jtc1/sc22/wg21/docs/papers/2014/n4268.html">N4268</a></td>
      <td class="full" align="center">Clang 3.6</td>
    </tr>
    <!-- Kona papers -->
    <tr>
      <td>Remove deprecated <tt>register</tt> storage class</td>
      <td><a href="http://www.open-std.org/jtc1/sc22/wg21/docs/papers/2015/p0001r1.html">P0001R1</a></td>
      <td class="full" align="center">Clang 3.8</td>
    </tr>
    <tr>
      <td>Remove deprecated <tt>bool</tt> increment</td>
      <td><a href="http://www.open-std.org/jtc1/sc22/wg21/docs/papers/2015/p0002r1.html">P0002R1</a></td>
      <td class="full" align="center">Clang 3.8</td>
    </tr>
    <tr>
      <td>Make exception specifications part of the type system</td>
      <td><a href="http://www.open-std.org/jtc1/sc22/wg21/docs/papers/2015/p0012r1.html">P0012R1</a></td>
      <td class="full" align="center">Clang 4</td>
    </tr>
    <tr>
      <td><tt>__has_include</tt> in preprocessor conditionals</td>
      <td><a href="http://www.open-std.org/jtc1/sc22/wg21/docs/papers/2015/p0061.html">P0061R1</a></td>
      <td class="full" align="center">Yes</td>
    </tr>
    <!-- Jacksonville papers -->
    <tr>
      <td><tt>[[fallthrough]]</tt> attribute</td>
      <td><a href="http://wg21.link/p0188r1">P0188R1</a></td>
      <td class="full" align="center">Clang 3.9</td>
    </tr>
    <tr>
      <td><tt>[[nodiscard]]</tt> attribute</td>
      <td><a href="http://wg21.link/p0189r1">P0189R1</a></td>
      <td class="full" align="center">Clang 3.9</td>
    </tr>
    <tr>
      <td><tt>[[maybe_unused]]</tt> attribute</td>
      <td><a href="http://wg21.link/p0212r1">P0212R1</a></td>
      <td class="full" align="center">Clang 3.9</td>
    </tr>
    <tr>
      <td>Aggregate initialization of classes with base classes</td>
      <td><a href="http://wg21.link/p0017r1">P0017R1</a></td>
      <td class="full" align="center">Clang 3.9</td>
    </tr>
    <tr>
      <td><tt>constexpr</tt> lambda expressions</td>
      <td><a href="http://wg21.link/p0170r1">P0170R1</a></td>
      <td class="full" align="center">Clang 5</td>
    </tr>
    <tr>
      <td>Differing <tt>begin</tt> and <tt>end</tt> types in range-based <tt>for</tt></td>
      <td><a href="http://wg21.link/p0184r0">P0184R0</a></td>
      <td class="full" align="center">Clang 3.9</td>
    </tr>
    <tr>
      <td>Lambda capture of <tt>*this</tt></td>
      <td><a href="http://wg21.link/p0018r3">P0018R3</a></td>
      <td class="full" align="center">Clang 3.9</td>
    </tr>
    <tr>
      <td>Direct-list-initialization of <tt>enum</tt>s</td>
      <td><a href="http://wg21.link/p0138r2">P0138R2</a></td>
      <td class="full" align="center">Clang 3.9</td>
    </tr>
    <tr>
      <td>Hexadecimal floating-point literals</td>
      <td><a href="http://wg21.link/p0245r1">P0245R1</a></td>
      <td class="full" align="center">Yes</td>
    </tr>
    <!-- Oulu papers -->
    <tr>
      <td>Using attribute namespaces without repetition</td>
      <td><a href="http://wg21.link/p0028r4">P0028R4</a></td>
      <td class="full" align="center">Clang 3.9</td>
    </tr>
    <tr>
      <td>Dynamic memory allocation for over-aligned data</td>
      <td><a href="http://wg21.link/p0035r4">P0035R4</a></td>
      <td class="full" align="center">Clang 4</td>
    </tr>
    <tr>
      <td rowspan="4">Template argument deduction for class templates</td>
      <td><a href="http://wg21.link/p0091r3">P0091R3</a></td>
      <td rowspan="2" class="full" align="center">Clang 5</td>
    </tr>
      <tr> <!-- from Issaquah -->
        <td><a href="http://wg21.link/p0512r0">P0512R0</a></td>
      </tr>
      <tr>
        <!-- from Kona 2017 -->
        <td><a href="http://wg21.link/p0620r1">P0620R0</a> (<a href="#dr">DR</a>)</td>
        <td class="svn" align="center">Clang 7</td>
      </tr>
      <tr>
        <!-- from Toronto 2017 -->
        <td><a href="http://wg21.link/p0702r1">P0702R1</a> (<a href="#dr">DR</a>)</td>
        <td class="full" align="center">Clang 6</td>
      </tr>
    <tr>
      <td>Non-type template parameters with <tt>auto</tt> type</td>
      <td><a href="http://wg21.link/p0127r2">P0127R2</a></td>
      <td class="full" align="center">Clang 4</td>
    </tr>
    <tr>
      <td>Guaranteed copy elision</td>
      <td><a href="http://wg21.link/p0135r1">P0135R1</a></td>
      <td class="full" align="center">Clang 4</td>
    </tr>
    <tr>
      <td rowspan=2>Stricter expression evaluation order</td>
      <td><a href="http://wg21.link/p0145r3">P0145R3</a></td>
      <td class="full" align="center" rowspan=2>Clang 4 <a href="#p0145">(9)</a></td>
    </tr>
    <tr>
      <td><a href="http://wg21.link/p0400r0">P0400R0</a></td>
    </tr>
    <tr>
      <td>Requirement to ignore unknown attributes</td>
      <td><a href="http://wg21.link/p0283r2">P0283R2</a></td>
      <td class="full" align="center">Yes</td>
    </tr>
    <tr>
      <td><tt>constexpr</tt> <em>if-statement</em>s</td>
      <td><a href="http://wg21.link/p0292r2">P0292R2</a></td>
      <td class="full" align="center">Clang 3.9</td>
    </tr>
    <tr>
      <td>Inline variables</td>
      <td><a href="http://wg21.link/p0386r2">P0386R2</a></td>
      <td class="full" align="center">Clang 3.9</td>
    </tr>
    <tr>
      <td rowspan="3">Structured bindings</td>
      <td><a href="http://wg21.link/p0217r3">P0217R3</a></td>
      <td class="full" align="center">Clang 4</td>
    </tr>
      <tr>
        <!-- from Jacksonville 2018 -->
        <td><a href="http://wg21.link/p0961r1">P0961R1</a> (<a href="#dr">DR</a>)</td>
        <td class="none" align="center">SVN</td>
      </tr>
      <tr>
        <!-- from Jacksonville 2018 -->
        <td><a href="http://wg21.link/p0969r0">P0969R0</a> (<a href="#dr">DR</a>)</td>
        <td class="none" align="center">No</td>
      </tr>
    <tr>
      <td>Separate variable and condition for <tt>if</tt> and <tt>switch</tt></td>
      <td><a href="http://wg21.link/p0305r1">P0305R1</a></td>
      <td class="full" align="center">Clang 3.9</td>
    </tr>
    <!-- Issaquah 2016 papers -->
    <tr>
      <td>Matching template template parameters to compatible arguments</td>
      <td><a href="http://wg21.link/p0522r0">P0522R0</a></td>
      <td class="partial" align="center">Partial <a href="#p0522">(10)</a></td>
    </tr>
    <tr>
      <td>Removing deprecated dynamic exception specifications</td>
      <td><a href="http://wg21.link/p0003r5">P0003R5</a></td>
      <td class="full" align="center">Clang 4</td>
    </tr>
    <tr>
      <td>Pack expansions in <em>using-declarations</em></td>
      <td><a href="http://wg21.link/p0195r2">P0195R2</a></td>
      <td class="full" align="center">Clang 4</td>
    </tr>
</table>

<p>
<span id="n3922">(8): This is a backwards-incompatible change that is applied to
all language versions that allow type deduction from <tt>auto</tt>
(per the request of the C++ committee).
In Clang 3.7, a warning is emitted for all cases that would change meaning.
</span><br>
<span id="p0145">(9): Under the MS ABI, function parameters are destroyed from
left to right in the callee. As a result, function parameters in calls to
<tt>operator&lt;&lt;</tt>, <tt>operator&gt;&gt;</tt>, <tt>operator-&gt;*</tt>,
<tt>operator&amp;&amp;</tt>, <tt>operator||</tt>, and <tt>operator,</tt>
functions using expression syntax are no longer guaranteed to be destroyed in
reverse construction order in that ABI.
</span><br>
<span id="p0522">(10): Despite being the resolution to a Defect Report, this
feature is disabled by default in all language versions, and can be enabled
explicitly with the flag <tt>-frelaxed-template-template-args</tt> in Clang 4
onwards.
The change to the standard lacks a corresponding change for template partial
ordering, resulting in ambiguity errors for reasonable and previously-valid
code. This issue is expected to be rectified soon.
</span>
</p>
</details>

<h2 id="cxx20">C++2a implementation status</h2>

<p>Clang has <b>experimental</b> support for some proposed features of
the C++ standard following C++17, provisionally named C++2a.
Note that support for these features may change or be removed without notice,
as the draft C++2a standard evolves.

<p>You can use Clang in C++2a mode with the <code>-std=c++2a</code> option.</p>

<details open>
<summary>List of features and minimum Clang version with support</summary>

<table width="689" border="1" cellspacing="0">
 <tr>
    <th>Language Feature</th>
    <th>C++2a Proposal</th>
    <th>Available in Clang?</th>
 </tr>
    <!-- Toronto 2017 papers -->
    <tr>
      <td>Default member initializers for bit-fields</td>
      <td><a href="http://wg21.link/p0683r1">P0683R1</a></td>
      <td class="full" align="center">Clang 6</td>
    </tr>
    <tr>
      <td><tt>const&amp;</tt>-qualified pointers to members</td>
      <td><a href="http://wg21.link/p0704r1">P0704R1</a></td>
      <td class="full" align="center">Clang 6</td>
    </tr>
    <tr>
      <td>Allow <i>lambda-capture</i> <tt>[=, this]</tt></td>
      <td><a href="http://wg21.link/p0409r2">P0409R2</a></td>
      <td class="full" align="center">Clang 6</td>
    </tr>
    <tr>
      <td rowspan="2"><tt>__VA_OPT__</tt> for preprocessor comma elision</td>
      <td><a href="http://wg21.link/p0306r4">P0306R4</a></td>
      <td class="full" align="center">Clang 6</td>
    </tr>
      <tr> <!-- from Rapperswil -->
        <td><a href="http://wg21.link/p1042r1">P1042R1</a></td>
        <td class="partial" align="center">Partial</td>
      </tr>
    <tr>
      <td>Designated initializers</td>
      <td><a href="http://wg21.link/p0329r4">P0329R4</a></td>
      <td class="partial" align="center">Partial (extension)</td>
    </tr>
    <tr>
      <td><i>template-parameter-list</i> for generic lambdas</td>
      <td><a href="http://wg21.link/p0428r2">P0428R2</a></td>
      <td class="none" align="center">No</td>
    </tr>
    <tr id="p0734">
      <td rowspan="2">Concepts</td>
      <td><a href="http://wg21.link/p0734r0">P0734R0</a></td>
      <td rowspan="2" class="none" align="center">No</td>
    </tr>
      <tr> <!-- from Albuquerque -->
        <td><a href="http://wg21.link/p0857r0">P0857R0</a></td>
      </tr>
    <!-- Albuquerque papers -->
    <tr>
      <td>Range-based for statements with initializer</td>
      <td><a href="http://wg21.link/p0614r1">P0614R1</a></td>
      <td class="none" align="center">No</td>
    </tr>
    <tr>
      <td>ADL and function templates that are not visible</td>
      <td><a href="http://wg21.link/p0846r0">P0846R0</a></td>
      <td class="none" align="center">No</td>
    </tr>
    <tr>
      <td><tt>const</tt> mismatch with defaulted copy constructor</td>
      <td><a href="http://wg21.link/p0641r2">P0641R2</a></td>
      <td class="none" align="center">No</td>
    </tr>
    <tr>
      <td rowspan="3">Consistent comparison (<tt>operator&lt;=&gt;</tt>)</td>
      <td><a href="http://wg21.link/p0515r3">P0515R3</a></td>
      <td rowspan="3" class="partial" align="center">Partial</td>
    </tr>
      <tr> <!-- from Jacksonville -->
        <td><a href="http://wg21.link/p0905r1">P0905R1</a></td>
      </tr>
      <tr> <!-- from Rapperswil -->
        <td><a href="http://wg21.link/p1120r0">P1120R0</a></td>
      </tr>
    <tr>
      <td>Access checking on specializations</td>
      <td><a href="http://wg21.link/p0692r1">P0692R1</a></td>
      <td class="partial" align="center">Partial</td>
    </tr>
    <tr>
      <td>Default constructible and assignable stateless lambdas</td>
      <td><a href="http://wg21.link/p0624r2">P0624R2</a></td>
      <td class="none" align="center">No</td>
    </tr>
    <tr>
      <td>Lambdas in unevaluated contexts</td>
      <td><a href="http://wg21.link/p0315r4">P0315R4</a></td>
      <td class="none" align="center">No</td>
    </tr>
    <!-- Jacksonville papers -->
    <tr>
      <td><tt>[[no_unique_address]]</tt> attribute</td>
      <td><a href="http://wg21.link/p0840r2">P0840R2</a></td>
      <td class="none" align="center">No</td>
    </tr>
    <tr>
      <td><tt>[[likely]]</tt> and <tt>[[unlikely]]</tt> attributes</td>
      <td><a href="http://wg21.link/p0479r5">P0479R5</a></td>
      <td class="none" align="center">No</td>
    </tr>
    <tr>
      <td><tt>typename</tt> optional in more contexts</td>
      <td><a href="http://wg21.link/p0634r3">P0634R3</a></td>
      <td class="none" align="center">No</td>
    </tr>
    <tr>
      <td>Pack expansion in lambda <i>init-capture</i></td>
      <td><a href="http://wg21.link/p0780r2">P0780R2</a></td>
      <td class="none" align="center">No</td>
    </tr>
    <!-- Rapperswil papers -->
    <tr>
      <td>Class types as non-type template parameters</td>
      <td><a href="http://wg21.link/p0732r2">P0732R2</a></td>
      <td class="none" align="center">No</td>
    </tr>
    <tr>
      <td>Destroying operator delete</td>
      <td><a href="http://wg21.link/p0722r3">P0722R3</a></td>
      <td class="full" align="center">Clang 6</td>
    </tr>
    <tr>
      <td>Virtual function calls in constant expressions</td>
      <td><a href="http://wg21.link/p1064r0">P1064R0</a></td>
      <td class="none" align="center">No</td>
    </tr>
    <tr>
      <td>Prohibit aggregates with user-declared constructors</td>
      <td><a href="http://wg21.link/p1008r1">P1008R1</a></td>
      <td class="none" align="center">No</td>
    </tr>
    <tr>
      <td>Contracts</td>
      <td><a href="http://wg21.link/p0542r5">P0542R5</a></td>
      <td class="none" align="center">No</td>
    </tr>
    <tr>
      <td>Feature test macros</td>
      <td><a href="http://wg21.link/p0941r2">P0941R2</a></td>
      <td class="full" align="center"><a href="#sd6">(see below)</a></td>
    </tr>
    <tr>
      <td><tt>explicit(bool)</tt></td>
      <td><a href="http://wg21.link/p0892r2">P0892R2</a></td>
      <td class="none" align="center">No</td>
    </tr>
</table>
</details>

<h2 id="dr">Defect reports</h2>

<p>Clang generally aims to implement resolutions to Defect Reports (bug fixes
against prior standards) retroactively, in all prior standard versions where
the fix is meaningful. Significant Defect Report changes to language features
after the publication of the relevant standard are marked (DR) in the above
table.</p>

<p>Clang also has a test suite for conformance to resolutions for issues on the
<a href="http://www.open-std.org/jtc1/sc22/wg21/docs/cwg_toc.html">C++ core issues list</a>,
most of which are considered Defect Reports.
<a href="cxx_dr_status.html">Implementation status for C++ core issues</a> based on
that test suite is tracked on a separate page.</p>

<h2 id="ts">Technical specifications and standing documents</h2>

<p>ISO C++ also publishes a number of documents describing additional language
and library features that are not part of standard C++.</p>

<details open>
<summary>List of features and minimum Clang version with support</summary>

<table width="689" border="1" cellspacing="0">
 <tr>
    <th>Document</th>
    <th>Latest draft</th>
    <th>Compiler flag</th>
    <th>Available in Clang?</th>
 </tr>
<<<<<<< HEAD
    <tr>
      <td rowspan="4">SD-6: SG10 feature test recommendations</td>
      <td rowspan="4"><a href="http://isocpp.org/std/standing-documents/sd-6-sg10-feature-test-recommendations">SD-6</a></td>
      <td rowspan="4">N/A</td>
=======
    <tr id="sd6">
      <td rowspan="5">SD-6: SG10 feature test recommendations</td>
      <td rowspan="5"><a href="http://isocpp.org/std/standing-documents/sd-6-sg10-feature-test-recommendations">SD-6</a></td>
      <td rowspan="5">N/A</td>
>>>>>>> 905c5892
      <td class="full" align="center">
        Clang 3.4 (<a href="http://www.open-std.org/jtc1/sc22/wg21/docs/papers/2013/n3745">N3745</a>)</br>
      </td>
    </tr>
    <tr>
      <td class="full" align="center">
        Clang 3.6 (<a href="http://www.open-std.org/jtc1/sc22/wg21/docs/papers/2014/n4200">N4200</a>)</a>
      </td>
    </tr>
    <tr>
      <td class="full" align="center">
        Clang 4 (<a href="http://wg21.link/p0096r3">P0096R3</a>)</a>
      </td>
    </tr>
    <tr>
<<<<<<< HEAD
      <td class="svn" align="center">
        Clang 5 (<a href="http://wg21.link/p0096r4">P0096R4</a>)</a>
      </td>
    </tr>
=======
      <td class="full" align="center">
        Clang 5 (<a href="http://wg21.link/p0096r4">P0096R4</a>)</a>
      </td>
    </tr>
    <tr>
      <td class="svn" align="center">
        Clang 7 (<a href="http://wg21.link/p0096r5">P0096R5</a>)</a>
      </td>
    </tr>
>>>>>>> 905c5892
    <!-- FIXME: Implement latest recommendations.
    <tr>
      <td class="svn" align="center">
        SVN (<a href="http://wg21.link/p0096r3">P0096R3</a>)</a>
      </td>
    </tr>
    -->
    <!-- No compiler support is known to be needed for:
           * Concurrency TS
           * Parallelism TS (v1, v2)
           * Ranges TS
           * Networking TS
           * File System TS
    -->
    <tr>
      <td>[TS] Concepts</td>
      <td><a href="http://www.open-std.org/jtc1/sc22/wg21/docs/papers/2015/p0121r0.pdf">P0121R0</a></td>
      <td></td>
      <td class="na" align="center">Superseded by <a href="#p0734">P0734R0</a></td>
    </tr>
    <tr>
      <!-- track unimplemented Coroutines features: p0913r1 p0914r1 -->
      <td>[DRAFT TS] Coroutines</td>
      <td><a href="https://isocpp.org/files/papers/N4663.pdf">N4663</a></td>
      <td><tt>-fcoroutines-ts<br>-stdlib=libc++</tt></td>
      <td class="full" align="center">Clang 5</td>
    </tr>
    <tr>
      <td>[TS] Library Fundamentals, Version 1 (invocation type traits)</td>
      <td><a href="http://www.open-std.org/jtc1/sc22/wg21/docs/papers/2015/n4480.html">N4480</a></td>
      <td>N/A</td>
      <td class="none" align="center">No</td>
    </tr>
    <tr>
      <td>[TS] Library Fundamentals, Version 2 (<tt>source_location</tt>)</td>
     <td><a href="http://wg21.link/n4617">N4617</a></td>
      <td>N/A</td>
      <td class="none" align="center">No</td>
    </tr>
    <tr>
      <td>[TS] Modules</td>
      <td><a href="http://wg21.link/n4720">N4720</a></td>
      <td><tt>-fmodules-ts</tt></td>
      <td class="none" align="center">WIP</td>
    </tr>
    <tr>
      <td>[DRAFT TS] Reflection</td>
      <td><a href="http://wg21.link/n4746">N4746</a></td>
      <td></td>
      <td class="none" align="center">No</td>
    </tr>
    <tr>
      <td>[TS] Transactional Memory</td>
      <td><a href="http://www.open-std.org/jtc1/sc22/wg21/docs/papers/2015/n4514.pdf">N4514</a></td>
      <td></td>
      <td class="none" align="center">No</td>
    </tr>
</table>
</details>

</div>
</body>
</html><|MERGE_RESOLUTION|>--- conflicted
+++ resolved
@@ -1001,17 +1001,10 @@
     <th>Compiler flag</th>
     <th>Available in Clang?</th>
  </tr>
-<<<<<<< HEAD
-    <tr>
-      <td rowspan="4">SD-6: SG10 feature test recommendations</td>
-      <td rowspan="4"><a href="http://isocpp.org/std/standing-documents/sd-6-sg10-feature-test-recommendations">SD-6</a></td>
-      <td rowspan="4">N/A</td>
-=======
     <tr id="sd6">
       <td rowspan="5">SD-6: SG10 feature test recommendations</td>
       <td rowspan="5"><a href="http://isocpp.org/std/standing-documents/sd-6-sg10-feature-test-recommendations">SD-6</a></td>
       <td rowspan="5">N/A</td>
->>>>>>> 905c5892
       <td class="full" align="center">
         Clang 3.4 (<a href="http://www.open-std.org/jtc1/sc22/wg21/docs/papers/2013/n3745">N3745</a>)</br>
       </td>
@@ -1027,12 +1020,6 @@
       </td>
     </tr>
     <tr>
-<<<<<<< HEAD
-      <td class="svn" align="center">
-        Clang 5 (<a href="http://wg21.link/p0096r4">P0096R4</a>)</a>
-      </td>
-    </tr>
-=======
       <td class="full" align="center">
         Clang 5 (<a href="http://wg21.link/p0096r4">P0096R4</a>)</a>
       </td>
@@ -1042,7 +1029,6 @@
         Clang 7 (<a href="http://wg21.link/p0096r5">P0096R5</a>)</a>
       </td>
     </tr>
->>>>>>> 905c5892
     <!-- FIXME: Implement latest recommendations.
     <tr>
       <td class="svn" align="center">
