--- conflicted
+++ resolved
@@ -2135,13 +2135,8 @@
   /// classify it as INTEGER (for compatibility with older clang compilers).
   bool classifyIntegerMMXAsSSE() const {
     // Clang <= 3.8 did not do this.
-<<<<<<< HEAD
-    if (getCodeGenOpts().getClangABICompat() <=
-        CodeGenOptions::ClangABI::Ver3_8)
-=======
     if (getContext().getLangOpts().getClangABICompat() <=
         LangOptions::ClangABI::Ver3_8)
->>>>>>> 905c5892
       return false;
 
     const llvm::Triple &Triple = getTarget().getTriple();
@@ -5726,21 +5721,6 @@
   llvm::CallingConv::ID abiCC = getABIDefaultCC();
   if (abiCC != getLLVMDefaultCC())
     RuntimeCC = abiCC;
-<<<<<<< HEAD
-
-  // AAPCS apparently requires runtime support functions to be soft-float, but
-  // that's almost certainly for historic reasons (Thumb1 not supporting VFP
-  // most likely). It's more convenient for AAPCS16_VFP to be hard-float.
-
-  // The Run-time ABI for the ARM Architecture section 4.1.2 requires
-  // AEABI-complying FP helper functions to use the base AAPCS.
-  // These AEABI functions are expanded in the ARM llvm backend, all the builtin
-  // support functions emitted by clang such as the _Complex helpers follow the
-  // abiCC.
-  if (abiCC != getLLVMDefaultCC())
-      BuiltinCC = abiCC;
-=======
->>>>>>> 905c5892
 }
 
 ABIArgInfo ARMABIInfo::classifyArgumentType(QualType Ty,
@@ -7167,88 +7147,6 @@
       Fn->addFnAttr("signal");
   }
 };
-}
-
-//===----------------------------------------------------------------------===//
-// GBZ80 ABI Implementation.
-//===----------------------------------------------------------------------===//
-
-namespace {
-
-  class GBZ80ABIInfo : public ABIInfo {
-  public:
-    GBZ80ABIInfo(CodeGenTypes &CGT) : ABIInfo(CGT) {}
-
-    ABIArgInfo classifyReturnType(QualType RetTy) const;
-    ABIArgInfo classifyArgumentType(QualType RetTy) const;
-    void computeInfo(CGFunctionInfo &FI) const override {
-      if (!getCXXABI().classifyReturnType(FI))
-        FI.getReturnInfo() = classifyReturnType(FI.getReturnType());
-      for (auto &I : FI.arguments())
-        I.info = classifyArgumentType(I.type);
-    }
-    Address EmitVAArg(CodeGenFunction &CGF, Address VAListAddr,
-      QualType Ty) const override {
-      return EmitVAArgInstr(CGF, VAListAddr, Ty, classifyArgumentType(Ty));
-    }
-  };
-
-  ABIArgInfo GBZ80ABIInfo::classifyArgumentType(QualType Ty) const {
-    Ty = useFirstFieldIfTransparentUnion(Ty);
-
-    if (isAggregateTypeForABI(Ty)) {
-      // Records with non-trivial destructors/copy-constructors should not be
-      // passed by value.
-      if (CGCXXABI::RecordArgABI RAA = getRecordArgABI(Ty, getCXXABI()))
-        return getNaturalAlignIndirect(Ty, RAA == CGCXXABI::RAA_DirectInMemory);
-
-      return getNaturalAlignIndirect(Ty);
-    }
-
-    // Treat an enum type as its underlying type.
-    if (const EnumType *EnumTy = Ty->getAs<EnumType>())
-      Ty = EnumTy->getDecl()->getIntegerType();
-
-    // Don't extend integers.
-    return ABIArgInfo::getDirect();
-  }
-
-  ABIArgInfo GBZ80ABIInfo::classifyReturnType(QualType RetTy) const {
-    if (RetTy->isVoidType())
-      return ABIArgInfo::getIgnore();
-
-    if (isAggregateTypeForABI(RetTy))
-      return getNaturalAlignIndirect(RetTy);
-
-    // Treat an enum type as its underlying type.
-    if (const EnumType *EnumTy = RetTy->getAs<EnumType>())
-      RetTy = EnumTy->getDecl()->getIntegerType();
-
-    // Don't extend integers.
-    return ABIArgInfo::getDirect();
-  }
-
-  class GBZ80TargetCodeGenInfo : public TargetCodeGenInfo {
-  public:
-    GBZ80TargetCodeGenInfo(CodeGenTypes &CGT)
-      : TargetCodeGenInfo(new GBZ80ABIInfo(CGT)) { }
-
-    void setTargetAttributes(const Decl *D, llvm::GlobalValue *GV,
-      CodeGen::CodeGenModule &CGM) const override {
-#if 0
-      // For future use
-      const auto *FD = dyn_cast_or_null<FunctionDecl>(D);
-      if (!FD) return;
-      auto *Fn = cast<llvm::Function>(GV);
-
-      if (FD->getAttr<AVRInterruptAttr>())
-        Fn->addFnAttr("interrupt");
-
-      if (FD->getAttr<AVRSignalAttr>())
-        Fn->addFnAttr("signal");
-#endif
-    }
-  };
 }
 
 //===----------------------------------------------------------------------===//
@@ -9307,8 +9205,6 @@
   case llvm::Triple::spir:
   case llvm::Triple::spir64:
     return SetCGInfo(new SPIRTargetCodeGenInfo(Types));
-  case llvm::Triple::gbz80:
-    return SetCGInfo(new GBZ80TargetCodeGenInfo(Types));
   }
 }
 
