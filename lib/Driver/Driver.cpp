//===--- Driver.cpp - Clang GCC Compatible Driver -------------------------===//
//
//                     The LLVM Compiler Infrastructure
//
// This file is distributed under the University of Illinois Open Source
// License. See LICENSE.TXT for details.
//
//===----------------------------------------------------------------------===//

#include "clang/Driver/Driver.h"
#include "InputInfo.h"
#include "ToolChains/AMDGPU.h"
#include "ToolChains/AVR.h"
#include "ToolChains/Ananas.h"
#include "ToolChains/BareMetal.h"
#include "ToolChains/Clang.h"
#include "ToolChains/CloudABI.h"
#include "ToolChains/Contiki.h"
#include "ToolChains/CrossWindows.h"
#include "ToolChains/Cuda.h"
#include "ToolChains/Darwin.h"
#include "ToolChains/DragonFly.h"
#include "ToolChains/FreeBSD.h"
#include "ToolChains/Fuchsia.h"
#include "ToolChains/Gnu.h"
#include "ToolChains/HIP.h"
#include "ToolChains/Haiku.h"
#include "ToolChains/Hexagon.h"
#include "ToolChains/Lanai.h"
#include "ToolChains/Linux.h"
#include "ToolChains/MSVC.h"
#include "ToolChains/MinGW.h"
#include "ToolChains/Minix.h"
#include "ToolChains/MipsLinux.h"
#include "ToolChains/Myriad.h"
#include "ToolChains/NaCl.h"
#include "ToolChains/NetBSD.h"
#include "ToolChains/OpenBSD.h"
#include "ToolChains/PS4CPU.h"
#include "ToolChains/RISCV.h"
#include "ToolChains/Solaris.h"
#include "ToolChains/TCE.h"
#include "ToolChains/WebAssembly.h"
#include "ToolChains/XCore.h"
#include "clang/Basic/Version.h"
#include "clang/Basic/VirtualFileSystem.h"
#include "clang/Config/config.h"
#include "clang/Driver/Action.h"
#include "clang/Driver/Compilation.h"
#include "clang/Driver/DriverDiagnostic.h"
#include "clang/Driver/Job.h"
#include "clang/Driver/Options.h"
#include "clang/Driver/SanitizerArgs.h"
#include "clang/Driver/Tool.h"
#include "clang/Driver/ToolChain.h"
#include "llvm/ADT/ArrayRef.h"
#include "llvm/ADT/STLExtras.h"
#include "llvm/ADT/SmallSet.h"
#include "llvm/ADT/StringExtras.h"
#include "llvm/ADT/StringSet.h"
#include "llvm/ADT/StringSwitch.h"
#include "llvm/Config/llvm-config.h"
#include "llvm/Option/Arg.h"
#include "llvm/Option/ArgList.h"
#include "llvm/Option/OptSpecifier.h"
#include "llvm/Option/OptTable.h"
#include "llvm/Option/Option.h"
#include "llvm/Support/CommandLine.h"
#include "llvm/Support/ErrorHandling.h"
#include "llvm/Support/FileSystem.h"
#include "llvm/Support/Path.h"
#include "llvm/Support/PrettyStackTrace.h"
#include "llvm/Support/Process.h"
#include "llvm/Support/Program.h"
<<<<<<< HEAD
=======
#include "llvm/Support/StringSaver.h"
#include "llvm/Support/TargetRegistry.h"
>>>>>>> 905c5892
#include "llvm/Support/raw_ostream.h"
#include <map>
#include <memory>
#include <utility>
#if LLVM_ON_UNIX
#include <unistd.h> // getpid
#endif

using namespace clang::driver;
using namespace clang;
using namespace llvm::opt;

Driver::Driver(StringRef ClangExecutable, StringRef TargetTriple,
               DiagnosticsEngine &Diags,
               IntrusiveRefCntPtr<vfs::FileSystem> VFS)
    : Opts(createDriverOptTable()), Diags(Diags), VFS(std::move(VFS)),
      Mode(GCCMode), SaveTemps(SaveTempsNone), BitcodeEmbed(EmbedNone),
      LTOMode(LTOK_None), ClangExecutable(ClangExecutable),
      SysRoot(DEFAULT_SYSROOT), DriverTitle("clang LLVM compiler"),
      CCPrintOptionsFilename(nullptr), CCPrintHeadersFilename(nullptr),
      CCLogDiagnosticsFilename(nullptr), CCCPrintBindings(false),
      CCPrintOptions(false), CCPrintHeaders(false), CCLogDiagnostics(false),
      CCGenDiagnostics(false), TargetTriple(TargetTriple),
      CCCGenericGCCName(""), Saver(Alloc), CheckInputsExist(true),
      CCCUsePCH(true), GenReproducer(false),
      SuppressMissingInputWarning(false) {

  // Provide a sane fallback if no VFS is specified.
  if (!this->VFS)
    this->VFS = vfs::getRealFileSystem();

  Name = llvm::sys::path::filename(ClangExecutable);
  Dir = llvm::sys::path::parent_path(ClangExecutable);
  InstalledDir = Dir; // Provide a sensible default installed dir.

#if defined(CLANG_CONFIG_FILE_SYSTEM_DIR)
  SystemConfigDir = CLANG_CONFIG_FILE_SYSTEM_DIR;
#endif
#if defined(CLANG_CONFIG_FILE_USER_DIR)
  UserConfigDir = CLANG_CONFIG_FILE_USER_DIR;
#endif

  // Compute the path to the resource directory.
  StringRef ClangResourceDir(CLANG_RESOURCE_DIR);
  SmallString<128> P(Dir);
  if (ClangResourceDir != "") {
    llvm::sys::path::append(P, ClangResourceDir);
  } else {
    StringRef ClangLibdirSuffix(CLANG_LIBDIR_SUFFIX);
    P = llvm::sys::path::parent_path(Dir);
    llvm::sys::path::append(P, Twine("lib") + ClangLibdirSuffix, "clang",
                            CLANG_VERSION_STRING);
  }
  ResourceDir = P.str();
}

void Driver::ParseDriverMode(StringRef ProgramName,
                             ArrayRef<const char *> Args) {
  if (ClangNameParts.isEmpty())
    ClangNameParts = ToolChain::getTargetAndModeFromProgramName(ProgramName);
  setDriverModeFromOption(ClangNameParts.DriverMode);

  for (const char *ArgPtr : Args) {
    // Ignore nullptrs, they are the response file's EOL markers.
    if (ArgPtr == nullptr)
      continue;
    const StringRef Arg = ArgPtr;
    setDriverModeFromOption(Arg);
  }
}

void Driver::setDriverModeFromOption(StringRef Opt) {
  const std::string OptName =
      getOpts().getOption(options::OPT_driver_mode).getPrefixedName();
  if (!Opt.startswith(OptName))
    return;
  StringRef Value = Opt.drop_front(OptName.size());

  if (auto M = llvm::StringSwitch<llvm::Optional<DriverMode>>(Value)
                   .Case("gcc", GCCMode)
                   .Case("g++", GXXMode)
                   .Case("cpp", CPPMode)
                   .Case("cl", CLMode)
                   .Default(None))
    Mode = *M;
  else
    Diag(diag::err_drv_unsupported_option_argument) << OptName << Value;
}

InputArgList Driver::ParseArgStrings(ArrayRef<const char *> ArgStrings,
                                     bool &ContainsError) {
  llvm::PrettyStackTraceString CrashInfo("Command line argument parsing");
  ContainsError = false;

  unsigned IncludedFlagsBitmask;
  unsigned ExcludedFlagsBitmask;
  std::tie(IncludedFlagsBitmask, ExcludedFlagsBitmask) =
      getIncludeExcludeOptionFlagMasks();

  unsigned MissingArgIndex, MissingArgCount;
  InputArgList Args =
      getOpts().ParseArgs(ArgStrings, MissingArgIndex, MissingArgCount,
                          IncludedFlagsBitmask, ExcludedFlagsBitmask);

  // Check for missing argument error.
  if (MissingArgCount) {
    Diag(diag::err_drv_missing_argument)
        << Args.getArgString(MissingArgIndex) << MissingArgCount;
    ContainsError |=
        Diags.getDiagnosticLevel(diag::err_drv_missing_argument,
                                 SourceLocation()) > DiagnosticsEngine::Warning;
  }

  // Check for unsupported options.
  for (const Arg *A : Args) {
    if (A->getOption().hasFlag(options::Unsupported)) {
      unsigned DiagID;
      auto ArgString = A->getAsString(Args);
      std::string Nearest;
      if (getOpts().findNearest(
            ArgString, Nearest, IncludedFlagsBitmask,
            ExcludedFlagsBitmask | options::Unsupported) > 1) {
        DiagID = diag::err_drv_unsupported_opt;
        Diag(DiagID) << ArgString;
      } else {
        DiagID = diag::err_drv_unsupported_opt_with_suggestion;
        Diag(DiagID) << ArgString << Nearest;
      }
      ContainsError |= Diags.getDiagnosticLevel(DiagID, SourceLocation()) >
                       DiagnosticsEngine::Warning;
      continue;
    }

    // Warn about -mcpu= without an argument.
    if (A->getOption().matches(options::OPT_mcpu_EQ) && A->containsValue("")) {
      Diag(diag::warn_drv_empty_joined_argument) << A->getAsString(Args);
      ContainsError |= Diags.getDiagnosticLevel(
                           diag::warn_drv_empty_joined_argument,
                           SourceLocation()) > DiagnosticsEngine::Warning;
    }
  }

  for (const Arg *A : Args.filtered(options::OPT_UNKNOWN)) {
    unsigned DiagID;
    auto ArgString = A->getAsString(Args);
    std::string Nearest;
    if (getOpts().findNearest(
          ArgString, Nearest, IncludedFlagsBitmask, ExcludedFlagsBitmask) > 1) {
      DiagID = IsCLMode() ? diag::warn_drv_unknown_argument_clang_cl
                          : diag::err_drv_unknown_argument;
      Diags.Report(DiagID) << ArgString;
    } else {
      DiagID = IsCLMode() ? diag::warn_drv_unknown_argument_clang_cl_with_suggestion
                          : diag::err_drv_unknown_argument_with_suggestion;
      Diags.Report(DiagID) << ArgString << Nearest;
    }
    ContainsError |= Diags.getDiagnosticLevel(DiagID, SourceLocation()) >
                     DiagnosticsEngine::Warning;
  }

  return Args;
}

// Determine which compilation mode we are in. We look for options which
// affect the phase, starting with the earliest phases, and record which
// option we used to determine the final phase.
phases::ID Driver::getFinalPhase(const DerivedArgList &DAL,
                                 Arg **FinalPhaseArg) const {
  Arg *PhaseArg = nullptr;
  phases::ID FinalPhase;

  // -{E,EP,P,M,MM} only run the preprocessor.
  if (CCCIsCPP() || (PhaseArg = DAL.getLastArg(options::OPT_E)) ||
      (PhaseArg = DAL.getLastArg(options::OPT__SLASH_EP)) ||
      (PhaseArg = DAL.getLastArg(options::OPT_M, options::OPT_MM)) ||
      (PhaseArg = DAL.getLastArg(options::OPT__SLASH_P))) {
    FinalPhase = phases::Preprocess;

    // --precompile only runs up to precompilation.
  } else if ((PhaseArg = DAL.getLastArg(options::OPT__precompile))) {
    FinalPhase = phases::Precompile;

    // -{fsyntax-only,-analyze,emit-ast} only run up to the compiler.
  } else if ((PhaseArg = DAL.getLastArg(options::OPT_fsyntax_only)) ||
             (PhaseArg = DAL.getLastArg(options::OPT_module_file_info)) ||
             (PhaseArg = DAL.getLastArg(options::OPT_verify_pch)) ||
             (PhaseArg = DAL.getLastArg(options::OPT_rewrite_objc)) ||
             (PhaseArg = DAL.getLastArg(options::OPT_rewrite_legacy_objc)) ||
             (PhaseArg = DAL.getLastArg(options::OPT__migrate)) ||
             (PhaseArg = DAL.getLastArg(options::OPT__analyze,
                                        options::OPT__analyze_auto)) ||
             (PhaseArg = DAL.getLastArg(options::OPT_emit_ast))) {
    FinalPhase = phases::Compile;

    // -S only runs up to the backend.
  } else if ((PhaseArg = DAL.getLastArg(options::OPT_S))) {
    FinalPhase = phases::Backend;

    // -c compilation only runs up to the assembler.
  } else if ((PhaseArg = DAL.getLastArg(options::OPT_c))) {
    FinalPhase = phases::Assemble;

    // Otherwise do everything.
  } else
    FinalPhase = phases::Link;

  if (FinalPhaseArg)
    *FinalPhaseArg = PhaseArg;

  return FinalPhase;
}

static Arg *MakeInputArg(DerivedArgList &Args, OptTable &Opts,
                         StringRef Value, bool Claim = true) {
  Arg *A = new Arg(Opts.getOption(options::OPT_INPUT), Value,
                   Args.getBaseArgs().MakeIndex(Value), Value.data());
  Args.AddSynthesizedArg(A);
  if (Claim)
    A->claim();
  return A;
}

DerivedArgList *Driver::TranslateInputArgs(const InputArgList &Args) const {
  DerivedArgList *DAL = new DerivedArgList(Args);

  bool HasNostdlib = Args.hasArg(options::OPT_nostdlib);
  bool HasNodefaultlib = Args.hasArg(options::OPT_nodefaultlibs);
  for (Arg *A : Args) {
    // Unfortunately, we have to parse some forwarding options (-Xassembler,
    // -Xlinker, -Xpreprocessor) because we either integrate their functionality
    // (assembler and preprocessor), or bypass a previous driver ('collect2').

    // Rewrite linker options, to replace --no-demangle with a custom internal
    // option.
    if ((A->getOption().matches(options::OPT_Wl_COMMA) ||
         A->getOption().matches(options::OPT_Xlinker)) &&
        A->containsValue("--no-demangle")) {
      // Add the rewritten no-demangle argument.
      DAL->AddFlagArg(A, Opts->getOption(options::OPT_Z_Xlinker__no_demangle));

      // Add the remaining values as Xlinker arguments.
      for (StringRef Val : A->getValues())
        if (Val != "--no-demangle")
          DAL->AddSeparateArg(A, Opts->getOption(options::OPT_Xlinker), Val);

      continue;
    }

    // Rewrite preprocessor options, to replace -Wp,-MD,FOO which is used by
    // some build systems. We don't try to be complete here because we don't
    // care to encourage this usage model.
    if (A->getOption().matches(options::OPT_Wp_COMMA) &&
        (A->getValue(0) == StringRef("-MD") ||
         A->getValue(0) == StringRef("-MMD"))) {
      // Rewrite to -MD/-MMD along with -MF.
      if (A->getValue(0) == StringRef("-MD"))
        DAL->AddFlagArg(A, Opts->getOption(options::OPT_MD));
      else
        DAL->AddFlagArg(A, Opts->getOption(options::OPT_MMD));
      if (A->getNumValues() == 2)
        DAL->AddSeparateArg(A, Opts->getOption(options::OPT_MF),
                            A->getValue(1));
      continue;
    }

    // Rewrite reserved library names.
    if (A->getOption().matches(options::OPT_l)) {
      StringRef Value = A->getValue();

      // Rewrite unless -nostdlib is present.
      if (!HasNostdlib && !HasNodefaultlib && Value == "stdc++") {
        DAL->AddFlagArg(A, Opts->getOption(options::OPT_Z_reserved_lib_stdcxx));
        continue;
      }

      // Rewrite unconditionally.
      if (Value == "cc_kext") {
        DAL->AddFlagArg(A, Opts->getOption(options::OPT_Z_reserved_lib_cckext));
        continue;
      }
    }

    // Pick up inputs via the -- option.
    if (A->getOption().matches(options::OPT__DASH_DASH)) {
      A->claim();
      for (StringRef Val : A->getValues())
        DAL->append(MakeInputArg(*DAL, *Opts, Val, false));
      continue;
    }

    DAL->append(A);
  }

  // Enforce -static if -miamcu is present.
  if (Args.hasFlag(options::OPT_miamcu, options::OPT_mno_iamcu, false))
    DAL->AddFlagArg(0, Opts->getOption(options::OPT_static));

// Add a default value of -mlinker-version=, if one was given and the user
// didn't specify one.
#if defined(HOST_LINK_VERSION)
  if (!Args.hasArg(options::OPT_mlinker_version_EQ) &&
      strlen(HOST_LINK_VERSION) > 0) {
    DAL->AddJoinedArg(0, Opts->getOption(options::OPT_mlinker_version_EQ),
                      HOST_LINK_VERSION);
    DAL->getLastArg(options::OPT_mlinker_version_EQ)->claim();
  }
#endif

  return DAL;
}

/// Compute target triple from args.
///
/// This routine provides the logic to compute a target triple from various
/// args passed to the driver and the default triple string.
static llvm::Triple computeTargetTriple(const Driver &D,
                                        StringRef TargetTriple,
                                        const ArgList &Args,
                                        StringRef DarwinArchName = "") {
  // FIXME: Already done in Compilation *Driver::BuildCompilation
  if (const Arg *A = Args.getLastArg(options::OPT_target))
    TargetTriple = A->getValue();

  llvm::Triple Target(llvm::Triple::normalize(TargetTriple));

  // Handle Apple-specific options available here.
  if (Target.isOSBinFormatMachO()) {
    // If an explicit Darwin arch name is given, that trumps all.
    if (!DarwinArchName.empty()) {
      tools::darwin::setTripleTypeForMachOArchName(Target, DarwinArchName);
      return Target;
    }

    // Handle the Darwin '-arch' flag.
    if (Arg *A = Args.getLastArg(options::OPT_arch)) {
      StringRef ArchName = A->getValue();
      tools::darwin::setTripleTypeForMachOArchName(Target, ArchName);
    }
  }

  // Handle pseudo-target flags '-mlittle-endian'/'-EL' and
  // '-mbig-endian'/'-EB'.
  if (Arg *A = Args.getLastArg(options::OPT_mlittle_endian,
                               options::OPT_mbig_endian)) {
    if (A->getOption().matches(options::OPT_mlittle_endian)) {
      llvm::Triple LE = Target.getLittleEndianArchVariant();
      if (LE.getArch() != llvm::Triple::UnknownArch)
        Target = std::move(LE);
    } else {
      llvm::Triple BE = Target.getBigEndianArchVariant();
      if (BE.getArch() != llvm::Triple::UnknownArch)
        Target = std::move(BE);
    }
  }

  // Skip further flag support on OSes which don't support '-m32' or '-m64'.
  if (Target.getArch() == llvm::Triple::tce ||
      Target.getOS() == llvm::Triple::Minix)
    return Target;

  // Handle pseudo-target flags '-m64', '-mx32', '-m32' and '-m16'.
  Arg *A = Args.getLastArg(options::OPT_m64, options::OPT_mx32,
                           options::OPT_m32, options::OPT_m16);
  if (A) {
    llvm::Triple::ArchType AT = llvm::Triple::UnknownArch;

    if (A->getOption().matches(options::OPT_m64)) {
      AT = Target.get64BitArchVariant().getArch();
      if (Target.getEnvironment() == llvm::Triple::GNUX32)
        Target.setEnvironment(llvm::Triple::GNU);
    } else if (A->getOption().matches(options::OPT_mx32) &&
               Target.get64BitArchVariant().getArch() == llvm::Triple::x86_64) {
      AT = llvm::Triple::x86_64;
      Target.setEnvironment(llvm::Triple::GNUX32);
    } else if (A->getOption().matches(options::OPT_m32)) {
      AT = Target.get32BitArchVariant().getArch();
      if (Target.getEnvironment() == llvm::Triple::GNUX32)
        Target.setEnvironment(llvm::Triple::GNU);
    } else if (A->getOption().matches(options::OPT_m16) &&
               Target.get32BitArchVariant().getArch() == llvm::Triple::x86) {
      AT = llvm::Triple::x86;
      Target.setEnvironment(llvm::Triple::CODE16);
    }

    if (AT != llvm::Triple::UnknownArch && AT != Target.getArch())
      Target.setArch(AT);
  }

  // Handle -miamcu flag.
  if (Args.hasFlag(options::OPT_miamcu, options::OPT_mno_iamcu, false)) {
    if (Target.get32BitArchVariant().getArch() != llvm::Triple::x86)
      D.Diag(diag::err_drv_unsupported_opt_for_target) << "-miamcu"
                                                       << Target.str();

    if (A && !A->getOption().matches(options::OPT_m32))
      D.Diag(diag::err_drv_argument_not_allowed_with)
          << "-miamcu" << A->getBaseArg().getAsString(Args);

    Target.setArch(llvm::Triple::x86);
    Target.setArchName("i586");
    Target.setEnvironment(llvm::Triple::UnknownEnvironment);
    Target.setEnvironmentName("");
    Target.setOS(llvm::Triple::ELFIAMCU);
    Target.setVendor(llvm::Triple::UnknownVendor);
    Target.setVendorName("intel");
  }

  return Target;
}

// Parse the LTO options and record the type of LTO compilation
// based on which -f(no-)?lto(=.*)? option occurs last.
void Driver::setLTOMode(const llvm::opt::ArgList &Args) {
  LTOMode = LTOK_None;
  if (!Args.hasFlag(options::OPT_flto, options::OPT_flto_EQ,
                    options::OPT_fno_lto, false))
    return;

  StringRef LTOName("full");

  const Arg *A = Args.getLastArg(options::OPT_flto_EQ);
  if (A)
    LTOName = A->getValue();

  LTOMode = llvm::StringSwitch<LTOKind>(LTOName)
                .Case("full", LTOK_Full)
                .Case("thin", LTOK_Thin)
                .Default(LTOK_Unknown);

  if (LTOMode == LTOK_Unknown) {
    assert(A);
    Diag(diag::err_drv_unsupported_option_argument) << A->getOption().getName()
                                                    << A->getValue();
  }
}

/// Compute the desired OpenMP runtime from the flags provided.
Driver::OpenMPRuntimeKind Driver::getOpenMPRuntime(const ArgList &Args) const {
  StringRef RuntimeName(CLANG_DEFAULT_OPENMP_RUNTIME);

  const Arg *A = Args.getLastArg(options::OPT_fopenmp_EQ);
  if (A)
    RuntimeName = A->getValue();

  auto RT = llvm::StringSwitch<OpenMPRuntimeKind>(RuntimeName)
                .Case("libomp", OMPRT_OMP)
                .Case("libgomp", OMPRT_GOMP)
                .Case("libiomp5", OMPRT_IOMP5)
                .Default(OMPRT_Unknown);

  if (RT == OMPRT_Unknown) {
    if (A)
      Diag(diag::err_drv_unsupported_option_argument)
          << A->getOption().getName() << A->getValue();
    else
      // FIXME: We could use a nicer diagnostic here.
      Diag(diag::err_drv_unsupported_opt) << "-fopenmp";
  }

  return RT;
}

void Driver::CreateOffloadingDeviceToolChains(Compilation &C,
                                              InputList &Inputs) {

  //
  // CUDA/HIP
  //
  // We need to generate a CUDA/HIP toolchain if any of the inputs has a CUDA
  // or HIP type. However, mixed CUDA/HIP compilation is not supported.
  bool IsCuda =
      llvm::any_of(Inputs, [](std::pair<types::ID, const llvm::opt::Arg *> &I) {
        return types::isCuda(I.first);
      });
  bool IsHIP =
      llvm::any_of(Inputs,
                   [](std::pair<types::ID, const llvm::opt::Arg *> &I) {
                     return types::isHIP(I.first);
                   }) ||
      C.getInputArgs().hasArg(options::OPT_hip_link);
  if (IsCuda && IsHIP) {
    Diag(clang::diag::err_drv_mix_cuda_hip);
    return;
  }
  if (IsCuda) {
    const ToolChain *HostTC = C.getSingleOffloadToolChain<Action::OFK_Host>();
    const llvm::Triple &HostTriple = HostTC->getTriple();
    StringRef DeviceTripleStr;
    auto OFK = Action::OFK_Cuda;
    DeviceTripleStr =
        HostTriple.isArch64Bit() ? "nvptx64-nvidia-cuda" : "nvptx-nvidia-cuda";
    llvm::Triple CudaTriple(DeviceTripleStr);
    // Use the CUDA and host triples as the key into the ToolChains map,
    // because the device toolchain we create depends on both.
    auto &CudaTC = ToolChains[CudaTriple.str() + "/" + HostTriple.str()];
    if (!CudaTC) {
      CudaTC = llvm::make_unique<toolchains::CudaToolChain>(
          *this, CudaTriple, *HostTC, C.getInputArgs(), OFK);
    }
    C.addOffloadDeviceToolChain(CudaTC.get(), OFK);
  } else if (IsHIP) {
    const ToolChain *HostTC = C.getSingleOffloadToolChain<Action::OFK_Host>();
    const llvm::Triple &HostTriple = HostTC->getTriple();
    StringRef DeviceTripleStr;
    auto OFK = Action::OFK_HIP;
    DeviceTripleStr = "amdgcn-amd-amdhsa";
    llvm::Triple HIPTriple(DeviceTripleStr);
    // Use the HIP and host triples as the key into the ToolChains map,
    // because the device toolchain we create depends on both.
    auto &HIPTC = ToolChains[HIPTriple.str() + "/" + HostTriple.str()];
    if (!HIPTC) {
      HIPTC = llvm::make_unique<toolchains::HIPToolChain>(
          *this, HIPTriple, *HostTC, C.getInputArgs());
    }
    C.addOffloadDeviceToolChain(HIPTC.get(), OFK);
  }

  //
  // OpenMP
  //
  // We need to generate an OpenMP toolchain if the user specified targets with
  // the -fopenmp-targets option.
  if (Arg *OpenMPTargets =
          C.getInputArgs().getLastArg(options::OPT_fopenmp_targets_EQ)) {
    if (OpenMPTargets->getNumValues()) {
      // We expect that -fopenmp-targets is always used in conjunction with the
      // option -fopenmp specifying a valid runtime with offloading support,
      // i.e. libomp or libiomp.
      bool HasValidOpenMPRuntime = C.getInputArgs().hasFlag(
          options::OPT_fopenmp, options::OPT_fopenmp_EQ,
          options::OPT_fno_openmp, false);
      if (HasValidOpenMPRuntime) {
        OpenMPRuntimeKind OpenMPKind = getOpenMPRuntime(C.getInputArgs());
        HasValidOpenMPRuntime =
            OpenMPKind == OMPRT_OMP || OpenMPKind == OMPRT_IOMP5;
      }

      if (HasValidOpenMPRuntime) {
        llvm::StringMap<const char *> FoundNormalizedTriples;
        for (const char *Val : OpenMPTargets->getValues()) {
          llvm::Triple TT(Val);
          std::string NormalizedName = TT.normalize();

          // Make sure we don't have a duplicate triple.
          auto Duplicate = FoundNormalizedTriples.find(NormalizedName);
          if (Duplicate != FoundNormalizedTriples.end()) {
            Diag(clang::diag::warn_drv_omp_offload_target_duplicate)
                << Val << Duplicate->second;
            continue;
          }

          // Store the current triple so that we can check for duplicates in the
          // following iterations.
          FoundNormalizedTriples[NormalizedName] = Val;

          // If the specified target is invalid, emit a diagnostic.
          if (TT.getArch() == llvm::Triple::UnknownArch)
            Diag(clang::diag::err_drv_invalid_omp_target) << Val;
          else {
            const ToolChain *TC;
            // CUDA toolchains have to be selected differently. They pair host
            // and device in their implementation.
            if (TT.isNVPTX()) {
              const ToolChain *HostTC =
                  C.getSingleOffloadToolChain<Action::OFK_Host>();
              assert(HostTC && "Host toolchain should be always defined.");
              auto &CudaTC =
                  ToolChains[TT.str() + "/" + HostTC->getTriple().normalize()];
              if (!CudaTC)
                CudaTC = llvm::make_unique<toolchains::CudaToolChain>(
                    *this, TT, *HostTC, C.getInputArgs(), Action::OFK_OpenMP);
              TC = CudaTC.get();
            } else
              TC = &getToolChain(C.getInputArgs(), TT);
            C.addOffloadDeviceToolChain(TC, Action::OFK_OpenMP);
          }
        }
      } else
        Diag(clang::diag::err_drv_expecting_fopenmp_with_fopenmp_targets);
    } else
      Diag(clang::diag::warn_drv_empty_joined_argument)
          << OpenMPTargets->getAsString(C.getInputArgs());
  }

  //
  // TODO: Add support for other offloading programming models here.
  //
}

/// Looks the given directories for the specified file.
///
/// \param[out] FilePath File path, if the file was found.
/// \param[in]  Dirs Directories used for the search.
/// \param[in]  FileName Name of the file to search for.
/// \return True if file was found.
///
/// Looks for file specified by FileName sequentially in directories specified
/// by Dirs.
///
static bool searchForFile(SmallVectorImpl<char> &FilePath,
                          ArrayRef<std::string> Dirs,
                          StringRef FileName) {
  SmallString<128> WPath;
  for (const StringRef &Dir : Dirs) {
    if (Dir.empty())
      continue;
    WPath.clear();
    llvm::sys::path::append(WPath, Dir, FileName);
    llvm::sys::path::native(WPath);
    if (llvm::sys::fs::is_regular_file(WPath)) {
      FilePath = std::move(WPath);
      return true;
    }
  }
  return false;
}

bool Driver::readConfigFile(StringRef FileName) {
  // Try reading the given file.
  SmallVector<const char *, 32> NewCfgArgs;
  if (!llvm::cl::readConfigFile(FileName, Saver, NewCfgArgs)) {
    Diag(diag::err_drv_cannot_read_config_file) << FileName;
    return true;
  }

  // Read options from config file.
  llvm::SmallString<128> CfgFileName(FileName);
  llvm::sys::path::native(CfgFileName);
  ConfigFile = CfgFileName.str();
  bool ContainErrors;
  CfgOptions = llvm::make_unique<InputArgList>(
      ParseArgStrings(NewCfgArgs, ContainErrors));
  if (ContainErrors) {
    CfgOptions.reset();
    return true;
  }

  if (CfgOptions->hasArg(options::OPT_config)) {
    CfgOptions.reset();
    Diag(diag::err_drv_nested_config_file);
    return true;
  }

  // Claim all arguments that come from a configuration file so that the driver
  // does not warn on any that is unused.
  for (Arg *A : *CfgOptions)
    A->claim();
  return false;
}

bool Driver::loadConfigFile() {
  std::string CfgFileName;
  bool FileSpecifiedExplicitly = false;

  // Process options that change search path for config files.
  if (CLOptions) {
    if (CLOptions->hasArg(options::OPT_config_system_dir_EQ)) {
      SmallString<128> CfgDir;
      CfgDir.append(
          CLOptions->getLastArgValue(options::OPT_config_system_dir_EQ));
      if (!CfgDir.empty()) {
        if (llvm::sys::fs::make_absolute(CfgDir).value() != 0)
          SystemConfigDir.clear();
        else
          SystemConfigDir = std::string(CfgDir.begin(), CfgDir.end());
      }
    }
    if (CLOptions->hasArg(options::OPT_config_user_dir_EQ)) {
      SmallString<128> CfgDir;
      CfgDir.append(
          CLOptions->getLastArgValue(options::OPT_config_user_dir_EQ));
      if (!CfgDir.empty()) {
        if (llvm::sys::fs::make_absolute(CfgDir).value() != 0)
          UserConfigDir.clear();
        else
          UserConfigDir = std::string(CfgDir.begin(), CfgDir.end());
      }
    }
  }

  // First try to find config file specified in command line.
  if (CLOptions) {
    std::vector<std::string> ConfigFiles =
        CLOptions->getAllArgValues(options::OPT_config);
    if (ConfigFiles.size() > 1) {
      Diag(diag::err_drv_duplicate_config);
      return true;
    }

    if (!ConfigFiles.empty()) {
      CfgFileName = ConfigFiles.front();
      assert(!CfgFileName.empty());

      // If argument contains directory separator, treat it as a path to
      // configuration file.
      if (llvm::sys::path::has_parent_path(CfgFileName)) {
        SmallString<128> CfgFilePath;
        if (llvm::sys::path::is_relative(CfgFileName))
          llvm::sys::fs::current_path(CfgFilePath);
        llvm::sys::path::append(CfgFilePath, CfgFileName);
        if (!llvm::sys::fs::is_regular_file(CfgFilePath)) {
          Diag(diag::err_drv_config_file_not_exist) << CfgFilePath;
          return true;
        }
        return readConfigFile(CfgFilePath);
      }

      FileSpecifiedExplicitly = true;
    }
  }

  // If config file is not specified explicitly, try to deduce configuration
  // from executable name. For instance, an executable 'armv7l-clang' will
  // search for config file 'armv7l-clang.cfg'.
  if (CfgFileName.empty() && !ClangNameParts.TargetPrefix.empty())
    CfgFileName = ClangNameParts.TargetPrefix + '-' + ClangNameParts.ModeSuffix;

  if (CfgFileName.empty())
    return false;

  // Determine architecture part of the file name, if it is present.
  StringRef CfgFileArch = CfgFileName;
  size_t ArchPrefixLen = CfgFileArch.find('-');
  if (ArchPrefixLen == StringRef::npos)
    ArchPrefixLen = CfgFileArch.size();
  llvm::Triple CfgTriple;
  CfgFileArch = CfgFileArch.take_front(ArchPrefixLen);
  CfgTriple = llvm::Triple(llvm::Triple::normalize(CfgFileArch));
  if (CfgTriple.getArch() == llvm::Triple::ArchType::UnknownArch)
    ArchPrefixLen = 0;

  if (!StringRef(CfgFileName).endswith(".cfg"))
    CfgFileName += ".cfg";

  // If config file starts with architecture name and command line options
  // redefine architecture (with options like -m32 -LE etc), try finding new
  // config file with that architecture.
  SmallString<128> FixedConfigFile;
  size_t FixedArchPrefixLen = 0;
  if (ArchPrefixLen) {
    // Get architecture name from config file name like 'i386.cfg' or
    // 'armv7l-clang.cfg'.
    // Check if command line options changes effective triple.
    llvm::Triple EffectiveTriple = computeTargetTriple(*this,
                                             CfgTriple.getTriple(), *CLOptions);
    if (CfgTriple.getArch() != EffectiveTriple.getArch()) {
      FixedConfigFile = EffectiveTriple.getArchName();
      FixedArchPrefixLen = FixedConfigFile.size();
      // Append the rest of original file name so that file name transforms
      // like: i386-clang.cfg -> x86_64-clang.cfg.
      if (ArchPrefixLen < CfgFileName.size())
        FixedConfigFile += CfgFileName.substr(ArchPrefixLen);
    }
  }

  // Prepare list of directories where config file is searched for.
  SmallVector<std::string, 3> CfgFileSearchDirs;
  CfgFileSearchDirs.push_back(UserConfigDir);
  CfgFileSearchDirs.push_back(SystemConfigDir);
  CfgFileSearchDirs.push_back(Dir);

  // Try to find config file. First try file with corrected architecture.
  llvm::SmallString<128> CfgFilePath;
  if (!FixedConfigFile.empty()) {
    if (searchForFile(CfgFilePath, CfgFileSearchDirs, FixedConfigFile))
      return readConfigFile(CfgFilePath);
    // If 'x86_64-clang.cfg' was not found, try 'x86_64.cfg'.
    FixedConfigFile.resize(FixedArchPrefixLen);
    FixedConfigFile.append(".cfg");
    if (searchForFile(CfgFilePath, CfgFileSearchDirs, FixedConfigFile))
      return readConfigFile(CfgFilePath);
  }

  // Then try original file name.
  if (searchForFile(CfgFilePath, CfgFileSearchDirs, CfgFileName))
    return readConfigFile(CfgFilePath);

  // Finally try removing driver mode part: 'x86_64-clang.cfg' -> 'x86_64.cfg'.
  if (!ClangNameParts.ModeSuffix.empty() &&
      !ClangNameParts.TargetPrefix.empty()) {
    CfgFileName.assign(ClangNameParts.TargetPrefix);
    CfgFileName.append(".cfg");
    if (searchForFile(CfgFilePath, CfgFileSearchDirs, CfgFileName))
      return readConfigFile(CfgFilePath);
  }

  // Report error but only if config file was specified explicitly, by option
  // --config. If it was deduced from executable name, it is not an error.
  if (FileSpecifiedExplicitly) {
    Diag(diag::err_drv_config_file_not_found) << CfgFileName;
    for (const std::string &SearchDir : CfgFileSearchDirs)
      if (!SearchDir.empty())
        Diag(diag::note_drv_config_file_searched_in) << SearchDir;
    return true;
  }

  return false;
}

Compilation *Driver::BuildCompilation(ArrayRef<const char *> ArgList) {
  llvm::PrettyStackTraceString CrashInfo("Compilation construction");

  // FIXME: Handle environment options which affect driver behavior, somewhere
  // (client?). GCC_EXEC_PREFIX, LPATH, CC_PRINT_OPTIONS.

  if (Optional<std::string> CompilerPathValue =
          llvm::sys::Process::GetEnv("COMPILER_PATH")) {
    StringRef CompilerPath = *CompilerPathValue;
    while (!CompilerPath.empty()) {
      std::pair<StringRef, StringRef> Split =
          CompilerPath.split(llvm::sys::EnvPathSeparator);
      PrefixDirs.push_back(Split.first);
      CompilerPath = Split.second;
    }
  }

  // We look for the driver mode option early, because the mode can affect
  // how other options are parsed.
  ParseDriverMode(ClangExecutable, ArgList.slice(1));

  // FIXME: What are we going to do with -V and -b?

  // Arguments specified in command line.
  bool ContainsError;
  CLOptions = llvm::make_unique<InputArgList>(
      ParseArgStrings(ArgList.slice(1), ContainsError));

  // Try parsing configuration file.
  if (!ContainsError)
    ContainsError = loadConfigFile();
  bool HasConfigFile = !ContainsError && (CfgOptions.get() != nullptr);

  // All arguments, from both config file and command line.
  InputArgList Args = std::move(HasConfigFile ? std::move(*CfgOptions)
                                              : std::move(*CLOptions));
  if (HasConfigFile)
    for (auto *Opt : *CLOptions) {
      if (Opt->getOption().matches(options::OPT_config))
        continue;
      unsigned Index = Args.MakeIndex(Opt->getSpelling());
      const Arg *BaseArg = &Opt->getBaseArg();
      if (BaseArg == Opt)
        BaseArg = nullptr;
      Arg *Copy = new llvm::opt::Arg(Opt->getOption(), Opt->getSpelling(),
                                     Index, BaseArg);
      Copy->getValues() = Opt->getValues();
      if (Opt->isClaimed())
        Copy->claim();
      Args.append(Copy);
    }

  // FIXME: This stuff needs to go into the Compilation, not the driver.
  bool CCCPrintPhases;

  // Silence driver warnings if requested
  Diags.setIgnoreAllWarnings(Args.hasArg(options::OPT_w));

  // -no-canonical-prefixes is used very early in main.
  Args.ClaimAllArgs(options::OPT_no_canonical_prefixes);

  // Ignore -pipe.
  Args.ClaimAllArgs(options::OPT_pipe);

  // Extract -ccc args.
  //
  // FIXME: We need to figure out where this behavior should live. Most of it
  // should be outside in the client; the parts that aren't should have proper
  // options, either by introducing new ones or by overloading gcc ones like -V
  // or -b.
  CCCPrintPhases = Args.hasArg(options::OPT_ccc_print_phases);
  CCCPrintBindings = Args.hasArg(options::OPT_ccc_print_bindings);
  if (const Arg *A = Args.getLastArg(options::OPT_ccc_gcc_name))
    CCCGenericGCCName = A->getValue();
  CCCUsePCH =
      Args.hasFlag(options::OPT_ccc_pch_is_pch, options::OPT_ccc_pch_is_pth);
  GenReproducer = Args.hasFlag(options::OPT_gen_reproducer,
                               options::OPT_fno_crash_diagnostics,
                               !!::getenv("FORCE_CLANG_DIAGNOSTICS_CRASH"));
  // FIXME: TargetTriple is used by the target-prefixed calls to as/ld
  // and getToolChain is const.
  if (IsCLMode()) {
    // clang-cl targets MSVC-style Win32.
    llvm::Triple T(TargetTriple);
    T.setOS(llvm::Triple::Win32);
    T.setVendor(llvm::Triple::PC);
    T.setEnvironment(llvm::Triple::MSVC);
    T.setObjectFormat(llvm::Triple::COFF);
    TargetTriple = T.str();
  }
  if (const Arg *A = Args.getLastArg(options::OPT_target))
    TargetTriple = A->getValue();
  if (const Arg *A = Args.getLastArg(options::OPT_ccc_install_dir))
    Dir = InstalledDir = A->getValue();
  for (const Arg *A : Args.filtered(options::OPT_B)) {
    A->claim();
    PrefixDirs.push_back(A->getValue(0));
  }
  if (const Arg *A = Args.getLastArg(options::OPT__sysroot_EQ))
    SysRoot = A->getValue();
  if (const Arg *A = Args.getLastArg(options::OPT__dyld_prefix_EQ))
    DyldPrefix = A->getValue();

  if (const Arg *A = Args.getLastArg(options::OPT_resource_dir))
    ResourceDir = A->getValue();

  if (const Arg *A = Args.getLastArg(options::OPT_save_temps_EQ)) {
    SaveTemps = llvm::StringSwitch<SaveTempsMode>(A->getValue())
                    .Case("cwd", SaveTempsCwd)
                    .Case("obj", SaveTempsObj)
                    .Default(SaveTempsCwd);
  }

  setLTOMode(Args);

  // Process -fembed-bitcode= flags.
  if (Arg *A = Args.getLastArg(options::OPT_fembed_bitcode_EQ)) {
    StringRef Name = A->getValue();
    unsigned Model = llvm::StringSwitch<unsigned>(Name)
        .Case("off", EmbedNone)
        .Case("all", EmbedBitcode)
        .Case("bitcode", EmbedBitcode)
        .Case("marker", EmbedMarker)
        .Default(~0U);
    if (Model == ~0U) {
      Diags.Report(diag::err_drv_invalid_value) << A->getAsString(Args)
                                                << Name;
    } else
      BitcodeEmbed = static_cast<BitcodeEmbedMode>(Model);
  }

  std::unique_ptr<llvm::opt::InputArgList> UArgs =
      llvm::make_unique<InputArgList>(std::move(Args));

  // Perform the default argument translations.
  DerivedArgList *TranslatedArgs = TranslateInputArgs(*UArgs);

  // Owned by the host.
  const ToolChain &TC = getToolChain(
      *UArgs, computeTargetTriple(*this, TargetTriple, *UArgs));

  // The compilation takes ownership of Args.
  Compilation *C = new Compilation(*this, TC, UArgs.release(), TranslatedArgs,
                                   ContainsError);

  if (!HandleImmediateArgs(*C))
    return C;

  // Construct the list of inputs.
  InputList Inputs;
  BuildInputs(C->getDefaultToolChain(), *TranslatedArgs, Inputs);

  // Populate the tool chains for the offloading devices, if any.
  CreateOffloadingDeviceToolChains(*C, Inputs);

  // Construct the list of abstract actions to perform for this compilation. On
  // MachO targets this uses the driver-driver and universal actions.
  if (TC.getTriple().isOSBinFormatMachO())
    BuildUniversalActions(*C, C->getDefaultToolChain(), Inputs);
  else
    BuildActions(*C, C->getArgs(), Inputs, C->getActions());

  if (CCCPrintPhases) {
    PrintActions(*C);
    return C;
  }

  BuildJobs(*C);

  return C;
}

static void printArgList(raw_ostream &OS, const llvm::opt::ArgList &Args) {
  llvm::opt::ArgStringList ASL;
  for (const auto *A : Args)
    A->render(Args, ASL);

  for (auto I = ASL.begin(), E = ASL.end(); I != E; ++I) {
    if (I != ASL.begin())
      OS << ' ';
    Command::printArg(OS, *I, true);
  }
  OS << '\n';
}

bool Driver::getCrashDiagnosticFile(StringRef ReproCrashFilename,
                                    SmallString<128> &CrashDiagDir) {
  using namespace llvm::sys;
  assert(llvm::Triple(llvm::sys::getProcessTriple()).isOSDarwin() &&
         "Only knows about .crash files on Darwin");

  // The .crash file can be found on at ~/Library/Logs/DiagnosticReports/
  // (or /Library/Logs/DiagnosticReports for root) and has the filename pattern
  // clang-<VERSION>_<YYYY-MM-DD-HHMMSS>_<hostname>.crash.
  path::home_directory(CrashDiagDir);
  if (CrashDiagDir.startswith("/var/root"))
    CrashDiagDir = "/";
  path::append(CrashDiagDir, "Library/Logs/DiagnosticReports");
  int PID =
#if LLVM_ON_UNIX
      getpid();
#else
      0;
#endif
  std::error_code EC;
  fs::file_status FileStatus;
  TimePoint<> LastAccessTime;
  SmallString<128> CrashFilePath;
  // Lookup the .crash files and get the one generated by a subprocess spawned
  // by this driver invocation.
  for (fs::directory_iterator File(CrashDiagDir, EC), FileEnd;
       File != FileEnd && !EC; File.increment(EC)) {
    StringRef FileName = path::filename(File->path());
    if (!FileName.startswith(Name))
      continue;
    if (fs::status(File->path(), FileStatus))
      continue;
    llvm::ErrorOr<std::unique_ptr<llvm::MemoryBuffer>> CrashFile =
        llvm::MemoryBuffer::getFile(File->path());
    if (!CrashFile)
      continue;
    // The first line should start with "Process:", otherwise this isn't a real
    // .crash file.
    StringRef Data = CrashFile.get()->getBuffer();
    if (!Data.startswith("Process:"))
      continue;
    // Parse parent process pid line, e.g: "Parent Process: clang-4.0 [79141]"
    size_t ParentProcPos = Data.find("Parent Process:");
    if (ParentProcPos == StringRef::npos)
      continue;
    size_t LineEnd = Data.find_first_of("\n", ParentProcPos);
    if (LineEnd == StringRef::npos)
      continue;
    StringRef ParentProcess = Data.slice(ParentProcPos+15, LineEnd).trim();
    int OpenBracket = -1, CloseBracket = -1;
    for (size_t i = 0, e = ParentProcess.size(); i < e; ++i) {
      if (ParentProcess[i] == '[')
        OpenBracket = i;
      if (ParentProcess[i] == ']')
        CloseBracket = i;
    }
    // Extract the parent process PID from the .crash file and check whether
    // it matches this driver invocation pid.
    int CrashPID;
    if (OpenBracket < 0 || CloseBracket < 0 ||
        ParentProcess.slice(OpenBracket + 1, CloseBracket)
            .getAsInteger(10, CrashPID) || CrashPID != PID) {
      continue;
    }

    // Found a .crash file matching the driver pid. To avoid getting an older
    // and misleading crash file, continue looking for the most recent.
    // FIXME: the driver can dispatch multiple cc1 invocations, leading to
    // multiple crashes poiting to the same parent process. Since the driver
    // does not collect pid information for the dispatched invocation there's
    // currently no way to distinguish among them.
    const auto FileAccessTime = FileStatus.getLastModificationTime();
    if (FileAccessTime > LastAccessTime) {
      CrashFilePath.assign(File->path());
      LastAccessTime = FileAccessTime;
    }
  }

  // If found, copy it over to the location of other reproducer files.
  if (!CrashFilePath.empty()) {
    EC = fs::copy_file(CrashFilePath, ReproCrashFilename);
    if (EC)
      return false;
    return true;
  }

  return false;
}

// When clang crashes, produce diagnostic information including the fully
// preprocessed source file(s).  Request that the developer attach the
// diagnostic information to a bug report.
void Driver::generateCompilationDiagnostics(
    Compilation &C, const Command &FailingCommand,
    StringRef AdditionalInformation, CompilationDiagnosticReport *Report) {
  if (C.getArgs().hasArg(options::OPT_fno_crash_diagnostics))
    return;

  // Don't try to generate diagnostics for link or dsymutil jobs.
  if (FailingCommand.getCreator().isLinkJob() ||
      FailingCommand.getCreator().isDsymutilJob())
    return;

  // Print the version of the compiler.
  PrintVersion(C, llvm::errs());

  Diag(clang::diag::note_drv_command_failed_diag_msg)
      << "PLEASE submit a bug report to " BUG_REPORT_URL " and include the "
         "crash backtrace, preprocessed source, and associated run script.";

  // Suppress driver output and emit preprocessor output to temp file.
  Mode = CPPMode;
  CCGenDiagnostics = true;

  // Save the original job command(s).
  Command Cmd = FailingCommand;

  // Keep track of whether we produce any errors while trying to produce
  // preprocessed sources.
  DiagnosticErrorTrap Trap(Diags);

  // Suppress tool output.
  C.initCompilationForDiagnostics();

  // Construct the list of inputs.
  InputList Inputs;
  BuildInputs(C.getDefaultToolChain(), C.getArgs(), Inputs);

  for (InputList::iterator it = Inputs.begin(), ie = Inputs.end(); it != ie;) {
    bool IgnoreInput = false;

    // Ignore input from stdin or any inputs that cannot be preprocessed.
    // Check type first as not all linker inputs have a value.
    if (types::getPreprocessedType(it->first) == types::TY_INVALID) {
      IgnoreInput = true;
    } else if (!strcmp(it->second->getValue(), "-")) {
      Diag(clang::diag::note_drv_command_failed_diag_msg)
          << "Error generating preprocessed source(s) - "
             "ignoring input from stdin.";
      IgnoreInput = true;
    }

    if (IgnoreInput) {
      it = Inputs.erase(it);
      ie = Inputs.end();
    } else {
      ++it;
    }
  }

  if (Inputs.empty()) {
    Diag(clang::diag::note_drv_command_failed_diag_msg)
        << "Error generating preprocessed source(s) - "
           "no preprocessable inputs.";
    return;
  }

  // Don't attempt to generate preprocessed files if multiple -arch options are
  // used, unless they're all duplicates.
  llvm::StringSet<> ArchNames;
  for (const Arg *A : C.getArgs()) {
    if (A->getOption().matches(options::OPT_arch)) {
      StringRef ArchName = A->getValue();
      ArchNames.insert(ArchName);
    }
  }
  if (ArchNames.size() > 1) {
    Diag(clang::diag::note_drv_command_failed_diag_msg)
        << "Error generating preprocessed source(s) - cannot generate "
           "preprocessed source with multiple -arch options.";
    return;
  }

  // Construct the list of abstract actions to perform for this compilation. On
  // Darwin OSes this uses the driver-driver and builds universal actions.
  const ToolChain &TC = C.getDefaultToolChain();
  if (TC.getTriple().isOSBinFormatMachO())
    BuildUniversalActions(C, TC, Inputs);
  else
    BuildActions(C, C.getArgs(), Inputs, C.getActions());

  BuildJobs(C);

  // If there were errors building the compilation, quit now.
  if (Trap.hasErrorOccurred()) {
    Diag(clang::diag::note_drv_command_failed_diag_msg)
        << "Error generating preprocessed source(s).";
    return;
  }

  // Generate preprocessed output.
  SmallVector<std::pair<int, const Command *>, 4> FailingCommands;
  C.ExecuteJobs(C.getJobs(), FailingCommands);

  // If any of the preprocessing commands failed, clean up and exit.
  if (!FailingCommands.empty()) {
    Diag(clang::diag::note_drv_command_failed_diag_msg)
        << "Error generating preprocessed source(s).";
    return;
  }

  const ArgStringList &TempFiles = C.getTempFiles();
  if (TempFiles.empty()) {
    Diag(clang::diag::note_drv_command_failed_diag_msg)
        << "Error generating preprocessed source(s).";
    return;
  }

  Diag(clang::diag::note_drv_command_failed_diag_msg)
      << "\n********************\n\n"
         "PLEASE ATTACH THE FOLLOWING FILES TO THE BUG REPORT:\n"
         "Preprocessed source(s) and associated run script(s) are located at:";

  SmallString<128> VFS;
  SmallString<128> ReproCrashFilename;
  for (const char *TempFile : TempFiles) {
    Diag(clang::diag::note_drv_command_failed_diag_msg) << TempFile;
    if (Report)
      Report->TemporaryFiles.push_back(TempFile);
    if (ReproCrashFilename.empty()) {
      ReproCrashFilename = TempFile;
      llvm::sys::path::replace_extension(ReproCrashFilename, ".crash");
    }
    if (StringRef(TempFile).endswith(".cache")) {
      // In some cases (modules) we'll dump extra data to help with reproducing
      // the crash into a directory next to the output.
      VFS = llvm::sys::path::filename(TempFile);
      llvm::sys::path::append(VFS, "vfs", "vfs.yaml");
    }
  }

  // Assume associated files are based off of the first temporary file.
  CrashReportInfo CrashInfo(TempFiles[0], VFS);

  llvm::SmallString<128> Script(CrashInfo.Filename);
  llvm::sys::path::replace_extension(Script, "sh");
  std::error_code EC;
  llvm::raw_fd_ostream ScriptOS(Script, EC, llvm::sys::fs::CD_CreateNew);
  if (EC) {
    Diag(clang::diag::note_drv_command_failed_diag_msg)
        << "Error generating run script: " << Script << " " << EC.message();
  } else {
    ScriptOS << "# Crash reproducer for " << getClangFullVersion() << "\n"
             << "# Driver args: ";
    printArgList(ScriptOS, C.getInputArgs());
    ScriptOS << "# Original command: ";
    Cmd.Print(ScriptOS, "\n", /*Quote=*/true);
    Cmd.Print(ScriptOS, "\n", /*Quote=*/true, &CrashInfo);
    if (!AdditionalInformation.empty())
      ScriptOS << "\n# Additional information: " << AdditionalInformation
               << "\n";
    if (Report)
      Report->TemporaryFiles.push_back(Script.str());
    Diag(clang::diag::note_drv_command_failed_diag_msg) << Script;
  }

  // On darwin, provide information about the .crash diagnostic report.
  if (llvm::Triple(llvm::sys::getProcessTriple()).isOSDarwin()) {
    SmallString<128> CrashDiagDir;
    if (getCrashDiagnosticFile(ReproCrashFilename, CrashDiagDir)) {
      Diag(clang::diag::note_drv_command_failed_diag_msg)
          << ReproCrashFilename.str();
    } else { // Suggest a directory for the user to look for .crash files.
      llvm::sys::path::append(CrashDiagDir, Name);
      CrashDiagDir += "_<YYYY-MM-DD-HHMMSS>_<hostname>.crash";
      Diag(clang::diag::note_drv_command_failed_diag_msg)
          << "Crash backtrace is located in";
      Diag(clang::diag::note_drv_command_failed_diag_msg)
          << CrashDiagDir.str();
      Diag(clang::diag::note_drv_command_failed_diag_msg)
          << "(choose the .crash file that corresponds to your crash)";
    }
  }

  for (const auto &A : C.getArgs().filtered(options::OPT_frewrite_map_file,
                                            options::OPT_frewrite_map_file_EQ))
    Diag(clang::diag::note_drv_command_failed_diag_msg) << A->getValue();

  Diag(clang::diag::note_drv_command_failed_diag_msg)
      << "\n\n********************";
}

void Driver::setUpResponseFiles(Compilation &C, Command &Cmd) {
  // Since commandLineFitsWithinSystemLimits() may underestimate system's capacity
  // if the tool does not support response files, there is a chance/ that things
  // will just work without a response file, so we silently just skip it.
  if (Cmd.getCreator().getResponseFilesSupport() == Tool::RF_None ||
      llvm::sys::commandLineFitsWithinSystemLimits(Cmd.getExecutable(), Cmd.getArguments()))
    return;

  std::string TmpName = GetTemporaryPath("response", "txt");
  Cmd.setResponseFile(C.addTempFile(C.getArgs().MakeArgString(TmpName)));
}

int Driver::ExecuteCompilation(
    Compilation &C,
    SmallVectorImpl<std::pair<int, const Command *>> &FailingCommands) {
  // Just print if -### was present.
  if (C.getArgs().hasArg(options::OPT__HASH_HASH_HASH)) {
    C.getJobs().Print(llvm::errs(), "\n", true);
    return 0;
  }

  // If there were errors building the compilation, quit now.
  if (Diags.hasErrorOccurred())
    return 1;

  // Set up response file names for each command, if necessary
  for (auto &Job : C.getJobs())
    setUpResponseFiles(C, Job);

  C.ExecuteJobs(C.getJobs(), FailingCommands);

  // If the command succeeded, we are done.
  if (FailingCommands.empty())
    return 0;

  // Otherwise, remove result files and print extra information about abnormal
  // failures.
  for (const auto &CmdPair : FailingCommands) {
    int Res = CmdPair.first;
    const Command *FailingCommand = CmdPair.second;

    // Remove result files if we're not saving temps.
    if (!isSaveTempsEnabled()) {
      const JobAction *JA = cast<JobAction>(&FailingCommand->getSource());
      C.CleanupFileMap(C.getResultFiles(), JA, true);

      // Failure result files are valid unless we crashed.
      if (Res < 0)
        C.CleanupFileMap(C.getFailureResultFiles(), JA, true);
    }

    // Print extra information about abnormal failures, if possible.
    //
    // This is ad-hoc, but we don't want to be excessively noisy. If the result
    // status was 1, assume the command failed normally. In particular, if it
    // was the compiler then assume it gave a reasonable error code. Failures
    // in other tools are less common, and they generally have worse
    // diagnostics, so always print the diagnostic there.
    const Tool &FailingTool = FailingCommand->getCreator();

    if (!FailingCommand->getCreator().hasGoodDiagnostics() || Res != 1) {
      // FIXME: See FIXME above regarding result code interpretation.
      if (Res < 0)
        Diag(clang::diag::err_drv_command_signalled)
            << FailingTool.getShortName();
      else
        Diag(clang::diag::err_drv_command_failed) << FailingTool.getShortName()
                                                  << Res;
    }
  }
  return 0;
}

void Driver::PrintHelp(bool ShowHidden) const {
  unsigned IncludedFlagsBitmask;
  unsigned ExcludedFlagsBitmask;
  std::tie(IncludedFlagsBitmask, ExcludedFlagsBitmask) =
      getIncludeExcludeOptionFlagMasks();

  ExcludedFlagsBitmask |= options::NoDriverOption;
  if (!ShowHidden)
    ExcludedFlagsBitmask |= HelpHidden;

  getOpts().PrintHelp(llvm::outs(), Name.c_str(), DriverTitle.c_str(),
                      IncludedFlagsBitmask, ExcludedFlagsBitmask,
                      /*ShowAllAliases=*/false);
}

void Driver::PrintVersion(const Compilation &C, raw_ostream &OS) const {
  // FIXME: The following handlers should use a callback mechanism, we don't
  // know what the client would like to do.
  OS << getClangFullVersion() << '\n';
  const ToolChain &TC = C.getDefaultToolChain();
  OS << "Target: " << TC.getTripleString() << '\n';

  // Print the threading model.
  if (Arg *A = C.getArgs().getLastArg(options::OPT_mthread_model)) {
    // Don't print if the ToolChain would have barfed on it already
    if (TC.isThreadModelSupported(A->getValue()))
      OS << "Thread model: " << A->getValue();
  } else
    OS << "Thread model: " << TC.getThreadModel();
  OS << '\n';

  // Print out the install directory.
  OS << "InstalledDir: " << InstalledDir << '\n';

  // If configuration file was used, print its path.
  if (!ConfigFile.empty())
    OS << "Configuration file: " << ConfigFile << '\n';
}

/// PrintDiagnosticCategories - Implement the --print-diagnostic-categories
/// option.
static void PrintDiagnosticCategories(raw_ostream &OS) {
  // Skip the empty category.
  for (unsigned i = 1, max = DiagnosticIDs::getNumberOfCategories(); i != max;
       ++i)
    OS << i << ',' << DiagnosticIDs::getCategoryNameFromID(i) << '\n';
}

void Driver::HandleAutocompletions(StringRef PassedFlags) const {
  if (PassedFlags == "")
    return;
  // Print out all options that start with a given argument. This is used for
  // shell autocompletion.
  std::vector<std::string> SuggestedCompletions;
  std::vector<std::string> Flags;

  unsigned short DisableFlags =
      options::NoDriverOption | options::Unsupported | options::Ignored;

  // Parse PassedFlags by "," as all the command-line flags are passed to this
  // function separated by ","
  StringRef TargetFlags = PassedFlags;
  while (TargetFlags != "") {
    StringRef CurFlag;
    std::tie(CurFlag, TargetFlags) = TargetFlags.split(",");
    Flags.push_back(std::string(CurFlag));
  }

  // We want to show cc1-only options only when clang is invoked with -cc1 or
  // -Xclang.
  if (std::find(Flags.begin(), Flags.end(), "-Xclang") != Flags.end() ||
      std::find(Flags.begin(), Flags.end(), "-cc1") != Flags.end())
    DisableFlags &= ~options::NoDriverOption;

  StringRef Cur;
  Cur = Flags.at(Flags.size() - 1);
  StringRef Prev;
  if (Flags.size() >= 2) {
    Prev = Flags.at(Flags.size() - 2);
    SuggestedCompletions = Opts->suggestValueCompletions(Prev, Cur);
  }

  if (SuggestedCompletions.empty())
    SuggestedCompletions = Opts->suggestValueCompletions(Cur, "");

  if (SuggestedCompletions.empty()) {
    // If the flag is in the form of "--autocomplete=-foo",
    // we were requested to print out all option names that start with "-foo".
    // For example, "--autocomplete=-fsyn" is expanded to "-fsyntax-only".
    SuggestedCompletions = Opts->findByPrefix(Cur, DisableFlags);

    // We have to query the -W flags manually as they're not in the OptTable.
    // TODO: Find a good way to add them to OptTable instead and them remove
    // this code.
    for (StringRef S : DiagnosticIDs::getDiagnosticFlags())
      if (S.startswith(Cur))
        SuggestedCompletions.push_back(S);
  }

  // Sort the autocomplete candidates so that shells print them out in a
  // deterministic order. We could sort in any way, but we chose
  // case-insensitive sorting for consistency with the -help option
  // which prints out options in the case-insensitive alphabetical order.
  llvm::sort(SuggestedCompletions.begin(), SuggestedCompletions.end(),
             [](StringRef A, StringRef B) {
               if (int X = A.compare_lower(B))
                 return X < 0;
               return A.compare(B) > 0;
            });

  llvm::outs() << llvm::join(SuggestedCompletions, "\n") << '\n';
}

bool Driver::HandleImmediateArgs(const Compilation &C) {
  // The order these options are handled in gcc is all over the place, but we
  // don't expect inconsistencies w.r.t. that to matter in practice.

  if (C.getArgs().hasArg(options::OPT_dumpmachine)) {
    llvm::outs() << C.getDefaultToolChain().getTripleString() << '\n';
    return false;
  }

  if (C.getArgs().hasArg(options::OPT_dumpversion)) {
    // Since -dumpversion is only implemented for pedantic GCC compatibility, we
    // return an answer which matches our definition of __VERSION__.
    //
    // If we want to return a more correct answer some day, then we should
    // introduce a non-pedantically GCC compatible mode to Clang in which we
    // provide sensible definitions for -dumpversion, __VERSION__, etc.
    llvm::outs() << "4.2.1\n";
    return false;
  }

  if (C.getArgs().hasArg(options::OPT__print_diagnostic_categories)) {
    PrintDiagnosticCategories(llvm::outs());
    return false;
  }

  if (C.getArgs().hasArg(options::OPT_help) ||
      C.getArgs().hasArg(options::OPT__help_hidden)) {
    PrintHelp(C.getArgs().hasArg(options::OPT__help_hidden));
    return false;
  }

  if (C.getArgs().hasArg(options::OPT__version)) {
    // Follow gcc behavior and use stdout for --version and stderr for -v.
    PrintVersion(C, llvm::outs());
    return false;
  }

  if (C.getArgs().hasArg(options::OPT_v) ||
      C.getArgs().hasArg(options::OPT__HASH_HASH_HASH)) {
    PrintVersion(C, llvm::errs());
    SuppressMissingInputWarning = true;
  }

  if (C.getArgs().hasArg(options::OPT_v)) {
    if (!SystemConfigDir.empty())
      llvm::errs() << "System configuration file directory: "
                   << SystemConfigDir << "\n";
    if (!UserConfigDir.empty())
      llvm::errs() << "User configuration file directory: "
                   << UserConfigDir << "\n";
  }

  const ToolChain &TC = C.getDefaultToolChain();

  if (C.getArgs().hasArg(options::OPT_v))
    TC.printVerboseInfo(llvm::errs());

  if (C.getArgs().hasArg(options::OPT_print_resource_dir)) {
    llvm::outs() << ResourceDir << '\n';
    return false;
  }

  if (C.getArgs().hasArg(options::OPT_print_search_dirs)) {
    llvm::outs() << "programs: =";
    bool separator = false;
    for (const std::string &Path : TC.getProgramPaths()) {
      if (separator)
        llvm::outs() << ':';
      llvm::outs() << Path;
      separator = true;
    }
    llvm::outs() << "\n";
    llvm::outs() << "libraries: =" << ResourceDir;

    StringRef sysroot = C.getSysRoot();

    for (const std::string &Path : TC.getFilePaths()) {
      // Always print a separator. ResourceDir was the first item shown.
      llvm::outs() << ':';
      // Interpretation of leading '=' is needed only for NetBSD.
      if (Path[0] == '=')
        llvm::outs() << sysroot << Path.substr(1);
      else
        llvm::outs() << Path;
    }
    llvm::outs() << "\n";
    return false;
  }

  // FIXME: The following handlers should use a callback mechanism, we don't
  // know what the client would like to do.
  if (Arg *A = C.getArgs().getLastArg(options::OPT_print_file_name_EQ)) {
    llvm::outs() << GetFilePath(A->getValue(), TC) << "\n";
    return false;
  }

  if (Arg *A = C.getArgs().getLastArg(options::OPT_print_prog_name_EQ)) {
    StringRef ProgName = A->getValue();

    // Null program name cannot have a path.
    if (! ProgName.empty())
      llvm::outs() << GetProgramPath(ProgName, TC);

    llvm::outs() << "\n";
    return false;
  }

  if (Arg *A = C.getArgs().getLastArg(options::OPT_autocomplete)) {
    StringRef PassedFlags = A->getValue();
<<<<<<< HEAD
    std::vector<std::string> SuggestedCompletions;

    unsigned short DisableFlags = options::NoDriverOption | options::Unsupported | options::Ignored;
    // We want to show cc1-only options only when clang is invoked as "clang -cc1".
    // When clang is invoked as "clang -cc1", we add "#" to the beginning of an --autocomplete
    // option so that the clang driver can distinguish whether it is requested to show cc1-only options or not.
    if (PassedFlags[0] == '#') {
      DisableFlags &= ~options::NoDriverOption;
      PassedFlags = PassedFlags.substr(1);
    }

    if (PassedFlags.find(',') == StringRef::npos) {
      // If the flag is in the form of "--autocomplete=-foo",
      // we were requested to print out all option names that start with "-foo".
      // For example, "--autocomplete=-fsyn" is expanded to "-fsyntax-only".
      SuggestedCompletions = Opts->findByPrefix(PassedFlags, DisableFlags);

      // We have to query the -W flags manually as they're not in the OptTable.
      // TODO: Find a good way to add them to OptTable instead and them remove
      // this code.
      for (StringRef S : DiagnosticIDs::getDiagnosticFlags())
        if (S.startswith(PassedFlags))
          SuggestedCompletions.push_back(S);
    } else {
      // If the flag is in the form of "--autocomplete=foo,bar", we were
      // requested to print out all option values for "-foo" that start with
      // "bar". For example,
      // "--autocomplete=-stdlib=,l" is expanded to "libc++" and "libstdc++".
      StringRef Option, Arg;
      std::tie(Option, Arg) = PassedFlags.split(',');
      SuggestedCompletions = Opts->suggestValueCompletions(Option, Arg);
    }

    // Sort the autocomplete candidates so that shells print them out in a
    // deterministic order. We could sort in any way, but we chose
    // case-insensitive sorting for consistency with the -help option
    // which prints out options in the case-insensitive alphabetical order.
    std::sort(SuggestedCompletions.begin(), SuggestedCompletions.end(),
              [](StringRef A, StringRef B) { return A.compare_lower(B) < 0; });

    llvm::outs() << llvm::join(SuggestedCompletions, "\n") << '\n';
=======
    HandleAutocompletions(PassedFlags);
>>>>>>> 905c5892
    return false;
  }

  if (C.getArgs().hasArg(options::OPT_print_libgcc_file_name)) {
    ToolChain::RuntimeLibType RLT = TC.GetRuntimeLibType(C.getArgs());
    const llvm::Triple Triple(TC.ComputeEffectiveClangTriple(C.getArgs()));
    RegisterEffectiveTriple TripleRAII(TC, Triple);
    switch (RLT) {
    case ToolChain::RLT_CompilerRT:
      llvm::outs() << TC.getCompilerRT(C.getArgs(), "builtins") << "\n";
      break;
    case ToolChain::RLT_Libgcc:
      llvm::outs() << GetFilePath("libgcc.a", TC) << "\n";
      break;
    }
    return false;
  }

  if (C.getArgs().hasArg(options::OPT_print_multi_lib)) {
    for (const Multilib &Multilib : TC.getMultilibs())
      llvm::outs() << Multilib << "\n";
    return false;
  }

  if (C.getArgs().hasArg(options::OPT_print_multi_directory)) {
    for (const Multilib &Multilib : TC.getMultilibs()) {
      if (Multilib.gccSuffix().empty())
        llvm::outs() << ".\n";
      else {
        StringRef Suffix(Multilib.gccSuffix());
        assert(Suffix.front() == '/');
        llvm::outs() << Suffix.substr(1) << "\n";
      }
    }
    return false;
  }

  if (C.getArgs().hasArg(options::OPT_print_target_triple)) {
    llvm::outs() << TC.getTripleString() << "\n";
    return false;
  }

  if (C.getArgs().hasArg(options::OPT_print_effective_triple)) {
    const llvm::Triple Triple(TC.ComputeEffectiveClangTriple(C.getArgs()));
    llvm::outs() << Triple.getTriple() << "\n";
    return false;
  }

  return true;
}

// Display an action graph human-readably.  Action A is the "sink" node
// and latest-occuring action. Traversal is in pre-order, visiting the
// inputs to each action before printing the action itself.
static unsigned PrintActions1(const Compilation &C, Action *A,
                              std::map<Action *, unsigned> &Ids) {
  if (Ids.count(A)) // A was already visited.
    return Ids[A];

  std::string str;
  llvm::raw_string_ostream os(str);

  os << Action::getClassName(A->getKind()) << ", ";
  if (InputAction *IA = dyn_cast<InputAction>(A)) {
    os << "\"" << IA->getInputArg().getValue() << "\"";
  } else if (BindArchAction *BIA = dyn_cast<BindArchAction>(A)) {
    os << '"' << BIA->getArchName() << '"' << ", {"
       << PrintActions1(C, *BIA->input_begin(), Ids) << "}";
  } else if (OffloadAction *OA = dyn_cast<OffloadAction>(A)) {
    bool IsFirst = true;
    OA->doOnEachDependence(
        [&](Action *A, const ToolChain *TC, const char *BoundArch) {
          // E.g. for two CUDA device dependences whose bound arch is sm_20 and
          // sm_35 this will generate:
          // "cuda-device" (nvptx64-nvidia-cuda:sm_20) {#ID}, "cuda-device"
          // (nvptx64-nvidia-cuda:sm_35) {#ID}
          if (!IsFirst)
            os << ", ";
          os << '"';
          if (TC)
            os << A->getOffloadingKindPrefix();
          else
            os << "host";
          os << " (";
          os << TC->getTriple().normalize();

          if (BoundArch)
            os << ":" << BoundArch;
          os << ")";
          os << '"';
          os << " {" << PrintActions1(C, A, Ids) << "}";
          IsFirst = false;
        });
  } else {
    const ActionList *AL = &A->getInputs();

    if (AL->size()) {
      const char *Prefix = "{";
      for (Action *PreRequisite : *AL) {
        os << Prefix << PrintActions1(C, PreRequisite, Ids);
        Prefix = ", ";
      }
      os << "}";
    } else
      os << "{}";
  }

  // Append offload info for all options other than the offloading action
  // itself (e.g. (cuda-device, sm_20) or (cuda-host)).
  std::string offload_str;
  llvm::raw_string_ostream offload_os(offload_str);
  if (!isa<OffloadAction>(A)) {
    auto S = A->getOffloadingKindPrefix();
    if (!S.empty()) {
      offload_os << ", (" << S;
      if (A->getOffloadingArch())
        offload_os << ", " << A->getOffloadingArch();
      offload_os << ")";
    }
  }

  unsigned Id = Ids.size();
  Ids[A] = Id;
  llvm::errs() << Id << ": " << os.str() << ", "
               << types::getTypeName(A->getType()) << offload_os.str() << "\n";

  return Id;
}

// Print the action graphs in a compilation C.
// For example "clang -c file1.c file2.c" is composed of two subgraphs.
void Driver::PrintActions(const Compilation &C) const {
  std::map<Action *, unsigned> Ids;
  for (Action *A : C.getActions())
    PrintActions1(C, A, Ids);
}

/// Check whether the given input tree contains any compilation or
/// assembly actions.
static bool ContainsCompileOrAssembleAction(const Action *A) {
  if (isa<CompileJobAction>(A) || isa<BackendJobAction>(A) ||
      isa<AssembleJobAction>(A))
    return true;

  for (const Action *Input : A->inputs())
    if (ContainsCompileOrAssembleAction(Input))
      return true;

  return false;
}

void Driver::BuildUniversalActions(Compilation &C, const ToolChain &TC,
                                   const InputList &BAInputs) const {
  DerivedArgList &Args = C.getArgs();
  ActionList &Actions = C.getActions();
  llvm::PrettyStackTraceString CrashInfo("Building universal build actions");
  // Collect the list of architectures. Duplicates are allowed, but should only
  // be handled once (in the order seen).
  llvm::StringSet<> ArchNames;
  SmallVector<const char *, 4> Archs;
  for (Arg *A : Args) {
    if (A->getOption().matches(options::OPT_arch)) {
      // Validate the option here; we don't save the type here because its
      // particular spelling may participate in other driver choices.
      llvm::Triple::ArchType Arch =
          tools::darwin::getArchTypeForMachOArchName(A->getValue());
      if (Arch == llvm::Triple::UnknownArch) {
        Diag(clang::diag::err_drv_invalid_arch_name) << A->getAsString(Args);
        continue;
      }

      A->claim();
      if (ArchNames.insert(A->getValue()).second)
        Archs.push_back(A->getValue());
    }
  }

  // When there is no explicit arch for this platform, make sure we still bind
  // the architecture (to the default) so that -Xarch_ is handled correctly.
  if (!Archs.size())
    Archs.push_back(Args.MakeArgString(TC.getDefaultUniversalArchName()));

  ActionList SingleActions;
  BuildActions(C, Args, BAInputs, SingleActions);

  // Add in arch bindings for every top level action, as well as lipo and
  // dsymutil steps if needed.
  for (Action* Act : SingleActions) {
    // Make sure we can lipo this kind of output. If not (and it is an actual
    // output) then we disallow, since we can't create an output file with the
    // right name without overwriting it. We could remove this oddity by just
    // changing the output names to include the arch, which would also fix
    // -save-temps. Compatibility wins for now.

    if (Archs.size() > 1 && !types::canLipoType(Act->getType()))
      Diag(clang::diag::err_drv_invalid_output_with_multiple_archs)
          << types::getTypeName(Act->getType());

    ActionList Inputs;
    for (unsigned i = 0, e = Archs.size(); i != e; ++i)
      Inputs.push_back(C.MakeAction<BindArchAction>(Act, Archs[i]));

    // Lipo if necessary, we do it this way because we need to set the arch flag
    // so that -Xarch_ gets overwritten.
    if (Inputs.size() == 1 || Act->getType() == types::TY_Nothing)
      Actions.append(Inputs.begin(), Inputs.end());
    else
      Actions.push_back(C.MakeAction<LipoJobAction>(Inputs, Act->getType()));

    // Handle debug info queries.
    Arg *A = Args.getLastArg(options::OPT_g_Group);
    if (A && !A->getOption().matches(options::OPT_g0) &&
        !A->getOption().matches(options::OPT_gstabs) &&
        ContainsCompileOrAssembleAction(Actions.back())) {

      // Add a 'dsymutil' step if necessary, when debug info is enabled and we
      // have a compile input. We need to run 'dsymutil' ourselves in such cases
      // because the debug info will refer to a temporary object file which
      // will be removed at the end of the compilation process.
      if (Act->getType() == types::TY_Image) {
        ActionList Inputs;
        Inputs.push_back(Actions.back());
        Actions.pop_back();
        Actions.push_back(
            C.MakeAction<DsymutilJobAction>(Inputs, types::TY_dSYM));
      }

      // Verify the debug info output.
      if (Args.hasArg(options::OPT_verify_debug_info)) {
        Action* LastAction = Actions.back();
        Actions.pop_back();
        Actions.push_back(C.MakeAction<VerifyDebugInfoJobAction>(
            LastAction, types::TY_Nothing));
      }
    }
  }
}

/// Check that the file referenced by Value exists. If it doesn't,
/// issue a diagnostic and return false.
static bool DiagnoseInputExistence(const Driver &D, const DerivedArgList &Args,
                                   StringRef Value, types::ID Ty) {
  if (!D.getCheckInputsExist())
    return true;

  // stdin always exists.
  if (Value == "-")
    return true;

  SmallString<64> Path(Value);
  if (Arg *WorkDir = Args.getLastArg(options::OPT_working_directory)) {
    if (!llvm::sys::path::is_absolute(Path)) {
      SmallString<64> Directory(WorkDir->getValue());
      llvm::sys::path::append(Directory, Value);
      Path.assign(Directory);
    }
  }

  if (llvm::sys::fs::exists(Twine(Path)))
    return true;

  if (D.IsCLMode()) {
    if (!llvm::sys::path::is_absolute(Twine(Path)) &&
        llvm::sys::Process::FindInEnvPath("LIB", Value))
      return true;

    if (Args.hasArg(options::OPT__SLASH_link) && Ty == types::TY_Object) {
      // Arguments to the /link flag might cause the linker to search for object
      // and library files in paths we don't know about. Don't error in such
      // cases.
      return true;
    }
  }

  D.Diag(clang::diag::err_drv_no_such_file) << Path;
  return false;
}

// Construct a the list of inputs and their types.
void Driver::BuildInputs(const ToolChain &TC, DerivedArgList &Args,
                         InputList &Inputs) const {
  // Track the current user specified (-x) input. We also explicitly track the
  // argument used to set the type; we only want to claim the type when we
  // actually use it, so we warn about unused -x arguments.
  types::ID InputType = types::TY_Nothing;
  Arg *InputTypeArg = nullptr;

  // The last /TC or /TP option sets the input type to C or C++ globally.
  if (Arg *TCTP = Args.getLastArgNoClaim(options::OPT__SLASH_TC,
                                         options::OPT__SLASH_TP)) {
    InputTypeArg = TCTP;
    InputType = TCTP->getOption().matches(options::OPT__SLASH_TC)
                    ? types::TY_C
                    : types::TY_CXX;

    Arg *Previous = nullptr;
    bool ShowNote = false;
    for (Arg *A : Args.filtered(options::OPT__SLASH_TC, options::OPT__SLASH_TP)) {
      if (Previous) {
        Diag(clang::diag::warn_drv_overriding_flag_option)
          << Previous->getSpelling() << A->getSpelling();
        ShowNote = true;
      }
      Previous = A;
    }
    if (ShowNote)
      Diag(clang::diag::note_drv_t_option_is_global);

    // No driver mode exposes -x and /TC or /TP; we don't support mixing them.
    assert(!Args.hasArg(options::OPT_x) && "-x and /TC or /TP is not allowed");
  }

  for (Arg *A : Args) {
    if (A->getOption().getKind() == Option::InputClass) {
      const char *Value = A->getValue();
      types::ID Ty = types::TY_INVALID;

      // Infer the input type if necessary.
      if (InputType == types::TY_Nothing) {
        // If there was an explicit arg for this, claim it.
        if (InputTypeArg)
          InputTypeArg->claim();

        // stdin must be handled specially.
        if (memcmp(Value, "-", 2) == 0) {
          // If running with -E, treat as a C input (this changes the builtin
          // macros, for example). This may be overridden by -ObjC below.
          //
          // Otherwise emit an error but still use a valid type to avoid
          // spurious errors (e.g., no inputs).
          if (!Args.hasArgNoClaim(options::OPT_E) && !CCCIsCPP())
            Diag(IsCLMode() ? clang::diag::err_drv_unknown_stdin_type_clang_cl
                            : clang::diag::err_drv_unknown_stdin_type);
          Ty = types::TY_C;
        } else {
          // Otherwise lookup by extension.
          // Fallback is C if invoked as C preprocessor or Object otherwise.
          // We use a host hook here because Darwin at least has its own
          // idea of what .s is.
          if (const char *Ext = strrchr(Value, '.'))
            Ty = TC.LookupTypeForExtension(Ext + 1);

          if (Ty == types::TY_INVALID) {
            if (CCCIsCPP())
              Ty = types::TY_C;
            else
              Ty = types::TY_Object;
          }

          // If the driver is invoked as C++ compiler (like clang++ or c++) it
          // should autodetect some input files as C++ for g++ compatibility.
          if (CCCIsCXX()) {
            types::ID OldTy = Ty;
            Ty = types::lookupCXXTypeForCType(Ty);

            if (Ty != OldTy)
              Diag(clang::diag::warn_drv_treating_input_as_cxx)
                  << getTypeName(OldTy) << getTypeName(Ty);
          }
        }

        // -ObjC and -ObjC++ override the default language, but only for "source
        // files". We just treat everything that isn't a linker input as a
        // source file.
        //
        // FIXME: Clean this up if we move the phase sequence into the type.
        if (Ty != types::TY_Object) {
          if (Args.hasArg(options::OPT_ObjC))
            Ty = types::TY_ObjC;
          else if (Args.hasArg(options::OPT_ObjCXX))
            Ty = types::TY_ObjCXX;
        }
      } else {
        assert(InputTypeArg && "InputType set w/o InputTypeArg");
        if (!InputTypeArg->getOption().matches(options::OPT_x)) {
          // If emulating cl.exe, make sure that /TC and /TP don't affect input
          // object files.
          const char *Ext = strrchr(Value, '.');
          if (Ext && TC.LookupTypeForExtension(Ext + 1) == types::TY_Object)
            Ty = types::TY_Object;
        }
        if (Ty == types::TY_INVALID) {
          Ty = InputType;
          InputTypeArg->claim();
        }
      }

      if (DiagnoseInputExistence(*this, Args, Value, Ty))
        Inputs.push_back(std::make_pair(Ty, A));

    } else if (A->getOption().matches(options::OPT__SLASH_Tc)) {
      StringRef Value = A->getValue();
      if (DiagnoseInputExistence(*this, Args, Value, types::TY_C)) {
        Arg *InputArg = MakeInputArg(Args, *Opts, A->getValue());
        Inputs.push_back(std::make_pair(types::TY_C, InputArg));
      }
      A->claim();
    } else if (A->getOption().matches(options::OPT__SLASH_Tp)) {
      StringRef Value = A->getValue();
      if (DiagnoseInputExistence(*this, Args, Value, types::TY_CXX)) {
        Arg *InputArg = MakeInputArg(Args, *Opts, A->getValue());
        Inputs.push_back(std::make_pair(types::TY_CXX, InputArg));
      }
      A->claim();
    } else if (A->getOption().hasFlag(options::LinkerInput)) {
      // Just treat as object type, we could make a special type for this if
      // necessary.
      Inputs.push_back(std::make_pair(types::TY_Object, A));

    } else if (A->getOption().matches(options::OPT_x)) {
      InputTypeArg = A;
      InputType = types::lookupTypeForTypeSpecifier(A->getValue());
      A->claim();

      // Follow gcc behavior and treat as linker input for invalid -x
      // options. Its not clear why we shouldn't just revert to unknown; but
      // this isn't very important, we might as well be bug compatible.
      if (!InputType) {
        Diag(clang::diag::err_drv_unknown_language) << A->getValue();
        InputType = types::TY_Object;
      }
    } else if (A->getOption().getID() == options::OPT__SLASH_U) {
      assert(A->getNumValues() == 1 && "The /U option has one value.");
      StringRef Val = A->getValue(0);
      if (Val.find_first_of("/\\") != StringRef::npos) {
        // Warn about e.g. "/Users/me/myfile.c".
        Diag(diag::warn_slash_u_filename) << Val;
        Diag(diag::note_use_dashdash);
      }
    }
  }
  if (CCCIsCPP() && Inputs.empty()) {
    // If called as standalone preprocessor, stdin is processed
    // if no other input is present.
    Arg *A = MakeInputArg(Args, *Opts, "-");
    Inputs.push_back(std::make_pair(types::TY_C, A));
  }
}

namespace {
/// Provides a convenient interface for different programming models to generate
/// the required device actions.
class OffloadingActionBuilder final {
  /// Flag used to trace errors in the builder.
  bool IsValid = false;

  /// The compilation that is using this builder.
  Compilation &C;

  /// Map between an input argument and the offload kinds used to process it.
  std::map<const Arg *, unsigned> InputArgToOffloadKindMap;

  /// Builder interface. It doesn't build anything or keep any state.
  class DeviceActionBuilder {
  public:
    typedef llvm::SmallVector<phases::ID, phases::MaxNumberOfPhases> PhasesTy;

    enum ActionBuilderReturnCode {
      // The builder acted successfully on the current action.
      ABRT_Success,
      // The builder didn't have to act on the current action.
      ABRT_Inactive,
      // The builder was successful and requested the host action to not be
      // generated.
      ABRT_Ignore_Host,
    };

  protected:
    /// Compilation associated with this builder.
    Compilation &C;

    /// Tool chains associated with this builder. The same programming
    /// model may have associated one or more tool chains.
    SmallVector<const ToolChain *, 2> ToolChains;

    /// The derived arguments associated with this builder.
    DerivedArgList &Args;

    /// The inputs associated with this builder.
    const Driver::InputList &Inputs;

    /// The associated offload kind.
    Action::OffloadKind AssociatedOffloadKind = Action::OFK_None;

  public:
    DeviceActionBuilder(Compilation &C, DerivedArgList &Args,
                        const Driver::InputList &Inputs,
                        Action::OffloadKind AssociatedOffloadKind)
        : C(C), Args(Args), Inputs(Inputs),
          AssociatedOffloadKind(AssociatedOffloadKind) {}
    virtual ~DeviceActionBuilder() {}

    /// Fill up the array \a DA with all the device dependences that should be
    /// added to the provided host action \a HostAction. By default it is
    /// inactive.
    virtual ActionBuilderReturnCode
    getDeviceDependences(OffloadAction::DeviceDependences &DA,
                         phases::ID CurPhase, phases::ID FinalPhase,
                         PhasesTy &Phases) {
      return ABRT_Inactive;
    }

    /// Update the state to include the provided host action \a HostAction as a
    /// dependency of the current device action. By default it is inactive.
    virtual ActionBuilderReturnCode addDeviceDepences(Action *HostAction) {
      return ABRT_Inactive;
    }

    /// Append top level actions generated by the builder. Return true if errors
    /// were found.
    virtual void appendTopLevelActions(ActionList &AL) {}

    /// Append linker actions generated by the builder. Return true if errors
    /// were found.
    virtual void appendLinkDependences(OffloadAction::DeviceDependences &DA) {}

    /// Initialize the builder. Return true if any initialization errors are
    /// found.
    virtual bool initialize() { return false; }

    /// Return true if the builder can use bundling/unbundling.
    virtual bool canUseBundlerUnbundler() const { return false; }

    /// Return true if this builder is valid. We have a valid builder if we have
    /// associated device tool chains.
    bool isValid() { return !ToolChains.empty(); }

    /// Return the associated offload kind.
    Action::OffloadKind getAssociatedOffloadKind() {
      return AssociatedOffloadKind;
    }
  };

  /// Base class for CUDA/HIP action builder. It injects device code in
  /// the host backend action.
  class CudaActionBuilderBase : public DeviceActionBuilder {
  protected:
    /// Flags to signal if the user requested host-only or device-only
    /// compilation.
    bool CompileHostOnly = false;
    bool CompileDeviceOnly = false;

    /// List of GPU architectures to use in this compilation.
    SmallVector<CudaArch, 4> GpuArchList;

    /// The CUDA actions for the current input.
    ActionList CudaDeviceActions;

    /// The CUDA fat binary if it was generated for the current input.
    Action *CudaFatBinary = nullptr;

    /// Flag that is set to true if this builder acted on the current input.
    bool IsActive = false;
  public:
    CudaActionBuilderBase(Compilation &C, DerivedArgList &Args,
                          const Driver::InputList &Inputs,
                          Action::OffloadKind OFKind)
        : DeviceActionBuilder(C, Args, Inputs, OFKind) {}

    ActionBuilderReturnCode addDeviceDepences(Action *HostAction) override {
      // While generating code for CUDA, we only depend on the host input action
      // to trigger the creation of all the CUDA device actions.

      // If we are dealing with an input action, replicate it for each GPU
      // architecture. If we are in host-only mode we return 'success' so that
      // the host uses the CUDA offload kind.
      if (auto *IA = dyn_cast<InputAction>(HostAction)) {
        assert(!GpuArchList.empty() &&
               "We should have at least one GPU architecture.");

        // If the host input is not CUDA or HIP, we don't need to bother about
        // this input.
        if (IA->getType() != types::TY_CUDA &&
            IA->getType() != types::TY_HIP) {
          // The builder will ignore this input.
          IsActive = false;
          return ABRT_Inactive;
        }

        // Set the flag to true, so that the builder acts on the current input.
        IsActive = true;

        if (CompileHostOnly)
          return ABRT_Success;

        // Replicate inputs for each GPU architecture.
        auto Ty = IA->getType() == types::TY_HIP ? types::TY_HIP_DEVICE
                                                 : types::TY_CUDA_DEVICE;
        for (unsigned I = 0, E = GpuArchList.size(); I != E; ++I) {
          CudaDeviceActions.push_back(
              C.MakeAction<InputAction>(IA->getInputArg(), Ty));
        }

        return ABRT_Success;
      }

      // If this is an unbundling action use it as is for each CUDA toolchain.
      if (auto *UA = dyn_cast<OffloadUnbundlingJobAction>(HostAction)) {
        CudaDeviceActions.clear();
        for (auto Arch : GpuArchList) {
          CudaDeviceActions.push_back(UA);
          UA->registerDependentActionInfo(ToolChains[0], CudaArchToString(Arch),
                                          AssociatedOffloadKind);
        }
        return ABRT_Success;
      }

      return IsActive ? ABRT_Success : ABRT_Inactive;
    }

    void appendTopLevelActions(ActionList &AL) override {
      // Utility to append actions to the top level list.
      auto AddTopLevel = [&](Action *A, CudaArch BoundArch) {
        OffloadAction::DeviceDependences Dep;
        Dep.add(*A, *ToolChains.front(), CudaArchToString(BoundArch),
                AssociatedOffloadKind);
        AL.push_back(C.MakeAction<OffloadAction>(Dep, A->getType()));
      };

      // If we have a fat binary, add it to the list.
      if (CudaFatBinary) {
        AddTopLevel(CudaFatBinary, CudaArch::UNKNOWN);
        CudaDeviceActions.clear();
        CudaFatBinary = nullptr;
        return;
      }

      if (CudaDeviceActions.empty())
        return;

      // If we have CUDA actions at this point, that's because we have a have
      // partial compilation, so we should have an action for each GPU
      // architecture.
      assert(CudaDeviceActions.size() == GpuArchList.size() &&
             "Expecting one action per GPU architecture.");
      assert(ToolChains.size() == 1 &&
             "Expecting to have a sing CUDA toolchain.");
      for (unsigned I = 0, E = GpuArchList.size(); I != E; ++I)
        AddTopLevel(CudaDeviceActions[I], GpuArchList[I]);

      CudaDeviceActions.clear();
    }

    bool initialize() override {
      assert(AssociatedOffloadKind == Action::OFK_Cuda ||
             AssociatedOffloadKind == Action::OFK_HIP);

      // We don't need to support CUDA.
      if (AssociatedOffloadKind == Action::OFK_Cuda &&
          !C.hasOffloadToolChain<Action::OFK_Cuda>())
        return false;

      // We don't need to support HIP.
      if (AssociatedOffloadKind == Action::OFK_HIP &&
          !C.hasOffloadToolChain<Action::OFK_HIP>())
        return false;

      const ToolChain *HostTC = C.getSingleOffloadToolChain<Action::OFK_Host>();
      assert(HostTC && "No toolchain for host compilation.");
      if (HostTC->getTriple().isNVPTX() ||
          HostTC->getTriple().getArch() == llvm::Triple::amdgcn) {
        // We do not support targeting NVPTX/AMDGCN for host compilation. Throw
        // an error and abort pipeline construction early so we don't trip
        // asserts that assume device-side compilation.
        C.getDriver().Diag(diag::err_drv_cuda_host_arch)
            << HostTC->getTriple().getArchName();
        return true;
      }

      ToolChains.push_back(
          AssociatedOffloadKind == Action::OFK_Cuda
              ? C.getSingleOffloadToolChain<Action::OFK_Cuda>()
              : C.getSingleOffloadToolChain<Action::OFK_HIP>());

      Arg *PartialCompilationArg = Args.getLastArg(
          options::OPT_cuda_host_only, options::OPT_cuda_device_only,
          options::OPT_cuda_compile_host_device);
      CompileHostOnly = PartialCompilationArg &&
                        PartialCompilationArg->getOption().matches(
                            options::OPT_cuda_host_only);
      CompileDeviceOnly = PartialCompilationArg &&
                          PartialCompilationArg->getOption().matches(
                              options::OPT_cuda_device_only);

      // Collect all cuda_gpu_arch parameters, removing duplicates.
      std::set<CudaArch> GpuArchs;
      bool Error = false;
      for (Arg *A : Args) {
        if (!(A->getOption().matches(options::OPT_cuda_gpu_arch_EQ) ||
              A->getOption().matches(options::OPT_no_cuda_gpu_arch_EQ)))
          continue;
        A->claim();

        const StringRef ArchStr = A->getValue();
        if (A->getOption().matches(options::OPT_no_cuda_gpu_arch_EQ) &&
            ArchStr == "all") {
          GpuArchs.clear();
          continue;
        }
        CudaArch Arch = StringToCudaArch(ArchStr);
        if (Arch == CudaArch::UNKNOWN) {
          C.getDriver().Diag(clang::diag::err_drv_cuda_bad_gpu_arch) << ArchStr;
          Error = true;
        } else if (A->getOption().matches(options::OPT_cuda_gpu_arch_EQ))
          GpuArchs.insert(Arch);
        else if (A->getOption().matches(options::OPT_no_cuda_gpu_arch_EQ))
          GpuArchs.erase(Arch);
        else
          llvm_unreachable("Unexpected option.");
      }

      // Collect list of GPUs remaining in the set.
      for (CudaArch Arch : GpuArchs)
        GpuArchList.push_back(Arch);

      // Default to sm_20 which is the lowest common denominator for
      // supported GPUs.  sm_20 code should work correctly, if
      // suboptimally, on all newer GPUs.
      if (GpuArchList.empty())
        GpuArchList.push_back(CudaArch::SM_20);

      return Error;
    }
  };

  /// \brief CUDA action builder. It injects device code in the host backend
  /// action.
  class CudaActionBuilder final : public CudaActionBuilderBase {
  public:
    CudaActionBuilder(Compilation &C, DerivedArgList &Args,
                      const Driver::InputList &Inputs)
        : CudaActionBuilderBase(C, Args, Inputs, Action::OFK_Cuda) {}

    ActionBuilderReturnCode
    getDeviceDependences(OffloadAction::DeviceDependences &DA,
                         phases::ID CurPhase, phases::ID FinalPhase,
                         PhasesTy &Phases) override {
      if (!IsActive)
        return ABRT_Inactive;

      // If we don't have more CUDA actions, we don't have any dependences to
      // create for the host.
      if (CudaDeviceActions.empty())
        return ABRT_Success;

      assert(CudaDeviceActions.size() == GpuArchList.size() &&
             "Expecting one action per GPU architecture.");
      assert(!CompileHostOnly &&
             "Not expecting CUDA actions in host-only compilation.");

      // If we are generating code for the device or we are in a backend phase,
      // we attempt to generate the fat binary. We compile each arch to ptx and
      // assemble to cubin, then feed the cubin *and* the ptx into a device
      // "link" action, which uses fatbinary to combine these cubins into one
      // fatbin.  The fatbin is then an input to the host action if not in
      // device-only mode.
      if (CompileDeviceOnly || CurPhase == phases::Backend) {
        ActionList DeviceActions;
        for (unsigned I = 0, E = GpuArchList.size(); I != E; ++I) {
          // Produce the device action from the current phase up to the assemble
          // phase.
          for (auto Ph : Phases) {
            // Skip the phases that were already dealt with.
            if (Ph < CurPhase)
              continue;
            // We have to be consistent with the host final phase.
            if (Ph > FinalPhase)
              break;

            CudaDeviceActions[I] = C.getDriver().ConstructPhaseAction(
                C, Args, Ph, CudaDeviceActions[I], Action::OFK_Cuda);

            if (Ph == phases::Assemble)
              break;
          }

          // If we didn't reach the assemble phase, we can't generate the fat
          // binary. We don't need to generate the fat binary if we are not in
          // device-only mode.
          if (!isa<AssembleJobAction>(CudaDeviceActions[I]) ||
              CompileDeviceOnly)
            continue;

          Action *AssembleAction = CudaDeviceActions[I];
          assert(AssembleAction->getType() == types::TY_Object);
          assert(AssembleAction->getInputs().size() == 1);

          Action *BackendAction = AssembleAction->getInputs()[0];
          assert(BackendAction->getType() == types::TY_PP_Asm);

          for (auto &A : {AssembleAction, BackendAction}) {
            OffloadAction::DeviceDependences DDep;
            DDep.add(*A, *ToolChains.front(), CudaArchToString(GpuArchList[I]),
                     Action::OFK_Cuda);
            DeviceActions.push_back(
                C.MakeAction<OffloadAction>(DDep, A->getType()));
          }
        }

        // We generate the fat binary if we have device input actions.
        if (!DeviceActions.empty()) {
          CudaFatBinary =
              C.MakeAction<LinkJobAction>(DeviceActions, types::TY_CUDA_FATBIN);

          if (!CompileDeviceOnly) {
            DA.add(*CudaFatBinary, *ToolChains.front(), /*BoundArch=*/nullptr,
                   Action::OFK_Cuda);
            // Clear the fat binary, it is already a dependence to an host
            // action.
            CudaFatBinary = nullptr;
          }

          // Remove the CUDA actions as they are already connected to an host
          // action or fat binary.
          CudaDeviceActions.clear();
        }

        // We avoid creating host action in device-only mode.
        return CompileDeviceOnly ? ABRT_Ignore_Host : ABRT_Success;
      } else if (CurPhase > phases::Backend) {
        // If we are past the backend phase and still have a device action, we
        // don't have to do anything as this action is already a device
        // top-level action.
        return ABRT_Success;
      }

      assert(CurPhase < phases::Backend && "Generating single CUDA "
                                           "instructions should only occur "
                                           "before the backend phase!");

      // By default, we produce an action for each device arch.
      for (Action *&A : CudaDeviceActions)
        A = C.getDriver().ConstructPhaseAction(C, Args, CurPhase, A);

      return ABRT_Success;
    }
  };
  /// \brief HIP action builder. It injects device code in the host backend
  /// action.
  class HIPActionBuilder final : public CudaActionBuilderBase {
    /// The linker inputs obtained for each device arch.
    SmallVector<ActionList, 8> DeviceLinkerInputs;

  public:
    HIPActionBuilder(Compilation &C, DerivedArgList &Args,
                     const Driver::InputList &Inputs)
        : CudaActionBuilderBase(C, Args, Inputs, Action::OFK_HIP) {}

    bool canUseBundlerUnbundler() const override { return true; }

    ActionBuilderReturnCode
    getDeviceDependences(OffloadAction::DeviceDependences &DA,
                         phases::ID CurPhase, phases::ID FinalPhase,
                         PhasesTy &Phases) override {
      // amdgcn does not support linking of object files, therefore we skip
      // backend and assemble phases to output LLVM IR.
      if (CudaDeviceActions.empty() || CurPhase == phases::Backend ||
          CurPhase == phases::Assemble)
        return ABRT_Success;

      assert((CurPhase == phases::Link ||
              CudaDeviceActions.size() == GpuArchList.size()) &&
             "Expecting one action per GPU architecture.");
      assert(!CompileHostOnly &&
             "Not expecting CUDA actions in host-only compilation.");

      // Save CudaDeviceActions to DeviceLinkerInputs for each GPU subarch.
      // This happens to each device action originated from each input file.
      // Later on, device actions in DeviceLinkerInputs are used to create
      // device link actions in appendLinkDependences and the created device
      // link actions are passed to the offload action as device dependence.
      if (CurPhase == phases::Link) {
        DeviceLinkerInputs.resize(CudaDeviceActions.size());
        auto LI = DeviceLinkerInputs.begin();
        for (auto *A : CudaDeviceActions) {
          LI->push_back(A);
          ++LI;
        }

        // We will pass the device action as a host dependence, so we don't
        // need to do anything else with them.
        CudaDeviceActions.clear();
        return ABRT_Success;
      }

      // By default, we produce an action for each device arch.
      for (Action *&A : CudaDeviceActions)
        A = C.getDriver().ConstructPhaseAction(C, Args, CurPhase, A,
                                               AssociatedOffloadKind);

      return ABRT_Success;
    }

    void appendLinkDependences(OffloadAction::DeviceDependences &DA) override {
      // Append a new link action for each device.
      unsigned I = 0;
      for (auto &LI : DeviceLinkerInputs) {
        auto *DeviceLinkAction =
            C.MakeAction<LinkJobAction>(LI, types::TY_Image);
        DA.add(*DeviceLinkAction, *ToolChains[0],
               CudaArchToString(GpuArchList[I]), AssociatedOffloadKind);
        ++I;
      }
    }
  };

  /// OpenMP action builder. The host bitcode is passed to the device frontend
  /// and all the device linked images are passed to the host link phase.
  class OpenMPActionBuilder final : public DeviceActionBuilder {
    /// The OpenMP actions for the current input.
    ActionList OpenMPDeviceActions;

    /// The linker inputs obtained for each toolchain.
    SmallVector<ActionList, 8> DeviceLinkerInputs;

  public:
    OpenMPActionBuilder(Compilation &C, DerivedArgList &Args,
                        const Driver::InputList &Inputs)
        : DeviceActionBuilder(C, Args, Inputs, Action::OFK_OpenMP) {}

    ActionBuilderReturnCode
    getDeviceDependences(OffloadAction::DeviceDependences &DA,
                         phases::ID CurPhase, phases::ID FinalPhase,
                         PhasesTy &Phases) override {

      // We should always have an action for each input.
      assert(OpenMPDeviceActions.size() == ToolChains.size() &&
             "Number of OpenMP actions and toolchains do not match.");

      // The host only depends on device action in the linking phase, when all
      // the device images have to be embedded in the host image.
      if (CurPhase == phases::Link) {
        assert(ToolChains.size() == DeviceLinkerInputs.size() &&
               "Toolchains and linker inputs sizes do not match.");
        auto LI = DeviceLinkerInputs.begin();
        for (auto *A : OpenMPDeviceActions) {
          LI->push_back(A);
          ++LI;
        }

        // We passed the device action as a host dependence, so we don't need to
        // do anything else with them.
        OpenMPDeviceActions.clear();
        return ABRT_Success;
      }

      // By default, we produce an action for each device arch.
      for (Action *&A : OpenMPDeviceActions)
        A = C.getDriver().ConstructPhaseAction(C, Args, CurPhase, A);

      return ABRT_Success;
    }

    ActionBuilderReturnCode addDeviceDepences(Action *HostAction) override {

      // If this is an input action replicate it for each OpenMP toolchain.
      if (auto *IA = dyn_cast<InputAction>(HostAction)) {
        OpenMPDeviceActions.clear();
        for (unsigned I = 0; I < ToolChains.size(); ++I)
          OpenMPDeviceActions.push_back(
              C.MakeAction<InputAction>(IA->getInputArg(), IA->getType()));
        return ABRT_Success;
      }

      // If this is an unbundling action use it as is for each OpenMP toolchain.
      if (auto *UA = dyn_cast<OffloadUnbundlingJobAction>(HostAction)) {
        OpenMPDeviceActions.clear();
        for (unsigned I = 0; I < ToolChains.size(); ++I) {
          OpenMPDeviceActions.push_back(UA);
          UA->registerDependentActionInfo(
              ToolChains[I], /*BoundArch=*/StringRef(), Action::OFK_OpenMP);
        }
        return ABRT_Success;
      }

      // When generating code for OpenMP we use the host compile phase result as
      // a dependence to the device compile phase so that it can learn what
      // declarations should be emitted. However, this is not the only use for
      // the host action, so we prevent it from being collapsed.
      if (isa<CompileJobAction>(HostAction)) {
        HostAction->setCannotBeCollapsedWithNextDependentAction();
        assert(ToolChains.size() == OpenMPDeviceActions.size() &&
               "Toolchains and device action sizes do not match.");
        OffloadAction::HostDependence HDep(
            *HostAction, *C.getSingleOffloadToolChain<Action::OFK_Host>(),
            /*BoundArch=*/nullptr, Action::OFK_OpenMP);
        auto TC = ToolChains.begin();
        for (Action *&A : OpenMPDeviceActions) {
          assert(isa<CompileJobAction>(A));
          OffloadAction::DeviceDependences DDep;
          DDep.add(*A, **TC, /*BoundArch=*/nullptr, Action::OFK_OpenMP);
          A = C.MakeAction<OffloadAction>(HDep, DDep);
          ++TC;
        }
      }
      return ABRT_Success;
    }

    void appendTopLevelActions(ActionList &AL) override {
      if (OpenMPDeviceActions.empty())
        return;

      // We should always have an action for each input.
      assert(OpenMPDeviceActions.size() == ToolChains.size() &&
             "Number of OpenMP actions and toolchains do not match.");

      // Append all device actions followed by the proper offload action.
      auto TI = ToolChains.begin();
      for (auto *A : OpenMPDeviceActions) {
        OffloadAction::DeviceDependences Dep;
        Dep.add(*A, **TI, /*BoundArch=*/nullptr, Action::OFK_OpenMP);
        AL.push_back(C.MakeAction<OffloadAction>(Dep, A->getType()));
        ++TI;
      }
      // We no longer need the action stored in this builder.
      OpenMPDeviceActions.clear();
    }

    void appendLinkDependences(OffloadAction::DeviceDependences &DA) override {
      assert(ToolChains.size() == DeviceLinkerInputs.size() &&
             "Toolchains and linker inputs sizes do not match.");

      // Append a new link action for each device.
      auto TC = ToolChains.begin();
      for (auto &LI : DeviceLinkerInputs) {
        auto *DeviceLinkAction =
            C.MakeAction<LinkJobAction>(LI, types::TY_Image);
        DA.add(*DeviceLinkAction, **TC, /*BoundArch=*/nullptr,
               Action::OFK_OpenMP);
        ++TC;
      }
    }

    bool initialize() override {
      // Get the OpenMP toolchains. If we don't get any, the action builder will
      // know there is nothing to do related to OpenMP offloading.
      auto OpenMPTCRange = C.getOffloadToolChains<Action::OFK_OpenMP>();
      for (auto TI = OpenMPTCRange.first, TE = OpenMPTCRange.second; TI != TE;
           ++TI)
        ToolChains.push_back(TI->second);

      DeviceLinkerInputs.resize(ToolChains.size());
      return false;
    }

    bool canUseBundlerUnbundler() const override {
      // OpenMP should use bundled files whenever possible.
      return true;
    }
  };

  ///
  /// TODO: Add the implementation for other specialized builders here.
  ///

  /// Specialized builders being used by this offloading action builder.
  SmallVector<DeviceActionBuilder *, 4> SpecializedBuilders;

  /// Flag set to true if all valid builders allow file bundling/unbundling.
  bool CanUseBundler;

public:
  OffloadingActionBuilder(Compilation &C, DerivedArgList &Args,
                          const Driver::InputList &Inputs)
      : C(C) {
    // Create a specialized builder for each device toolchain.

    IsValid = true;

    // Create a specialized builder for CUDA.
    SpecializedBuilders.push_back(new CudaActionBuilder(C, Args, Inputs));

    // Create a specialized builder for HIP.
    SpecializedBuilders.push_back(new HIPActionBuilder(C, Args, Inputs));

    // Create a specialized builder for OpenMP.
    SpecializedBuilders.push_back(new OpenMPActionBuilder(C, Args, Inputs));

    //
    // TODO: Build other specialized builders here.
    //

    // Initialize all the builders, keeping track of errors. If all valid
    // builders agree that we can use bundling, set the flag to true.
    unsigned ValidBuilders = 0u;
    unsigned ValidBuildersSupportingBundling = 0u;
    for (auto *SB : SpecializedBuilders) {
      IsValid = IsValid && !SB->initialize();

      // Update the counters if the builder is valid.
      if (SB->isValid()) {
        ++ValidBuilders;
        if (SB->canUseBundlerUnbundler())
          ++ValidBuildersSupportingBundling;
      }
    }
    CanUseBundler =
        ValidBuilders && ValidBuilders == ValidBuildersSupportingBundling;
  }

  ~OffloadingActionBuilder() {
    for (auto *SB : SpecializedBuilders)
      delete SB;
  }

  /// Generate an action that adds device dependences (if any) to a host action.
  /// If no device dependence actions exist, just return the host action \a
  /// HostAction. If an error is found or if no builder requires the host action
  /// to be generated, return nullptr.
  Action *
  addDeviceDependencesToHostAction(Action *HostAction, const Arg *InputArg,
                                   phases::ID CurPhase, phases::ID FinalPhase,
                                   DeviceActionBuilder::PhasesTy &Phases) {
    if (!IsValid)
      return nullptr;

    if (SpecializedBuilders.empty())
      return HostAction;

    assert(HostAction && "Invalid host action!");

    OffloadAction::DeviceDependences DDeps;
    // Check if all the programming models agree we should not emit the host
    // action. Also, keep track of the offloading kinds employed.
    auto &OffloadKind = InputArgToOffloadKindMap[InputArg];
    unsigned InactiveBuilders = 0u;
    unsigned IgnoringBuilders = 0u;
    for (auto *SB : SpecializedBuilders) {
      if (!SB->isValid()) {
        ++InactiveBuilders;
        continue;
      }

      auto RetCode =
          SB->getDeviceDependences(DDeps, CurPhase, FinalPhase, Phases);

      // If the builder explicitly says the host action should be ignored,
      // we need to increment the variable that tracks the builders that request
      // the host object to be ignored.
      if (RetCode == DeviceActionBuilder::ABRT_Ignore_Host)
        ++IgnoringBuilders;

      // Unless the builder was inactive for this action, we have to record the
      // offload kind because the host will have to use it.
      if (RetCode != DeviceActionBuilder::ABRT_Inactive)
        OffloadKind |= SB->getAssociatedOffloadKind();
    }

    // If all builders agree that the host object should be ignored, just return
    // nullptr.
    if (IgnoringBuilders &&
        SpecializedBuilders.size() == (InactiveBuilders + IgnoringBuilders))
      return nullptr;

    if (DDeps.getActions().empty())
      return HostAction;

    // We have dependences we need to bundle together. We use an offload action
    // for that.
    OffloadAction::HostDependence HDep(
        *HostAction, *C.getSingleOffloadToolChain<Action::OFK_Host>(),
        /*BoundArch=*/nullptr, DDeps);
    return C.MakeAction<OffloadAction>(HDep, DDeps);
  }

  /// Generate an action that adds a host dependence to a device action. The
  /// results will be kept in this action builder. Return true if an error was
  /// found.
  bool addHostDependenceToDeviceActions(Action *&HostAction,
                                        const Arg *InputArg) {
    if (!IsValid)
      return true;

    // If we are supporting bundling/unbundling and the current action is an
    // input action of non-source file, we replace the host action by the
    // unbundling action. The bundler tool has the logic to detect if an input
    // is a bundle or not and if the input is not a bundle it assumes it is a
    // host file. Therefore it is safe to create an unbundling action even if
    // the input is not a bundle.
    if (CanUseBundler && isa<InputAction>(HostAction) &&
        InputArg->getOption().getKind() == llvm::opt::Option::InputClass &&
        !types::isSrcFile(HostAction->getType())) {
      auto UnbundlingHostAction =
          C.MakeAction<OffloadUnbundlingJobAction>(HostAction);
      UnbundlingHostAction->registerDependentActionInfo(
          C.getSingleOffloadToolChain<Action::OFK_Host>(),
          /*BoundArch=*/StringRef(), Action::OFK_Host);
      HostAction = UnbundlingHostAction;
    }

    assert(HostAction && "Invalid host action!");

    // Register the offload kinds that are used.
    auto &OffloadKind = InputArgToOffloadKindMap[InputArg];
    for (auto *SB : SpecializedBuilders) {
      if (!SB->isValid())
        continue;

      auto RetCode = SB->addDeviceDepences(HostAction);

      // Host dependences for device actions are not compatible with that same
      // action being ignored.
      assert(RetCode != DeviceActionBuilder::ABRT_Ignore_Host &&
             "Host dependence not expected to be ignored.!");

      // Unless the builder was inactive for this action, we have to record the
      // offload kind because the host will have to use it.
      if (RetCode != DeviceActionBuilder::ABRT_Inactive)
        OffloadKind |= SB->getAssociatedOffloadKind();
    }

    return false;
  }

  /// Add the offloading top level actions to the provided action list. This
  /// function can replace the host action by a bundling action if the
  /// programming models allow it.
  bool appendTopLevelActions(ActionList &AL, Action *HostAction,
                             const Arg *InputArg) {
    // Get the device actions to be appended.
    ActionList OffloadAL;
    for (auto *SB : SpecializedBuilders) {
      if (!SB->isValid())
        continue;
      SB->appendTopLevelActions(OffloadAL);
    }

    // If we can use the bundler, replace the host action by the bundling one in
    // the resulting list. Otherwise, just append the device actions.
    if (CanUseBundler && !OffloadAL.empty()) {
      // Add the host action to the list in order to create the bundling action.
      OffloadAL.push_back(HostAction);

      // We expect that the host action was just appended to the action list
      // before this method was called.
      assert(HostAction == AL.back() && "Host action not in the list??");
      HostAction = C.MakeAction<OffloadBundlingJobAction>(OffloadAL);
      AL.back() = HostAction;
    } else
      AL.append(OffloadAL.begin(), OffloadAL.end());

    // Propagate to the current host action (if any) the offload information
    // associated with the current input.
    if (HostAction)
      HostAction->propagateHostOffloadInfo(InputArgToOffloadKindMap[InputArg],
                                           /*BoundArch=*/nullptr);
    return false;
  }

  /// Processes the host linker action. This currently consists of replacing it
  /// with an offload action if there are device link objects and propagate to
  /// the host action all the offload kinds used in the current compilation. The
  /// resulting action is returned.
  Action *processHostLinkAction(Action *HostAction) {
    // Add all the dependences from the device linking actions.
    OffloadAction::DeviceDependences DDeps;
    for (auto *SB : SpecializedBuilders) {
      if (!SB->isValid())
        continue;

      SB->appendLinkDependences(DDeps);
    }

    // Calculate all the offload kinds used in the current compilation.
    unsigned ActiveOffloadKinds = 0u;
    for (auto &I : InputArgToOffloadKindMap)
      ActiveOffloadKinds |= I.second;

    // If we don't have device dependencies, we don't have to create an offload
    // action.
    if (DDeps.getActions().empty()) {
      // Propagate all the active kinds to host action. Given that it is a link
      // action it is assumed to depend on all actions generated so far.
      HostAction->propagateHostOffloadInfo(ActiveOffloadKinds,
                                           /*BoundArch=*/nullptr);
      return HostAction;
    }

    // Create the offload action with all dependences. When an offload action
    // is created the kinds are propagated to the host action, so we don't have
    // to do that explicitly here.
    OffloadAction::HostDependence HDep(
        *HostAction, *C.getSingleOffloadToolChain<Action::OFK_Host>(),
        /*BoundArch*/ nullptr, ActiveOffloadKinds);
    return C.MakeAction<OffloadAction>(HDep, DDeps);
  }
};
} // anonymous namespace.

void Driver::BuildActions(Compilation &C, DerivedArgList &Args,
                          const InputList &Inputs, ActionList &Actions) const {
  llvm::PrettyStackTraceString CrashInfo("Building compilation actions");

  if (!SuppressMissingInputWarning && Inputs.empty()) {
    Diag(clang::diag::err_drv_no_input_files);
    return;
  }

  Arg *FinalPhaseArg;
  phases::ID FinalPhase = getFinalPhase(Args, &FinalPhaseArg);

  if (FinalPhase == phases::Link) {
    if (Args.hasArg(options::OPT_emit_llvm))
      Diag(clang::diag::err_drv_emit_llvm_link);
    if (IsCLMode() && LTOMode != LTOK_None &&
        !Args.getLastArgValue(options::OPT_fuse_ld_EQ).equals_lower("lld"))
      Diag(clang::diag::err_drv_lto_without_lld);
  }

  // Reject -Z* at the top level, these options should never have been exposed
  // by gcc.
  if (Arg *A = Args.getLastArg(options::OPT_Z_Joined))
    Diag(clang::diag::err_drv_use_of_Z_option) << A->getAsString(Args);

  // Diagnose misuse of /Fo.
  if (Arg *A = Args.getLastArg(options::OPT__SLASH_Fo)) {
    StringRef V = A->getValue();
    if (Inputs.size() > 1 && !V.empty() &&
        !llvm::sys::path::is_separator(V.back())) {
      // Check whether /Fo tries to name an output file for multiple inputs.
      Diag(clang::diag::err_drv_out_file_argument_with_multiple_sources)
          << A->getSpelling() << V;
      Args.eraseArg(options::OPT__SLASH_Fo);
    }
  }

  // Diagnose misuse of /Fa.
  if (Arg *A = Args.getLastArg(options::OPT__SLASH_Fa)) {
    StringRef V = A->getValue();
    if (Inputs.size() > 1 && !V.empty() &&
        !llvm::sys::path::is_separator(V.back())) {
      // Check whether /Fa tries to name an asm file for multiple inputs.
      Diag(clang::diag::err_drv_out_file_argument_with_multiple_sources)
          << A->getSpelling() << V;
      Args.eraseArg(options::OPT__SLASH_Fa);
    }
  }

  // Diagnose misuse of /o.
  if (Arg *A = Args.getLastArg(options::OPT__SLASH_o)) {
    if (A->getValue()[0] == '\0') {
      // It has to have a value.
      Diag(clang::diag::err_drv_missing_argument) << A->getSpelling() << 1;
      Args.eraseArg(options::OPT__SLASH_o);
    }
  }

  // Diagnose unsupported forms of /Yc /Yu. Ignore /Yc/Yu for now if:
  // * no filename after it
  // * both /Yc and /Yu passed but with different filenames
  // * corresponding file not also passed as /FI
  Arg *YcArg = Args.getLastArg(options::OPT__SLASH_Yc);
  Arg *YuArg = Args.getLastArg(options::OPT__SLASH_Yu);
  if (YcArg && YcArg->getValue()[0] == '\0') {
    Diag(clang::diag::warn_drv_ycyu_no_arg_clang_cl) << YcArg->getSpelling();
    Args.eraseArg(options::OPT__SLASH_Yc);
    YcArg = nullptr;
  }
  if (YuArg && YuArg->getValue()[0] == '\0') {
    Diag(clang::diag::warn_drv_ycyu_no_arg_clang_cl) << YuArg->getSpelling();
    Args.eraseArg(options::OPT__SLASH_Yu);
    YuArg = nullptr;
  }
  if (YcArg && YuArg && strcmp(YcArg->getValue(), YuArg->getValue()) != 0) {
    Diag(clang::diag::warn_drv_ycyu_different_arg_clang_cl);
    Args.eraseArg(options::OPT__SLASH_Yc);
    Args.eraseArg(options::OPT__SLASH_Yu);
    YcArg = YuArg = nullptr;
  }
  if (YcArg && Inputs.size() > 1) {
    Diag(clang::diag::warn_drv_yc_multiple_inputs_clang_cl);
    Args.eraseArg(options::OPT__SLASH_Yc);
    YcArg = nullptr;
  }
  if (FinalPhase == phases::Preprocess || Args.hasArg(options::OPT__SLASH_Y_)) {
    // If only preprocessing or /Y- is used, all pch handling is disabled.
    // Rather than check for it everywhere, just remove clang-cl pch-related
    // flags here.
    Args.eraseArg(options::OPT__SLASH_Fp);
    Args.eraseArg(options::OPT__SLASH_Yc);
    Args.eraseArg(options::OPT__SLASH_Yu);
    YcArg = YuArg = nullptr;
  }

  // Builder to be used to build offloading actions.
  OffloadingActionBuilder OffloadBuilder(C, Args, Inputs);

  // Construct the actions to perform.
  ActionList LinkerInputs;

  llvm::SmallVector<phases::ID, phases::MaxNumberOfPhases> PL;
  for (auto &I : Inputs) {
    types::ID InputType = I.first;
    const Arg *InputArg = I.second;

    PL.clear();
    types::getCompilationPhases(InputType, PL);

    // If the first step comes after the final phase we are doing as part of
    // this compilation, warn the user about it.
    phases::ID InitialPhase = PL[0];
    if (InitialPhase > FinalPhase) {
      if (InputArg->isClaimed())
        continue;

      // Claim here to avoid the more general unused warning.
      InputArg->claim();

      // Suppress all unused style warnings with -Qunused-arguments
      if (Args.hasArg(options::OPT_Qunused_arguments))
        continue;

      // Special case when final phase determined by binary name, rather than
      // by a command-line argument with a corresponding Arg.
      if (CCCIsCPP())
        Diag(clang::diag::warn_drv_input_file_unused_by_cpp)
            << InputArg->getAsString(Args) << getPhaseName(InitialPhase);
      // Special case '-E' warning on a previously preprocessed file to make
      // more sense.
      else if (InitialPhase == phases::Compile &&
               FinalPhase == phases::Preprocess &&
               getPreprocessedType(InputType) == types::TY_INVALID)
        Diag(clang::diag::warn_drv_preprocessed_input_file_unused)
            << InputArg->getAsString(Args) << !!FinalPhaseArg
            << (FinalPhaseArg ? FinalPhaseArg->getOption().getName() : "");
      else
        Diag(clang::diag::warn_drv_input_file_unused)
            << InputArg->getAsString(Args) << getPhaseName(InitialPhase)
            << !!FinalPhaseArg
            << (FinalPhaseArg ? FinalPhaseArg->getOption().getName() : "");
      continue;
    }

    if (YcArg) {
      // Add a separate precompile phase for the compile phase.
      if (FinalPhase >= phases::Compile) {
        const types::ID HeaderType = lookupHeaderTypeForSourceType(InputType);
        llvm::SmallVector<phases::ID, phases::MaxNumberOfPhases> PCHPL;
        types::getCompilationPhases(HeaderType, PCHPL);
        // Build the pipeline for the pch file.
        Action *ClangClPch =
            C.MakeAction<InputAction>(*InputArg, HeaderType);
        for (phases::ID Phase : PCHPL)
          ClangClPch = ConstructPhaseAction(C, Args, Phase, ClangClPch);
        assert(ClangClPch);
        Actions.push_back(ClangClPch);
        // The driver currently exits after the first failed command.  This
        // relies on that behavior, to make sure if the pch generation fails,
        // the main compilation won't run.
        // FIXME: If the main compilation fails, the PCH generation should
        // probably not be considered successful either.
      }
    }

    // Build the pipeline for this file.
    Action *Current = C.MakeAction<InputAction>(*InputArg, InputType);

    // Use the current host action in any of the offloading actions, if
    // required.
    if (OffloadBuilder.addHostDependenceToDeviceActions(Current, InputArg))
      break;

    for (SmallVectorImpl<phases::ID>::iterator i = PL.begin(), e = PL.end();
         i != e; ++i) {
      phases::ID Phase = *i;

      // We are done if this step is past what the user requested.
      if (Phase > FinalPhase)
        break;

      // Add any offload action the host action depends on.
      Current = OffloadBuilder.addDeviceDependencesToHostAction(
          Current, InputArg, Phase, FinalPhase, PL);
      if (!Current)
        break;

      // Queue linker inputs.
      if (Phase == phases::Link) {
        assert((i + 1) == e && "linking must be final compilation step.");
        LinkerInputs.push_back(Current);
        Current = nullptr;
        break;
      }

      // Otherwise construct the appropriate action.
      auto *NewCurrent = ConstructPhaseAction(C, Args, Phase, Current);

      // We didn't create a new action, so we will just move to the next phase.
      if (NewCurrent == Current)
        continue;

      Current = NewCurrent;

      // Use the current host action in any of the offloading actions, if
      // required.
      if (OffloadBuilder.addHostDependenceToDeviceActions(Current, InputArg))
        break;

      if (Current->getType() == types::TY_Nothing)
        break;
    }

    // If we ended with something, add to the output list.
    if (Current)
      Actions.push_back(Current);

    // Add any top level actions generated for offloading.
    OffloadBuilder.appendTopLevelActions(Actions, Current, InputArg);
  }

  // Add a link action if necessary.
  if (!LinkerInputs.empty()) {
    Action *LA = C.MakeAction<LinkJobAction>(LinkerInputs, types::TY_Image);
    LA = OffloadBuilder.processHostLinkAction(LA);
    Actions.push_back(LA);
  }

  // If we are linking, claim any options which are obviously only used for
  // compilation.
  if (FinalPhase == phases::Link && PL.size() == 1) {
    Args.ClaimAllArgs(options::OPT_CompileOnly_Group);
    Args.ClaimAllArgs(options::OPT_cl_compile_Group);
  }

  // Claim ignored clang-cl options.
  Args.ClaimAllArgs(options::OPT_cl_ignored_Group);

  // Claim --cuda-host-only and --cuda-compile-host-device, which may be passed
  // to non-CUDA compilations and should not trigger warnings there.
  Args.ClaimAllArgs(options::OPT_cuda_host_only);
  Args.ClaimAllArgs(options::OPT_cuda_compile_host_device);
}

Action *Driver::ConstructPhaseAction(
    Compilation &C, const ArgList &Args, phases::ID Phase, Action *Input,
    Action::OffloadKind TargetDeviceOffloadKind) const {
  llvm::PrettyStackTraceString CrashInfo("Constructing phase actions");

  // Some types skip the assembler phase (e.g., llvm-bc), but we can't
  // encode this in the steps because the intermediate type depends on
  // arguments. Just special case here.
  if (Phase == phases::Assemble && Input->getType() != types::TY_PP_Asm)
    return Input;

  // Build the appropriate action.
  switch (Phase) {
  case phases::Link:
    llvm_unreachable("link action invalid here.");
  case phases::Preprocess: {
    types::ID OutputTy;
    // -{M, MM} alter the output type.
    if (Args.hasArg(options::OPT_M, options::OPT_MM)) {
      OutputTy = types::TY_Dependencies;
    } else {
      OutputTy = Input->getType();
      if (!Args.hasFlag(options::OPT_frewrite_includes,
                        options::OPT_fno_rewrite_includes, false) &&
          !Args.hasFlag(options::OPT_frewrite_imports,
                        options::OPT_fno_rewrite_imports, false) &&
          !CCGenDiagnostics)
        OutputTy = types::getPreprocessedType(OutputTy);
      assert(OutputTy != types::TY_INVALID &&
             "Cannot preprocess this input type!");
    }
    return C.MakeAction<PreprocessJobAction>(Input, OutputTy);
  }
  case phases::Precompile: {
    types::ID OutputTy = getPrecompiledType(Input->getType());
    assert(OutputTy != types::TY_INVALID &&
           "Cannot precompile this input type!");
    if (Args.hasArg(options::OPT_fsyntax_only)) {
      // Syntax checks should not emit a PCH file
      OutputTy = types::TY_Nothing;
    }
    return C.MakeAction<PrecompileJobAction>(Input, OutputTy);
  }
  case phases::Compile: {
    if (Args.hasArg(options::OPT_fsyntax_only))
      return C.MakeAction<CompileJobAction>(Input, types::TY_Nothing);
    if (Args.hasArg(options::OPT_rewrite_objc))
      return C.MakeAction<CompileJobAction>(Input, types::TY_RewrittenObjC);
    if (Args.hasArg(options::OPT_rewrite_legacy_objc))
      return C.MakeAction<CompileJobAction>(Input,
                                            types::TY_RewrittenLegacyObjC);
    if (Args.hasArg(options::OPT__analyze, options::OPT__analyze_auto))
      return C.MakeAction<AnalyzeJobAction>(Input, types::TY_Plist);
    if (Args.hasArg(options::OPT__migrate))
      return C.MakeAction<MigrateJobAction>(Input, types::TY_Remap);
    if (Args.hasArg(options::OPT_emit_ast))
      return C.MakeAction<CompileJobAction>(Input, types::TY_AST);
    if (Args.hasArg(options::OPT_module_file_info))
      return C.MakeAction<CompileJobAction>(Input, types::TY_ModuleFile);
    if (Args.hasArg(options::OPT_verify_pch))
      return C.MakeAction<VerifyPCHJobAction>(Input, types::TY_Nothing);
    return C.MakeAction<CompileJobAction>(Input, types::TY_LLVM_BC);
  }
  case phases::Backend: {
    if (isUsingLTO() && TargetDeviceOffloadKind == Action::OFK_None) {
      types::ID Output =
          Args.hasArg(options::OPT_S) ? types::TY_LTO_IR : types::TY_LTO_BC;
      return C.MakeAction<BackendJobAction>(Input, Output);
    }
    if (Args.hasArg(options::OPT_emit_llvm)) {
      types::ID Output =
          Args.hasArg(options::OPT_S) ? types::TY_LLVM_IR : types::TY_LLVM_BC;
      return C.MakeAction<BackendJobAction>(Input, Output);
    }
    return C.MakeAction<BackendJobAction>(Input, types::TY_PP_Asm);
  }
  case phases::Assemble:
    return C.MakeAction<AssembleJobAction>(std::move(Input), types::TY_Object);
  }

  llvm_unreachable("invalid phase in ConstructPhaseAction");
}

void Driver::BuildJobs(Compilation &C) const {
  llvm::PrettyStackTraceString CrashInfo("Building compilation jobs");

  Arg *FinalOutput = C.getArgs().getLastArg(options::OPT_o);

  // It is an error to provide a -o option if we are making multiple output
  // files.
  if (FinalOutput) {
    unsigned NumOutputs = 0;
    for (const Action *A : C.getActions())
      if (A->getType() != types::TY_Nothing)
        ++NumOutputs;

    if (NumOutputs > 1) {
      Diag(clang::diag::err_drv_output_argument_with_multiple_files);
      FinalOutput = nullptr;
    }
  }

  // Collect the list of architectures.
  llvm::StringSet<> ArchNames;
  if (C.getDefaultToolChain().getTriple().isOSBinFormatMachO())
    for (const Arg *A : C.getArgs())
      if (A->getOption().matches(options::OPT_arch))
        ArchNames.insert(A->getValue());

  // Set of (Action, canonical ToolChain triple) pairs we've built jobs for.
  std::map<std::pair<const Action *, std::string>, InputInfo> CachedResults;
  for (Action *A : C.getActions()) {
    // If we are linking an image for multiple archs then the linker wants
    // -arch_multiple and -final_output <final image name>. Unfortunately, this
    // doesn't fit in cleanly because we have to pass this information down.
    //
    // FIXME: This is a hack; find a cleaner way to integrate this into the
    // process.
    const char *LinkingOutput = nullptr;
    if (isa<LipoJobAction>(A)) {
      if (FinalOutput)
        LinkingOutput = FinalOutput->getValue();
      else
        LinkingOutput = getDefaultImageName();
    }

    BuildJobsForAction(C, A, &C.getDefaultToolChain(),
                       /*BoundArch*/ StringRef(),
                       /*AtTopLevel*/ true,
                       /*MultipleArchs*/ ArchNames.size() > 1,
                       /*LinkingOutput*/ LinkingOutput, CachedResults,
                       /*TargetDeviceOffloadKind*/ Action::OFK_None);
  }

  // If the user passed -Qunused-arguments or there were errors, don't warn
  // about any unused arguments.
  if (Diags.hasErrorOccurred() ||
      C.getArgs().hasArg(options::OPT_Qunused_arguments))
    return;

  // Claim -### here.
  (void)C.getArgs().hasArg(options::OPT__HASH_HASH_HASH);

  // Claim --driver-mode, --rsp-quoting, it was handled earlier.
  (void)C.getArgs().hasArg(options::OPT_driver_mode);
  (void)C.getArgs().hasArg(options::OPT_rsp_quoting);

  for (Arg *A : C.getArgs()) {
    // FIXME: It would be nice to be able to send the argument to the
    // DiagnosticsEngine, so that extra values, position, and so on could be
    // printed.
    if (!A->isClaimed()) {
      if (A->getOption().hasFlag(options::NoArgumentUnused))
        continue;

      // Suppress the warning automatically if this is just a flag, and it is an
      // instance of an argument we already claimed.
      const Option &Opt = A->getOption();
      if (Opt.getKind() == Option::FlagClass) {
        bool DuplicateClaimed = false;

        for (const Arg *AA : C.getArgs().filtered(&Opt)) {
          if (AA->isClaimed()) {
            DuplicateClaimed = true;
            break;
          }
        }

        if (DuplicateClaimed)
          continue;
      }

      // In clang-cl, don't mention unknown arguments here since they have
      // already been warned about.
      if (!IsCLMode() || !A->getOption().matches(options::OPT_UNKNOWN))
        Diag(clang::diag::warn_drv_unused_argument)
            << A->getAsString(C.getArgs());
    }
  }
}

namespace {
/// Utility class to control the collapse of dependent actions and select the
/// tools accordingly.
class ToolSelector final {
  /// The tool chain this selector refers to.
  const ToolChain &TC;

  /// The compilation this selector refers to.
  const Compilation &C;

  /// The base action this selector refers to.
  const JobAction *BaseAction;

  /// Set to true if the current toolchain refers to host actions.
  bool IsHostSelector;

  /// Set to true if save-temps and embed-bitcode functionalities are active.
  bool SaveTemps;
  bool EmbedBitcode;

  /// Get previous dependent action or null if that does not exist. If
  /// \a CanBeCollapsed is false, that action must be legal to collapse or
  /// null will be returned.
  const JobAction *getPrevDependentAction(const ActionList &Inputs,
                                          ActionList &SavedOffloadAction,
                                          bool CanBeCollapsed = true) {
    // An option can be collapsed only if it has a single input.
    if (Inputs.size() != 1)
      return nullptr;

    Action *CurAction = *Inputs.begin();
    if (CanBeCollapsed &&
        !CurAction->isCollapsingWithNextDependentActionLegal())
      return nullptr;

    // If the input action is an offload action. Look through it and save any
    // offload action that can be dropped in the event of a collapse.
    if (auto *OA = dyn_cast<OffloadAction>(CurAction)) {
      // If the dependent action is a device action, we will attempt to collapse
      // only with other device actions. Otherwise, we would do the same but
      // with host actions only.
      if (!IsHostSelector) {
        if (OA->hasSingleDeviceDependence(/*DoNotConsiderHostActions=*/true)) {
          CurAction =
              OA->getSingleDeviceDependence(/*DoNotConsiderHostActions=*/true);
          if (CanBeCollapsed &&
              !CurAction->isCollapsingWithNextDependentActionLegal())
            return nullptr;
          SavedOffloadAction.push_back(OA);
          return dyn_cast<JobAction>(CurAction);
        }
      } else if (OA->hasHostDependence()) {
        CurAction = OA->getHostDependence();
        if (CanBeCollapsed &&
            !CurAction->isCollapsingWithNextDependentActionLegal())
          return nullptr;
        SavedOffloadAction.push_back(OA);
        return dyn_cast<JobAction>(CurAction);
      }
      return nullptr;
    }

    return dyn_cast<JobAction>(CurAction);
  }

  /// Return true if an assemble action can be collapsed.
  bool canCollapseAssembleAction() const {
    return TC.useIntegratedAs() && !SaveTemps &&
           !C.getArgs().hasArg(options::OPT_via_file_asm) &&
           !C.getArgs().hasArg(options::OPT__SLASH_FA) &&
           !C.getArgs().hasArg(options::OPT__SLASH_Fa);
  }

  /// Return true if a preprocessor action can be collapsed.
  bool canCollapsePreprocessorAction() const {
    return !C.getArgs().hasArg(options::OPT_no_integrated_cpp) &&
           !C.getArgs().hasArg(options::OPT_traditional_cpp) && !SaveTemps &&
           !C.getArgs().hasArg(options::OPT_rewrite_objc);
  }

  /// Struct that relates an action with the offload actions that would be
  /// collapsed with it.
  struct JobActionInfo final {
    /// The action this info refers to.
    const JobAction *JA = nullptr;
    /// The offload actions we need to take care off if this action is
    /// collapsed.
    ActionList SavedOffloadAction;
  };

  /// Append collapsed offload actions from the give nnumber of elements in the
  /// action info array.
  static void AppendCollapsedOffloadAction(ActionList &CollapsedOffloadAction,
                                           ArrayRef<JobActionInfo> &ActionInfo,
                                           unsigned ElementNum) {
    assert(ElementNum <= ActionInfo.size() && "Invalid number of elements.");
    for (unsigned I = 0; I < ElementNum; ++I)
      CollapsedOffloadAction.append(ActionInfo[I].SavedOffloadAction.begin(),
                                    ActionInfo[I].SavedOffloadAction.end());
  }

  /// Functions that attempt to perform the combining. They detect if that is
  /// legal, and if so they update the inputs \a Inputs and the offload action
  /// that were collapsed in \a CollapsedOffloadAction. A tool that deals with
  /// the combined action is returned. If the combining is not legal or if the
  /// tool does not exist, null is returned.
  /// Currently three kinds of collapsing are supported:
  ///  - Assemble + Backend + Compile;
  ///  - Assemble + Backend ;
  ///  - Backend + Compile.
  const Tool *
  combineAssembleBackendCompile(ArrayRef<JobActionInfo> ActionInfo,
                                const ActionList *&Inputs,
                                ActionList &CollapsedOffloadAction) {
    if (ActionInfo.size() < 3 || !canCollapseAssembleAction())
      return nullptr;
    auto *AJ = dyn_cast<AssembleJobAction>(ActionInfo[0].JA);
    auto *BJ = dyn_cast<BackendJobAction>(ActionInfo[1].JA);
    auto *CJ = dyn_cast<CompileJobAction>(ActionInfo[2].JA);
    if (!AJ || !BJ || !CJ)
      return nullptr;

    // Get compiler tool.
    const Tool *T = TC.SelectTool(*CJ);
    if (!T)
      return nullptr;

    // When using -fembed-bitcode, it is required to have the same tool (clang)
    // for both CompilerJA and BackendJA. Otherwise, combine two stages.
    if (EmbedBitcode) {
      const Tool *BT = TC.SelectTool(*BJ);
      if (BT == T)
        return nullptr;
    }

    if (!T->hasIntegratedAssembler())
      return nullptr;

    Inputs = &CJ->getInputs();
    AppendCollapsedOffloadAction(CollapsedOffloadAction, ActionInfo,
                                 /*NumElements=*/3);
    return T;
  }
  const Tool *combineAssembleBackend(ArrayRef<JobActionInfo> ActionInfo,
                                     const ActionList *&Inputs,
                                     ActionList &CollapsedOffloadAction) {
    if (ActionInfo.size() < 2 || !canCollapseAssembleAction())
      return nullptr;
    auto *AJ = dyn_cast<AssembleJobAction>(ActionInfo[0].JA);
    auto *BJ = dyn_cast<BackendJobAction>(ActionInfo[1].JA);
    if (!AJ || !BJ)
      return nullptr;

    // Retrieve the compile job, backend action must always be preceded by one.
    ActionList CompileJobOffloadActions;
    auto *CJ = getPrevDependentAction(BJ->getInputs(), CompileJobOffloadActions,
                                      /*CanBeCollapsed=*/false);
    if (!AJ || !BJ || !CJ)
      return nullptr;

    assert(isa<CompileJobAction>(CJ) &&
           "Expecting compile job preceding backend job.");

    // Get compiler tool.
    const Tool *T = TC.SelectTool(*CJ);
    if (!T)
      return nullptr;

    if (!T->hasIntegratedAssembler())
      return nullptr;

    Inputs = &BJ->getInputs();
    AppendCollapsedOffloadAction(CollapsedOffloadAction, ActionInfo,
                                 /*NumElements=*/2);
    return T;
  }
  const Tool *combineBackendCompile(ArrayRef<JobActionInfo> ActionInfo,
                                    const ActionList *&Inputs,
                                    ActionList &CollapsedOffloadAction) {
    if (ActionInfo.size() < 2)
      return nullptr;
    auto *BJ = dyn_cast<BackendJobAction>(ActionInfo[0].JA);
    auto *CJ = dyn_cast<CompileJobAction>(ActionInfo[1].JA);
    if (!BJ || !CJ)
      return nullptr;

    // Check if the initial input (to the compile job or its predessor if one
    // exists) is LLVM bitcode. In that case, no preprocessor step is required
    // and we can still collapse the compile and backend jobs when we have
    // -save-temps. I.e. there is no need for a separate compile job just to
    // emit unoptimized bitcode.
    bool InputIsBitcode = true;
    for (size_t i = 1; i < ActionInfo.size(); i++)
      if (ActionInfo[i].JA->getType() != types::TY_LLVM_BC &&
          ActionInfo[i].JA->getType() != types::TY_LTO_BC) {
        InputIsBitcode = false;
        break;
      }
    if (!InputIsBitcode && !canCollapsePreprocessorAction())
      return nullptr;

    // Get compiler tool.
    const Tool *T = TC.SelectTool(*CJ);
    if (!T)
      return nullptr;

    if (T->canEmitIR() && ((SaveTemps && !InputIsBitcode) || EmbedBitcode))
      return nullptr;

    Inputs = &CJ->getInputs();
    AppendCollapsedOffloadAction(CollapsedOffloadAction, ActionInfo,
                                 /*NumElements=*/2);
    return T;
  }

  /// Updates the inputs if the obtained tool supports combining with
  /// preprocessor action, and the current input is indeed a preprocessor
  /// action. If combining results in the collapse of offloading actions, those
  /// are appended to \a CollapsedOffloadAction.
  void combineWithPreprocessor(const Tool *T, const ActionList *&Inputs,
                               ActionList &CollapsedOffloadAction) {
    if (!T || !canCollapsePreprocessorAction() || !T->hasIntegratedCPP())
      return;

    // Attempt to get a preprocessor action dependence.
    ActionList PreprocessJobOffloadActions;
    auto *PJ = getPrevDependentAction(*Inputs, PreprocessJobOffloadActions);
    if (!PJ || !isa<PreprocessJobAction>(PJ))
      return;

    // This is legal to combine. Append any offload action we found and set the
    // current inputs to preprocessor inputs.
    CollapsedOffloadAction.append(PreprocessJobOffloadActions.begin(),
                                  PreprocessJobOffloadActions.end());
    Inputs = &PJ->getInputs();
  }

public:
  ToolSelector(const JobAction *BaseAction, const ToolChain &TC,
               const Compilation &C, bool SaveTemps, bool EmbedBitcode)
      : TC(TC), C(C), BaseAction(BaseAction), SaveTemps(SaveTemps),
        EmbedBitcode(EmbedBitcode) {
    assert(BaseAction && "Invalid base action.");
    IsHostSelector = BaseAction->getOffloadingDeviceKind() == Action::OFK_None;
  }

  /// Check if a chain of actions can be combined and return the tool that can
  /// handle the combination of actions. The pointer to the current inputs \a
  /// Inputs and the list of offload actions \a CollapsedOffloadActions
  /// connected to collapsed actions are updated accordingly. The latter enables
  /// the caller of the selector to process them afterwards instead of just
  /// dropping them. If no suitable tool is found, null will be returned.
  const Tool *getTool(const ActionList *&Inputs,
                      ActionList &CollapsedOffloadAction) {
    //
    // Get the largest chain of actions that we could combine.
    //

    SmallVector<JobActionInfo, 5> ActionChain(1);
    ActionChain.back().JA = BaseAction;
    while (ActionChain.back().JA) {
      const Action *CurAction = ActionChain.back().JA;

      // Grow the chain by one element.
      ActionChain.resize(ActionChain.size() + 1);
      JobActionInfo &AI = ActionChain.back();

      // Attempt to fill it with the
      AI.JA =
          getPrevDependentAction(CurAction->getInputs(), AI.SavedOffloadAction);
    }

    // Pop the last action info as it could not be filled.
    ActionChain.pop_back();

    //
    // Attempt to combine actions. If all combining attempts failed, just return
    // the tool of the provided action. At the end we attempt to combine the
    // action with any preprocessor action it may depend on.
    //

    const Tool *T = combineAssembleBackendCompile(ActionChain, Inputs,
                                                  CollapsedOffloadAction);
    if (!T)
      T = combineAssembleBackend(ActionChain, Inputs, CollapsedOffloadAction);
    if (!T)
      T = combineBackendCompile(ActionChain, Inputs, CollapsedOffloadAction);
    if (!T) {
      Inputs = &BaseAction->getInputs();
      T = TC.SelectTool(*BaseAction);
    }

    combineWithPreprocessor(T, Inputs, CollapsedOffloadAction);
    return T;
  }
};
}

/// Return a string that uniquely identifies the result of a job. The bound arch
/// is not necessarily represented in the toolchain's triple -- for example,
/// armv7 and armv7s both map to the same triple -- so we need both in our map.
/// Also, we need to add the offloading device kind, as the same tool chain can
/// be used for host and device for some programming models, e.g. OpenMP.
static std::string GetTriplePlusArchString(const ToolChain *TC,
                                           StringRef BoundArch,
                                           Action::OffloadKind OffloadKind) {
  std::string TriplePlusArch = TC->getTriple().normalize();
  if (!BoundArch.empty()) {
    TriplePlusArch += "-";
    TriplePlusArch += BoundArch;
  }
  TriplePlusArch += "-";
  TriplePlusArch += Action::GetOffloadKindName(OffloadKind);
  return TriplePlusArch;
}

InputInfo Driver::BuildJobsForAction(
    Compilation &C, const Action *A, const ToolChain *TC, StringRef BoundArch,
    bool AtTopLevel, bool MultipleArchs, const char *LinkingOutput,
    std::map<std::pair<const Action *, std::string>, InputInfo> &CachedResults,
    Action::OffloadKind TargetDeviceOffloadKind) const {
  std::pair<const Action *, std::string> ActionTC = {
      A, GetTriplePlusArchString(TC, BoundArch, TargetDeviceOffloadKind)};
  auto CachedResult = CachedResults.find(ActionTC);
  if (CachedResult != CachedResults.end()) {
    return CachedResult->second;
  }
  InputInfo Result = BuildJobsForActionNoCache(
      C, A, TC, BoundArch, AtTopLevel, MultipleArchs, LinkingOutput,
      CachedResults, TargetDeviceOffloadKind);
  CachedResults[ActionTC] = Result;
  return Result;
}

InputInfo Driver::BuildJobsForActionNoCache(
    Compilation &C, const Action *A, const ToolChain *TC, StringRef BoundArch,
    bool AtTopLevel, bool MultipleArchs, const char *LinkingOutput,
    std::map<std::pair<const Action *, std::string>, InputInfo> &CachedResults,
    Action::OffloadKind TargetDeviceOffloadKind) const {
  llvm::PrettyStackTraceString CrashInfo("Building compilation jobs");

  InputInfoList OffloadDependencesInputInfo;
  bool BuildingForOffloadDevice = TargetDeviceOffloadKind != Action::OFK_None;
  if (const OffloadAction *OA = dyn_cast<OffloadAction>(A)) {
    // The 'Darwin' toolchain is initialized only when its arguments are
    // computed. Get the default arguments for OFK_None to ensure that
    // initialization is performed before processing the offload action.
    // FIXME: Remove when darwin's toolchain is initialized during construction.
    C.getArgsForToolChain(TC, BoundArch, Action::OFK_None);

    // The offload action is expected to be used in four different situations.
    //
    // a) Set a toolchain/architecture/kind for a host action:
    //    Host Action 1 -> OffloadAction -> Host Action 2
    //
    // b) Set a toolchain/architecture/kind for a device action;
    //    Device Action 1 -> OffloadAction -> Device Action 2
    //
    // c) Specify a device dependence to a host action;
    //    Device Action 1  _
    //                      \
    //      Host Action 1  ---> OffloadAction -> Host Action 2
    //
    // d) Specify a host dependence to a device action.
    //      Host Action 1  _
    //                      \
    //    Device Action 1  ---> OffloadAction -> Device Action 2
    //
    // For a) and b), we just return the job generated for the dependence. For
    // c) and d) we override the current action with the host/device dependence
    // if the current toolchain is host/device and set the offload dependences
    // info with the jobs obtained from the device/host dependence(s).

    // If there is a single device option, just generate the job for it.
    if (OA->hasSingleDeviceDependence()) {
      InputInfo DevA;
      OA->doOnEachDeviceDependence([&](Action *DepA, const ToolChain *DepTC,
                                       const char *DepBoundArch) {
        DevA =
            BuildJobsForAction(C, DepA, DepTC, DepBoundArch, AtTopLevel,
                               /*MultipleArchs*/ !!DepBoundArch, LinkingOutput,
                               CachedResults, DepA->getOffloadingDeviceKind());
      });
      return DevA;
    }

    // If 'Action 2' is host, we generate jobs for the device dependences and
    // override the current action with the host dependence. Otherwise, we
    // generate the host dependences and override the action with the device
    // dependence. The dependences can't therefore be a top-level action.
    OA->doOnEachDependence(
        /*IsHostDependence=*/BuildingForOffloadDevice,
        [&](Action *DepA, const ToolChain *DepTC, const char *DepBoundArch) {
          OffloadDependencesInputInfo.push_back(BuildJobsForAction(
              C, DepA, DepTC, DepBoundArch, /*AtTopLevel=*/false,
              /*MultipleArchs*/ !!DepBoundArch, LinkingOutput, CachedResults,
              DepA->getOffloadingDeviceKind()));
        });

    A = BuildingForOffloadDevice
            ? OA->getSingleDeviceDependence(/*DoNotConsiderHostActions=*/true)
            : OA->getHostDependence();
  }

  if (const InputAction *IA = dyn_cast<InputAction>(A)) {
    // FIXME: It would be nice to not claim this here; maybe the old scheme of
    // just using Args was better?
    const Arg &Input = IA->getInputArg();
    Input.claim();
    if (Input.getOption().matches(options::OPT_INPUT)) {
      const char *Name = Input.getValue();
      return InputInfo(A, Name, /* BaseInput = */ Name);
    }
    return InputInfo(A, &Input, /* BaseInput = */ "");
  }

  if (const BindArchAction *BAA = dyn_cast<BindArchAction>(A)) {
    const ToolChain *TC;
    StringRef ArchName = BAA->getArchName();

    if (!ArchName.empty())
      TC = &getToolChain(C.getArgs(),
                         computeTargetTriple(*this, TargetTriple,
                                             C.getArgs(), ArchName));
    else
      TC = &C.getDefaultToolChain();

    return BuildJobsForAction(C, *BAA->input_begin(), TC, ArchName, AtTopLevel,
                              MultipleArchs, LinkingOutput, CachedResults,
                              TargetDeviceOffloadKind);
  }


  const ActionList *Inputs = &A->getInputs();

  const JobAction *JA = cast<JobAction>(A);
  ActionList CollapsedOffloadActions;

  ToolSelector TS(JA, *TC, C, isSaveTempsEnabled(),
                  embedBitcodeInObject() && !isUsingLTO());
  const Tool *T = TS.getTool(Inputs, CollapsedOffloadActions);

  if (!T)
    return InputInfo();

  // If we've collapsed action list that contained OffloadAction we
  // need to build jobs for host/device-side inputs it may have held.
  for (const auto *OA : CollapsedOffloadActions)
    cast<OffloadAction>(OA)->doOnEachDependence(
        /*IsHostDependence=*/BuildingForOffloadDevice,
        [&](Action *DepA, const ToolChain *DepTC, const char *DepBoundArch) {
          OffloadDependencesInputInfo.push_back(BuildJobsForAction(
              C, DepA, DepTC, DepBoundArch, /* AtTopLevel */ false,
              /*MultipleArchs=*/!!DepBoundArch, LinkingOutput, CachedResults,
              DepA->getOffloadingDeviceKind()));
        });

  // Only use pipes when there is exactly one input.
  InputInfoList InputInfos;
  for (const Action *Input : *Inputs) {
    // Treat dsymutil and verify sub-jobs as being at the top-level too, they
    // shouldn't get temporary output names.
    // FIXME: Clean this up.
    bool SubJobAtTopLevel =
        AtTopLevel && (isa<DsymutilJobAction>(A) || isa<VerifyJobAction>(A));
    InputInfos.push_back(BuildJobsForAction(
        C, Input, TC, BoundArch, SubJobAtTopLevel, MultipleArchs, LinkingOutput,
        CachedResults, A->getOffloadingDeviceKind()));
  }

  // Always use the first input as the base input.
  const char *BaseInput = InputInfos[0].getBaseInput();

  // ... except dsymutil actions, which use their actual input as the base
  // input.
  if (JA->getType() == types::TY_dSYM)
    BaseInput = InputInfos[0].getFilename();

  // Append outputs of offload device jobs to the input list
  if (!OffloadDependencesInputInfo.empty())
    InputInfos.append(OffloadDependencesInputInfo.begin(),
                      OffloadDependencesInputInfo.end());

  // Set the effective triple of the toolchain for the duration of this job.
  llvm::Triple EffectiveTriple;
  const ToolChain &ToolTC = T->getToolChain();
  const ArgList &Args =
      C.getArgsForToolChain(TC, BoundArch, A->getOffloadingDeviceKind());
  if (InputInfos.size() != 1) {
    EffectiveTriple = llvm::Triple(ToolTC.ComputeEffectiveClangTriple(Args));
  } else {
    // Pass along the input type if it can be unambiguously determined.
    EffectiveTriple = llvm::Triple(
        ToolTC.ComputeEffectiveClangTriple(Args, InputInfos[0].getType()));
  }
  RegisterEffectiveTriple TripleRAII(ToolTC, EffectiveTriple);

  // Determine the place to write output to, if any.
  InputInfo Result;
  InputInfoList UnbundlingResults;
  if (auto *UA = dyn_cast<OffloadUnbundlingJobAction>(JA)) {
    // If we have an unbundling job, we need to create results for all the
    // outputs. We also update the results cache so that other actions using
    // this unbundling action can get the right results.
    for (auto &UI : UA->getDependentActionsInfo()) {
      assert(UI.DependentOffloadKind != Action::OFK_None &&
             "Unbundling with no offloading??");

      // Unbundling actions are never at the top level. When we generate the
      // offloading prefix, we also do that for the host file because the
      // unbundling action does not change the type of the output which can
      // cause a overwrite.
      std::string OffloadingPrefix = Action::GetOffloadingFileNamePrefix(
          UI.DependentOffloadKind,
          UI.DependentToolChain->getTriple().normalize(),
          /*CreatePrefixForHost=*/true);
      auto CurI = InputInfo(
          UA,
          GetNamedOutputPath(C, *UA, BaseInput, UI.DependentBoundArch,
                             /*AtTopLevel=*/false,
                             MultipleArchs ||
                                 UI.DependentOffloadKind == Action::OFK_HIP,
                             OffloadingPrefix),
          BaseInput);
      // Save the unbundling result.
      UnbundlingResults.push_back(CurI);

      // Get the unique string identifier for this dependence and cache the
      // result.
      StringRef Arch;
      if (TargetDeviceOffloadKind == Action::OFK_HIP) {
        if (UI.DependentOffloadKind == Action::OFK_Host)
          Arch = StringRef();
        else
          Arch = UI.DependentBoundArch;
      } else
        Arch = BoundArch;

      CachedResults[{A, GetTriplePlusArchString(UI.DependentToolChain, Arch,
                                                UI.DependentOffloadKind)}] =
          CurI;
    }

    // Now that we have all the results generated, select the one that should be
    // returned for the current depending action.
    std::pair<const Action *, std::string> ActionTC = {
        A, GetTriplePlusArchString(TC, BoundArch, TargetDeviceOffloadKind)};
    assert(CachedResults.find(ActionTC) != CachedResults.end() &&
           "Result does not exist??");
    Result = CachedResults[ActionTC];
  } else if (JA->getType() == types::TY_Nothing)
    Result = InputInfo(A, BaseInput);
  else {
    // We only have to generate a prefix for the host if this is not a top-level
    // action.
    std::string OffloadingPrefix = Action::GetOffloadingFileNamePrefix(
        A->getOffloadingDeviceKind(), TC->getTriple().normalize(),
        /*CreatePrefixForHost=*/!!A->getOffloadingHostActiveKinds() &&
            !AtTopLevel);
    Result = InputInfo(A, GetNamedOutputPath(C, *JA, BaseInput, BoundArch,
                                             AtTopLevel, MultipleArchs,
                                             OffloadingPrefix),
                       BaseInput);
  }

  if (CCCPrintBindings && !CCGenDiagnostics) {
    llvm::errs() << "# \"" << T->getToolChain().getTripleString() << '"'
                 << " - \"" << T->getName() << "\", inputs: [";
    for (unsigned i = 0, e = InputInfos.size(); i != e; ++i) {
      llvm::errs() << InputInfos[i].getAsString();
      if (i + 1 != e)
        llvm::errs() << ", ";
    }
    if (UnbundlingResults.empty())
      llvm::errs() << "], output: " << Result.getAsString() << "\n";
    else {
      llvm::errs() << "], outputs: [";
      for (unsigned i = 0, e = UnbundlingResults.size(); i != e; ++i) {
        llvm::errs() << UnbundlingResults[i].getAsString();
        if (i + 1 != e)
          llvm::errs() << ", ";
      }
      llvm::errs() << "] \n";
    }
  } else {
    if (UnbundlingResults.empty())
      T->ConstructJob(
          C, *JA, Result, InputInfos,
          C.getArgsForToolChain(TC, BoundArch, JA->getOffloadingDeviceKind()),
          LinkingOutput);
    else
      T->ConstructJobMultipleOutputs(
          C, *JA, UnbundlingResults, InputInfos,
          C.getArgsForToolChain(TC, BoundArch, JA->getOffloadingDeviceKind()),
          LinkingOutput);
  }
  return Result;
}

const char *Driver::getDefaultImageName() const {
  llvm::Triple Target(llvm::Triple::normalize(TargetTriple));
  return Target.isOSWindows() ? "a.exe" : "a.out";
}

/// Create output filename based on ArgValue, which could either be a
/// full filename, filename without extension, or a directory. If ArgValue
/// does not provide a filename, then use BaseName, and use the extension
/// suitable for FileType.
static const char *MakeCLOutputFilename(const ArgList &Args, StringRef ArgValue,
                                        StringRef BaseName,
                                        types::ID FileType) {
  SmallString<128> Filename = ArgValue;

  if (ArgValue.empty()) {
    // If the argument is empty, output to BaseName in the current dir.
    Filename = BaseName;
  } else if (llvm::sys::path::is_separator(Filename.back())) {
    // If the argument is a directory, output to BaseName in that dir.
    llvm::sys::path::append(Filename, BaseName);
  }

  if (!llvm::sys::path::has_extension(ArgValue)) {
    // If the argument didn't provide an extension, then set it.
    const char *Extension = types::getTypeTempSuffix(FileType, true);

    if (FileType == types::TY_Image &&
        Args.hasArg(options::OPT__SLASH_LD, options::OPT__SLASH_LDd)) {
      // The output file is a dll.
      Extension = "dll";
    }

    llvm::sys::path::replace_extension(Filename, Extension);
  }

  return Args.MakeArgString(Filename.c_str());
}

const char *Driver::GetNamedOutputPath(Compilation &C, const JobAction &JA,
                                       const char *BaseInput,
                                       StringRef BoundArch, bool AtTopLevel,
                                       bool MultipleArchs,
                                       StringRef OffloadingPrefix) const {
  llvm::PrettyStackTraceString CrashInfo("Computing output path");
  // Output to a user requested destination?
  if (AtTopLevel && !isa<DsymutilJobAction>(JA) && !isa<VerifyJobAction>(JA)) {
    if (Arg *FinalOutput = C.getArgs().getLastArg(options::OPT_o))
      return C.addResultFile(FinalOutput->getValue(), &JA);
  }

  // For /P, preprocess to file named after BaseInput.
  if (C.getArgs().hasArg(options::OPT__SLASH_P)) {
    assert(AtTopLevel && isa<PreprocessJobAction>(JA));
    StringRef BaseName = llvm::sys::path::filename(BaseInput);
    StringRef NameArg;
    if (Arg *A = C.getArgs().getLastArg(options::OPT__SLASH_Fi))
      NameArg = A->getValue();
    return C.addResultFile(
        MakeCLOutputFilename(C.getArgs(), NameArg, BaseName, types::TY_PP_C),
        &JA);
  }

  // Default to writing to stdout?
  if (AtTopLevel && !CCGenDiagnostics && isa<PreprocessJobAction>(JA))
    return "-";

  // Is this the assembly listing for /FA?
  if (JA.getType() == types::TY_PP_Asm &&
      (C.getArgs().hasArg(options::OPT__SLASH_FA) ||
       C.getArgs().hasArg(options::OPT__SLASH_Fa))) {
    // Use /Fa and the input filename to determine the asm file name.
    StringRef BaseName = llvm::sys::path::filename(BaseInput);
    StringRef FaValue = C.getArgs().getLastArgValue(options::OPT__SLASH_Fa);
    return C.addResultFile(
        MakeCLOutputFilename(C.getArgs(), FaValue, BaseName, JA.getType()),
        &JA);
  }

  // Output to a temporary file?
  if ((!AtTopLevel && !isSaveTempsEnabled() &&
       !C.getArgs().hasArg(options::OPT__SLASH_Fo)) ||
      CCGenDiagnostics) {
    StringRef Name = llvm::sys::path::filename(BaseInput);
    std::pair<StringRef, StringRef> Split = Name.split('.');
    SmallString<128> TmpName;
    const char *Suffix = types::getTypeTempSuffix(JA.getType(), IsCLMode());
    Arg *A = C.getArgs().getLastArg(options::OPT_fcrash_diagnostics_dir);
    if (CCGenDiagnostics && A) {
      SmallString<128> CrashDirectory(A->getValue());
      llvm::sys::path::append(CrashDirectory, Split.first);
      const char *Middle = Suffix ? "-%%%%%%." : "-%%%%%%";
      std::error_code EC =
          llvm::sys::fs::createUniqueFile(CrashDirectory + Middle + Suffix, TmpName);
      if (EC) {
        Diag(clang::diag::err_unable_to_make_temp) << EC.message();
        return "";
      }
    } else {
      TmpName = GetTemporaryPath(Split.first, Suffix);
    }
    return C.addTempFile(C.getArgs().MakeArgString(TmpName));
  }

  SmallString<128> BasePath(BaseInput);
  StringRef BaseName;

  // Dsymutil actions should use the full path.
  if (isa<DsymutilJobAction>(JA) || isa<VerifyJobAction>(JA))
    BaseName = BasePath;
  else
    BaseName = llvm::sys::path::filename(BasePath);

  // Determine what the derived output name should be.
  const char *NamedOutput;

  if ((JA.getType() == types::TY_Object || JA.getType() == types::TY_LTO_BC) &&
      C.getArgs().hasArg(options::OPT__SLASH_Fo, options::OPT__SLASH_o)) {
    // The /Fo or /o flag decides the object filename.
    StringRef Val =
        C.getArgs()
            .getLastArg(options::OPT__SLASH_Fo, options::OPT__SLASH_o)
            ->getValue();
    NamedOutput =
        MakeCLOutputFilename(C.getArgs(), Val, BaseName, types::TY_Object);
  } else if (JA.getType() == types::TY_Image &&
             C.getArgs().hasArg(options::OPT__SLASH_Fe,
                                options::OPT__SLASH_o)) {
    // The /Fe or /o flag names the linked file.
    StringRef Val =
        C.getArgs()
            .getLastArg(options::OPT__SLASH_Fe, options::OPT__SLASH_o)
            ->getValue();
    NamedOutput =
        MakeCLOutputFilename(C.getArgs(), Val, BaseName, types::TY_Image);
  } else if (JA.getType() == types::TY_Image) {
    if (IsCLMode()) {
      // clang-cl uses BaseName for the executable name.
      NamedOutput =
          MakeCLOutputFilename(C.getArgs(), "", BaseName, types::TY_Image);
    } else {
      SmallString<128> Output(getDefaultImageName());
      Output += OffloadingPrefix;
      if (MultipleArchs && !BoundArch.empty()) {
        Output += "-";
        Output.append(BoundArch);
      }
      NamedOutput = C.getArgs().MakeArgString(Output.c_str());
    }
  } else if (JA.getType() == types::TY_PCH && IsCLMode()) {
    NamedOutput = C.getArgs().MakeArgString(GetClPchPath(C, BaseName));
  } else {
    const char *Suffix = types::getTypeTempSuffix(JA.getType(), IsCLMode());
    assert(Suffix && "All types used for output should have a suffix.");

    std::string::size_type End = std::string::npos;
    if (!types::appendSuffixForType(JA.getType()))
      End = BaseName.rfind('.');
    SmallString<128> Suffixed(BaseName.substr(0, End));
    Suffixed += OffloadingPrefix;
    if (MultipleArchs && !BoundArch.empty()) {
      Suffixed += "-";
      Suffixed.append(BoundArch);
    }
    // When using both -save-temps and -emit-llvm, use a ".tmp.bc" suffix for
    // the unoptimized bitcode so that it does not get overwritten by the ".bc"
    // optimized bitcode output.
    if (!AtTopLevel && C.getArgs().hasArg(options::OPT_emit_llvm) &&
        JA.getType() == types::TY_LLVM_BC)
      Suffixed += ".tmp";
    Suffixed += '.';
    Suffixed += Suffix;
    NamedOutput = C.getArgs().MakeArgString(Suffixed.c_str());
  }

  // Prepend object file path if -save-temps=obj
  if (!AtTopLevel && isSaveTempsObj() && C.getArgs().hasArg(options::OPT_o) &&
      JA.getType() != types::TY_PCH) {
    Arg *FinalOutput = C.getArgs().getLastArg(options::OPT_o);
    SmallString<128> TempPath(FinalOutput->getValue());
    llvm::sys::path::remove_filename(TempPath);
    StringRef OutputFileName = llvm::sys::path::filename(NamedOutput);
    llvm::sys::path::append(TempPath, OutputFileName);
    NamedOutput = C.getArgs().MakeArgString(TempPath.c_str());
  }

  // If we're saving temps and the temp file conflicts with the input file,
  // then avoid overwriting input file.
  if (!AtTopLevel && isSaveTempsEnabled() && NamedOutput == BaseName) {
    bool SameFile = false;
    SmallString<256> Result;
    llvm::sys::fs::current_path(Result);
    llvm::sys::path::append(Result, BaseName);
    llvm::sys::fs::equivalent(BaseInput, Result.c_str(), SameFile);
    // Must share the same path to conflict.
    if (SameFile) {
      StringRef Name = llvm::sys::path::filename(BaseInput);
      std::pair<StringRef, StringRef> Split = Name.split('.');
      std::string TmpName = GetTemporaryPath(
          Split.first, types::getTypeTempSuffix(JA.getType(), IsCLMode()));
      return C.addTempFile(C.getArgs().MakeArgString(TmpName));
    }
  }

  // As an annoying special case, PCH generation doesn't strip the pathname.
  if (JA.getType() == types::TY_PCH && !IsCLMode()) {
    llvm::sys::path::remove_filename(BasePath);
    if (BasePath.empty())
      BasePath = NamedOutput;
    else
      llvm::sys::path::append(BasePath, NamedOutput);
    return C.addResultFile(C.getArgs().MakeArgString(BasePath.c_str()), &JA);
  } else {
    return C.addResultFile(NamedOutput, &JA);
  }
}

std::string Driver::GetFilePath(StringRef Name, const ToolChain &TC) const {
  // Respect a limited subset of the '-Bprefix' functionality in GCC by
  // attempting to use this prefix when looking for file paths.
  for (const std::string &Dir : PrefixDirs) {
    if (Dir.empty())
      continue;
    SmallString<128> P(Dir[0] == '=' ? SysRoot + Dir.substr(1) : Dir);
    llvm::sys::path::append(P, Name);
    if (llvm::sys::fs::exists(Twine(P)))
      return P.str();
  }

  SmallString<128> R(ResourceDir);
  llvm::sys::path::append(R, Name);
  if (llvm::sys::fs::exists(Twine(R)))
    return R.str();

  SmallString<128> P(TC.getCompilerRTPath());
  llvm::sys::path::append(P, Name);
  if (llvm::sys::fs::exists(Twine(P)))
    return P.str();

  for (const std::string &Dir : TC.getFilePaths()) {
    if (Dir.empty())
      continue;
    SmallString<128> P(Dir[0] == '=' ? SysRoot + Dir.substr(1) : Dir);
    llvm::sys::path::append(P, Name);
    if (llvm::sys::fs::exists(Twine(P)))
      return P.str();
  }

  return Name;
}

void Driver::generatePrefixedToolNames(
    StringRef Tool, const ToolChain &TC,
    SmallVectorImpl<std::string> &Names) const {
  // FIXME: Needs a better variable than TargetTriple
  Names.emplace_back((TargetTriple + "-" + Tool).str());
  Names.emplace_back(Tool);

  // Allow the discovery of tools prefixed with LLVM's default target triple.
  std::string DefaultTargetTriple = llvm::sys::getDefaultTargetTriple();
  if (DefaultTargetTriple != TargetTriple)
    Names.emplace_back((DefaultTargetTriple + "-" + Tool).str());
}

static bool ScanDirForExecutable(SmallString<128> &Dir,
                                 ArrayRef<std::string> Names) {
  for (const auto &Name : Names) {
    llvm::sys::path::append(Dir, Name);
    if (llvm::sys::fs::can_execute(Twine(Dir)))
      return true;
    llvm::sys::path::remove_filename(Dir);
  }
  return false;
}

std::string Driver::GetProgramPath(StringRef Name, const ToolChain &TC) const {
  SmallVector<std::string, 2> TargetSpecificExecutables;
  generatePrefixedToolNames(Name, TC, TargetSpecificExecutables);

  // Respect a limited subset of the '-Bprefix' functionality in GCC by
  // attempting to use this prefix when looking for program paths.
  for (const auto &PrefixDir : PrefixDirs) {
    if (llvm::sys::fs::is_directory(PrefixDir)) {
      SmallString<128> P(PrefixDir);
      if (ScanDirForExecutable(P, TargetSpecificExecutables))
        return P.str();
    } else {
      SmallString<128> P((PrefixDir + Name).str());
      if (llvm::sys::fs::can_execute(Twine(P)))
        return P.str();
    }
  }

  const ToolChain::path_list &List = TC.getProgramPaths();
  for (const auto &Path : List) {
    SmallString<128> P(Path);
    if (ScanDirForExecutable(P, TargetSpecificExecutables))
      return P.str();
  }

  // If all else failed, search the path.
  for (const auto &TargetSpecificExecutable : TargetSpecificExecutables)
    if (llvm::ErrorOr<std::string> P =
            llvm::sys::findProgramByName(TargetSpecificExecutable))
      return *P;

  return Name;
}

std::string Driver::GetTemporaryPath(StringRef Prefix, StringRef Suffix) const {
  SmallString<128> Path;
  std::error_code EC = llvm::sys::fs::createTemporaryFile(Prefix, Suffix, Path);
  if (EC) {
    Diag(clang::diag::err_unable_to_make_temp) << EC.message();
    return "";
  }

  return Path.str();
}

std::string Driver::GetClPchPath(Compilation &C, StringRef BaseName) const {
  SmallString<128> Output;
  if (Arg *FpArg = C.getArgs().getLastArg(options::OPT__SLASH_Fp)) {
    // FIXME: If anybody needs it, implement this obscure rule:
    // "If you specify a directory without a file name, the default file name
    // is VCx0.pch., where x is the major version of Visual C++ in use."
    Output = FpArg->getValue();

    // "If you do not specify an extension as part of the path name, an
    // extension of .pch is assumed. "
    if (!llvm::sys::path::has_extension(Output))
      Output += ".pch";
  } else if (Arg *YcArg = C.getArgs().getLastArg(options::OPT__SLASH_Yc)) {
    Output = YcArg->getValue();
    llvm::sys::path::replace_extension(Output, ".pch");
  } else {
    Output = BaseName;
    llvm::sys::path::replace_extension(Output, ".pch");
  }
  return Output.str();
}

const ToolChain &Driver::getToolChain(const ArgList &Args,
                                      const llvm::Triple &Target) const {

  auto &TC = ToolChains[Target.str()];
  if (!TC) {
    switch (Target.getOS()) {
    case llvm::Triple::Haiku:
      TC = llvm::make_unique<toolchains::Haiku>(*this, Target, Args);
      break;
    case llvm::Triple::Ananas:
      TC = llvm::make_unique<toolchains::Ananas>(*this, Target, Args);
      break;
    case llvm::Triple::CloudABI:
      TC = llvm::make_unique<toolchains::CloudABI>(*this, Target, Args);
      break;
    case llvm::Triple::Darwin:
    case llvm::Triple::MacOSX:
    case llvm::Triple::IOS:
    case llvm::Triple::TvOS:
    case llvm::Triple::WatchOS:
      TC = llvm::make_unique<toolchains::DarwinClang>(*this, Target, Args);
      break;
    case llvm::Triple::DragonFly:
      TC = llvm::make_unique<toolchains::DragonFly>(*this, Target, Args);
      break;
    case llvm::Triple::OpenBSD:
      TC = llvm::make_unique<toolchains::OpenBSD>(*this, Target, Args);
      break;
    case llvm::Triple::NetBSD:
      TC = llvm::make_unique<toolchains::NetBSD>(*this, Target, Args);
      break;
    case llvm::Triple::FreeBSD:
      TC = llvm::make_unique<toolchains::FreeBSD>(*this, Target, Args);
      break;
    case llvm::Triple::Minix:
      TC = llvm::make_unique<toolchains::Minix>(*this, Target, Args);
      break;
    case llvm::Triple::Linux:
    case llvm::Triple::ELFIAMCU:
      if (Target.getArch() == llvm::Triple::hexagon)
        TC = llvm::make_unique<toolchains::HexagonToolChain>(*this, Target,
                                                             Args);
      else if ((Target.getVendor() == llvm::Triple::MipsTechnologies) &&
               !Target.hasEnvironment())
        TC = llvm::make_unique<toolchains::MipsLLVMToolChain>(*this, Target,
                                                              Args);
      else
        TC = llvm::make_unique<toolchains::Linux>(*this, Target, Args);
      break;
    case llvm::Triple::NaCl:
      TC = llvm::make_unique<toolchains::NaClToolChain>(*this, Target, Args);
      break;
    case llvm::Triple::Fuchsia:
      TC = llvm::make_unique<toolchains::Fuchsia>(*this, Target, Args);
      break;
    case llvm::Triple::Solaris:
      TC = llvm::make_unique<toolchains::Solaris>(*this, Target, Args);
      break;
    case llvm::Triple::AMDHSA:
      TC = llvm::make_unique<toolchains::AMDGPUToolChain>(*this, Target, Args);
      break;
    case llvm::Triple::Win32:
      switch (Target.getEnvironment()) {
      default:
        if (Target.isOSBinFormatELF())
          TC = llvm::make_unique<toolchains::Generic_ELF>(*this, Target, Args);
        else if (Target.isOSBinFormatMachO())
          TC = llvm::make_unique<toolchains::MachO>(*this, Target, Args);
        else
          TC = llvm::make_unique<toolchains::Generic_GCC>(*this, Target, Args);
        break;
      case llvm::Triple::GNU:
        TC = llvm::make_unique<toolchains::MinGW>(*this, Target, Args);
        break;
      case llvm::Triple::Itanium:
        TC = llvm::make_unique<toolchains::CrossWindowsToolChain>(*this, Target,
                                                                  Args);
        break;
      case llvm::Triple::MSVC:
      case llvm::Triple::UnknownEnvironment:
        if (Args.getLastArgValue(options::OPT_fuse_ld_EQ)
                .startswith_lower("bfd"))
          TC = llvm::make_unique<toolchains::CrossWindowsToolChain>(
              *this, Target, Args);
        else
          TC =
              llvm::make_unique<toolchains::MSVCToolChain>(*this, Target, Args);
        break;
      }
      break;
    case llvm::Triple::PS4:
      TC = llvm::make_unique<toolchains::PS4CPU>(*this, Target, Args);
      break;
    case llvm::Triple::Contiki:
      TC = llvm::make_unique<toolchains::Contiki>(*this, Target, Args);
      break;
    default:
      // Of these targets, Hexagon is the only one that might have
      // an OS of Linux, in which case it got handled above already.
      switch (Target.getArch()) {
      case llvm::Triple::tce:
        TC = llvm::make_unique<toolchains::TCEToolChain>(*this, Target, Args);
        break;
      case llvm::Triple::tcele:
        TC = llvm::make_unique<toolchains::TCELEToolChain>(*this, Target, Args);
        break;
      case llvm::Triple::hexagon:
        TC = llvm::make_unique<toolchains::HexagonToolChain>(*this, Target,
                                                             Args);
        break;
      case llvm::Triple::lanai:
        TC = llvm::make_unique<toolchains::LanaiToolChain>(*this, Target, Args);
        break;
      case llvm::Triple::xcore:
        TC = llvm::make_unique<toolchains::XCoreToolChain>(*this, Target, Args);
        break;
      case llvm::Triple::wasm32:
      case llvm::Triple::wasm64:
        TC = llvm::make_unique<toolchains::WebAssembly>(*this, Target, Args);
        break;
      case llvm::Triple::avr:
        TC = llvm::make_unique<toolchains::AVRToolChain>(*this, Target, Args);
        break;
      case llvm::Triple::riscv32:
      case llvm::Triple::riscv64:
        TC = llvm::make_unique<toolchains::RISCVToolChain>(*this, Target, Args);
        break;
      default:
        if (Target.getVendor() == llvm::Triple::Myriad)
          TC = llvm::make_unique<toolchains::MyriadToolChain>(*this, Target,
                                                              Args);
        else if (toolchains::BareMetal::handlesTarget(Target))
          TC = llvm::make_unique<toolchains::BareMetal>(*this, Target, Args);
        else if (Target.isOSBinFormatELF())
          TC = llvm::make_unique<toolchains::Generic_ELF>(*this, Target, Args);
        else if (Target.isOSBinFormatMachO())
          TC = llvm::make_unique<toolchains::MachO>(*this, Target, Args);
        else
          TC = llvm::make_unique<toolchains::Generic_GCC>(*this, Target, Args);
      }
    }
  }

  // Intentionally omitted from the switch above: llvm::Triple::CUDA.  CUDA
  // compiles always need two toolchains, the CUDA toolchain and the host
  // toolchain.  So the only valid way to create a CUDA toolchain is via
  // CreateOffloadingDeviceToolChains.

  return *TC;
}

bool Driver::ShouldUseClangCompiler(const JobAction &JA) const {
  // Say "no" if there is not exactly one input of a type clang understands.
  if (JA.size() != 1 ||
      !types::isAcceptedByClang((*JA.input_begin())->getType()))
    return false;

  // And say "no" if this is not a kind of action clang understands.
  if (!isa<PreprocessJobAction>(JA) && !isa<PrecompileJobAction>(JA) &&
      !isa<CompileJobAction>(JA) && !isa<BackendJobAction>(JA))
    return false;

  return true;
}

/// GetReleaseVersion - Parse (([0-9]+)(.([0-9]+)(.([0-9]+)?))?)? and return the
/// grouped values as integers. Numbers which are not provided are set to 0.
///
/// \return True if the entire string was parsed (9.2), or all groups were
/// parsed (10.3.5extrastuff).
bool Driver::GetReleaseVersion(StringRef Str, unsigned &Major, unsigned &Minor,
                               unsigned &Micro, bool &HadExtra) {
  HadExtra = false;

  Major = Minor = Micro = 0;
  if (Str.empty())
    return false;

  if (Str.consumeInteger(10, Major))
    return false;
  if (Str.empty())
    return true;
  if (Str[0] != '.')
    return false;

  Str = Str.drop_front(1);

  if (Str.consumeInteger(10, Minor))
    return false;
  if (Str.empty())
    return true;
  if (Str[0] != '.')
    return false;
  Str = Str.drop_front(1);

  if (Str.consumeInteger(10, Micro))
    return false;
  if (!Str.empty())
    HadExtra = true;
  return true;
}

/// Parse digits from a string \p Str and fulfill \p Digits with
/// the parsed numbers. This method assumes that the max number of
/// digits to look for is equal to Digits.size().
///
/// \return True if the entire string was parsed and there are
/// no extra characters remaining at the end.
bool Driver::GetReleaseVersion(StringRef Str,
                               MutableArrayRef<unsigned> Digits) {
  if (Str.empty())
    return false;

  unsigned CurDigit = 0;
  while (CurDigit < Digits.size()) {
    unsigned Digit;
    if (Str.consumeInteger(10, Digit))
      return false;
    Digits[CurDigit] = Digit;
    if (Str.empty())
      return true;
    if (Str[0] != '.')
      return false;
    Str = Str.drop_front(1);
    CurDigit++;
  }

  // More digits than requested, bail out...
  return false;
}

std::pair<unsigned, unsigned> Driver::getIncludeExcludeOptionFlagMasks() const {
  unsigned IncludedFlagsBitmask = 0;
  unsigned ExcludedFlagsBitmask = options::NoDriverOption;

  if (Mode == CLMode) {
    // Include CL and Core options.
    IncludedFlagsBitmask |= options::CLOption;
    IncludedFlagsBitmask |= options::CoreOption;
  } else {
    ExcludedFlagsBitmask |= options::CLOption;
  }

  return std::make_pair(IncludedFlagsBitmask, ExcludedFlagsBitmask);
}

bool clang::driver::isOptimizationLevelFast(const ArgList &Args) {
  return Args.hasFlag(options::OPT_Ofast, options::OPT_O_Group, false);
}<|MERGE_RESOLUTION|>--- conflicted
+++ resolved
@@ -72,11 +72,8 @@
 #include "llvm/Support/PrettyStackTrace.h"
 #include "llvm/Support/Process.h"
 #include "llvm/Support/Program.h"
-<<<<<<< HEAD
-=======
 #include "llvm/Support/StringSaver.h"
 #include "llvm/Support/TargetRegistry.h"
->>>>>>> 905c5892
 #include "llvm/Support/raw_ostream.h"
 #include <map>
 #include <memory>
@@ -1638,51 +1635,7 @@
 
   if (Arg *A = C.getArgs().getLastArg(options::OPT_autocomplete)) {
     StringRef PassedFlags = A->getValue();
-<<<<<<< HEAD
-    std::vector<std::string> SuggestedCompletions;
-
-    unsigned short DisableFlags = options::NoDriverOption | options::Unsupported | options::Ignored;
-    // We want to show cc1-only options only when clang is invoked as "clang -cc1".
-    // When clang is invoked as "clang -cc1", we add "#" to the beginning of an --autocomplete
-    // option so that the clang driver can distinguish whether it is requested to show cc1-only options or not.
-    if (PassedFlags[0] == '#') {
-      DisableFlags &= ~options::NoDriverOption;
-      PassedFlags = PassedFlags.substr(1);
-    }
-
-    if (PassedFlags.find(',') == StringRef::npos) {
-      // If the flag is in the form of "--autocomplete=-foo",
-      // we were requested to print out all option names that start with "-foo".
-      // For example, "--autocomplete=-fsyn" is expanded to "-fsyntax-only".
-      SuggestedCompletions = Opts->findByPrefix(PassedFlags, DisableFlags);
-
-      // We have to query the -W flags manually as they're not in the OptTable.
-      // TODO: Find a good way to add them to OptTable instead and them remove
-      // this code.
-      for (StringRef S : DiagnosticIDs::getDiagnosticFlags())
-        if (S.startswith(PassedFlags))
-          SuggestedCompletions.push_back(S);
-    } else {
-      // If the flag is in the form of "--autocomplete=foo,bar", we were
-      // requested to print out all option values for "-foo" that start with
-      // "bar". For example,
-      // "--autocomplete=-stdlib=,l" is expanded to "libc++" and "libstdc++".
-      StringRef Option, Arg;
-      std::tie(Option, Arg) = PassedFlags.split(',');
-      SuggestedCompletions = Opts->suggestValueCompletions(Option, Arg);
-    }
-
-    // Sort the autocomplete candidates so that shells print them out in a
-    // deterministic order. We could sort in any way, but we chose
-    // case-insensitive sorting for consistency with the -help option
-    // which prints out options in the case-insensitive alphabetical order.
-    std::sort(SuggestedCompletions.begin(), SuggestedCompletions.end(),
-              [](StringRef A, StringRef B) { return A.compare_lower(B) < 0; });
-
-    llvm::outs() << llvm::join(SuggestedCompletions, "\n") << '\n';
-=======
     HandleAutocompletions(PassedFlags);
->>>>>>> 905c5892
     return false;
   }
 
